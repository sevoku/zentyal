--- conflicted
+++ resolved
@@ -1,10 +1,7 @@
 HEAD
-<<<<<<< HEAD
 	+ Adapted keys and cert downloader to the new utf8 fixes
-=======
 	+ Better error control in subject alternatives, correct subject
 	  alternative type case in the CGI
->>>>>>> a756c108
 3.0.1
 	+ Delete service certificates with old format on initialSetup()
 	+ Added and used serviceId field for service certificates
