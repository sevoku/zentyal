--- conflicted
+++ resolved
@@ -1,10 +1,7 @@
-<<<<<<< HEAD
 HEAD
 	+ Remove useless report code
-=======
 2.3.6
 	+ Fixed CRL generation when the link to the latest CRL is broken
->>>>>>> a0973f7f
 2.3.5
 	+ Adapted to new Model management framework
 2.3.4
