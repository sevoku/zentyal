HEAD
<<<<<<< HEAD
=======
	+ Module recovers from missign webserver service
>>>>>>> 089a234f
	+ Backup and restore of vhosts custom configuration directories
2.3.4
	+ Avoid 'port in use' error when setting port for first time to
	  its default value
	+ Users public HTML directory adapted to changes in LDAP
	+ Adapted to changes in DNS module
2.3.3
	+ Adapted to new Model management framework
2.3.2
	+ When creating virtual host DNS records use configured domains first
2.3.1
	+ New translatable printableName for the webserver service
2.3
	+ Replaced autotools with zbuildtools
	+ Also check alias names when creating a new virtual host
2.2.2
	+ Adapted to new DNS method addAlias
	+ Renaming of virtual hosts disallowed
2.2.1
	+ Fixed certificate path in vhosts
	+ Fixed link to SysInfo/General
2.1.4
	+ Remove startup link on enable to avoid start when disabled
2.1.3
	+ Removed /zentyal prefix from URLs
	+ Bugfix: certificate name is ssl.pem and not apache.pem
2.1.2
	+ Generate default SSL certificate for out of the box HTTPS support
	+ Allow custom CN on Web Server service certificate
	+ Bugfix: fix all known issues with HTTPS vhosts
	+ Bugfix: mark ca as restarted after issueCertificate to avoid red button
	+ Use upstream apache2 init script instead of custom upstart one
	+ Removed warning when no sites configured
2.1.1
	+ Added service certificate CN options
	+ Restart webserver after all modules which have it as enabledepends
	  in order to make effective their changes in web configuration
	+ Implement restoreDependencies to avoid problems when restoring backup
2.1
	+ Remove migration and use new initialSetup
	+ Bugfix: validations of virtual host values are correct now
	+ Added GLOBAL_CONF_DIR constant for apache conf.d dir
	+ Change configuration override policy to allow all for /var/www
	+ Include Virtual host files in the backup domain
2.0.2
	+ Bugfix: webserver ssl certificate is reissued instead of renewed if
	  the file is not found
2.0.1
	+ Bugfix: certificate is re-issued if the hostname changes
	+ Added backup domain
1.5.5
	+ Zentyal rebrand
1.5.4
	+ Check if usersandgroups is configured instead of samba
1.5.3
	+ Enable the port available check using the new method
	  from services.
1.5.2
	+ Bugfix: keep the service internal on port update.
	+ Temporary disabled the listen port available check.
1.5.1
	+ Adds default-ssl vhost and ssl module management.
	+ Implements SSL integration between ebox-webserver and ebox-ca for
	  vhosts.
	+ Bugfix: logs are split up by vhost.
	+ Bugfix: vhosts DocumentRoot moved to /srv/www/domain.tld to keep
	  them separated from default vhost.
1.5
	+ Bugfix: NameVirtualHost directive in ports.conf and not in every vhost.
	+ Vhosts ServerAdmin now is root@fqdn.
	+ Handle default vhost for port, ServerAdmin values and including the
	  ServerName directive.
	+ Bugfix: allow non fqdn and topdomains as vhosts.
1.3.12
	+ Don't allow to enable public_html directories if samba modules
	is not configured because in this situation there aren't user home directories
	+ Add titles and headers
1.3.6
	+ Better validation of virtual host names
	+ Added warning when adding virtual hostames if the DNS module is
	not enabled
1.1.20
	+ New release
1.1
	+ Create /var/run/apache2 in upstart script
0.12.100
	+ New release
0.12.99
	+ New release
0.12
	+ Add help field to webserver model
	+ Bugfix. Do not add a dns domain if the virtual host
	  is just a host name with no domain
0.11.102
	+ Use the new EBox::Model::Row
0.11.101
	+ New upstream release
0.11.99
	+ First release<|MERGE_RESOLUTION|>--- conflicted
+++ resolved
@@ -1,8 +1,5 @@
 HEAD
-<<<<<<< HEAD
-=======
 	+ Module recovers from missign webserver service
->>>>>>> 089a234f
 	+ Backup and restore of vhosts custom configuration directories
 2.3.4
 	+ Avoid 'port in use' error when setting port for first time to
