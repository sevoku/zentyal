--- conflicted
+++ resolved
@@ -1,12 +1,9 @@
-<<<<<<< HEAD
 HEAD
 	+ Adapted to new Model management framework
-=======
 2.3.2
 	+ withoutActions property in FilterDetails.pm and POPProxyDetails.pm
 	  for the new tableBody.mas
 	+ Clarify some policy option names
->>>>>>> 45737c5e
 	+ Mail module is force to reload when mailfilter module is enabled
 	  or disabled
 2.3.1
