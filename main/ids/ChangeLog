--- conflicted
+++ resolved
@@ -1,10 +1,7 @@
-<<<<<<< HEAD
 HEAD
 	+ Move report code to remoteservices
-=======
 2.3.5
 	+ IDS is now under Gateway instead of UTM
->>>>>>> a0973f7f
 2.3.4
 	+ Adapted to new Model management framework
 2.3.3
