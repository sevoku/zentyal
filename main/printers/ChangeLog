--- conflicted
+++ resolved
@@ -1,10 +1,7 @@
-<<<<<<< HEAD
 HEAD
 	+ Move report code to remoteservices
-=======
 2.3.7
 	+ New model to manage printer permissions
->>>>>>> 2911d207
 2.3.6
 	+ Adapted to new Model management framework
 	+ Make CUPS listen also in virtual interfaces
