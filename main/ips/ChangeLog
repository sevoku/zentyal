<<<<<<< HEAD
3.1
	+ Added Pre-Depends on mysql-server to avoid problems with upgrades
	+ Depend on zentyal-core 3.1
=======
HEAD
	+ Fix NFQUEUE clashing with l7filter in trafficshaping module
>>>>>>> 1f3264de
3.0
	+ Initial release<|MERGE_RESOLUTION|>--- conflicted
+++ resolved
@@ -1,10 +1,7 @@
-<<<<<<< HEAD
+HEAD
+	+ Fix NFQUEUE clashing with l7filter in trafficshaping module
 3.1
 	+ Added Pre-Depends on mysql-server to avoid problems with upgrades
 	+ Depend on zentyal-core 3.1
-=======
-HEAD
-	+ Fix NFQUEUE clashing with l7filter in trafficshaping module
->>>>>>> 1f3264de
 3.0
 	+ Initial release