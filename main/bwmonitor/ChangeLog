<<<<<<< HEAD
2.3.3
	+ Create tables with MyISAM engine by default
=======
HEAD
	+ Adapted to new Model management framework
>>>>>>> 8bfe9879
2.3.2
	+ Fixed retrieval of IP addressess in SQL queries
	+ Using tableBody.mas instead of tableBodyWithoutActions.mas in BWUsage.pm
2.3.1
	+ Fix bug in report when there is no data to report
2.3
	+ Adapted to new MySQL logs backend
	+ Do not show invalid edit action in BWUsage model
	+ Replaced autotools with zbuildtools
2.2.4
	+ Usage table allows broadcast traffic and fixes regression in 2.2.3
2.2.3
	+ Usage table allows no-host IP addresses
	+ Add logrotate file
2.2.2
	+ Fixed bandwidth quota measure for some cases
2.2.1
	+ Use BIGINT in SQL table to avoid overflow errors
	+ Better control of generated upstart and configuration files
2.1.5
	+ Do not show decimals in bytes counter
	+ Include reports for bwmonitor: Top client usage, top user usage
	  and transport protocol distribution
	+ Show message if there is no data in the BWUsage model
2.1.4
	+ Last hour bandwidth usage table added
2.1.3
	+ Fixed crash when zentyal-firewall is not installed depending on it
2.1.2
	+ Bugfix: do not crash trying to stop unexistent daemons
2.1.1
	+ Force bwmonitor log to enabled
	+ Changed users bandwidth usage method parameters
	+ Added index on username for bandwidth usage table
2.1
	+ Initial release<|MERGE_RESOLUTION|>--- conflicted
+++ resolved
@@ -1,10 +1,7 @@
-<<<<<<< HEAD
+HEAD
+	+ Adapted to new Model management framework
 2.3.3
 	+ Create tables with MyISAM engine by default
-=======
-HEAD
-	+ Adapted to new Model management framework
->>>>>>> 8bfe9879
 2.3.2
 	+ Fixed retrieval of IP addressess in SQL queries
 	+ Using tableBody.mas instead of tableBodyWithoutActions.mas in BWUsage.pm
