--- conflicted
+++ resolved
@@ -1,10 +1,7 @@
 HEAD
-<<<<<<< HEAD
-	+ Added and used serviceId field for service certificates
-=======
 	+ Added incoming directory for anonymous user uploads
 	+ Adapted FTP authorization to changes in users authorization
->>>>>>> d68d642b
+	+ Added and used serviceId field for service certificates
 2.3.3
 	+ FTP moved from Infrastructure to Office
 	+ Fixed bug which always forced SSL when SSL was enabled
