<<<<<<< HEAD
HEAD
	+ Change name to System Monitoring to avoid confussion with new
	  Networking Monitoring module
=======
3.3
	+ Set version to 3.3
3.2
	+ Set version to 3.2
3.1.4
>>>>>>> 2711168b
	+ Load measure manager on runtime to avoid unneccesary system calls
	+ Set proper resolution in last week period
3.1.3
	+ Remove truncating as we use now proper resolutions
	+ Set proper resolution (1 point by hour) and time type (datetime)
	  to last week period
3.1.2
	+ Added menu icon
	+ Removed no longer necessary jQuery noConflict()
3.1.1
	+ Ported JS to jQuery and flot
	+ Fixed graph template so it could be feed with data using decimal
	 comma, it will convert it to a JS array without problems
3.1
	+ Depend on zentyal-core 3.1
3.0.3
	+ Fixed bad bread crumb in threshold configuration model
	+ Remove bad links as well while unregistering
	+ Fix keep of monitor history after unregistering
3.0.2
	+ Avoided infinite recursion incidents when instantiating new
	  measure objects
3.0.1
	+ Fixed measure display when multiple type instances are shown in
	  the same graph (for instance, Df).
	+ Fixed RRD links also when RRD link on subscription fails and you
	  have an extra directory
	+ Fixed RRD directories on changes of hostname. More resilient
	  subscription links to RRDs
3.0
	+ Reviewed registration strings
2.3.5
	+ Fix link removal while stopping the service to avoid the
	  creation of sporious directories
2.3.4
	+ Added support for last week graphs
	+ Fixed URL in breadcrumbs
2.3.3
	+ Implement new EBox::Events::WatcherProvider
	+ Adapted to new Model management framework
	+ Perl plugin configuration for collectd 4.10 series
	+ Set proper permissions in postinst for monitor events
	+ Added additional info to events from monitor
2.3.2
	+ Do not monitorize NFS mounts disk spaces
2.3.1
	+ Added message about remote monitoring services
2.3
	+ Use 2 decimals in event messages
	+ Formatting int values to show only 2 decimals, if required
	+ Show the list of top 10 processes when launching the CPU or
	  system load alert
	+ Show duration of the event in the message, if available
	+ Bugfix: Notification configuration file is written regardless of its
	  owner and permissions
	+ Replaced autotools with zbuildtools
	+ Show the measure name in threshold configuration title
	+ Updated RRD directory path when hostname is changed
2.2.1
	+ Bugfix: Use stringify instead of error when an error in retrieving all
	  measures data happened
	+ Include format.js only in the main page instead of every graph
	+ Boost performance using RRDs bindings for perl instead of rrdtool
	+ Give support for having a graph per type instance
	+ Does not show an error in logs when collectd is notifying for a value is
	  missing for a period of time but a debug message
2.1.4
	+ More resilient link creation when subscribing
	+ Always create monitor conf directory
2.1.3
	+ Removed /zentyal prefix from URLs
2.1.2
	+ Do not send info events when using persist after if the warn
	  events was not sent previously
	+ Added persist after X seconds to send an event when the value is
	  in the notification area for more than X seconds
	+ Include conf.d directory only if this exists
2.1.1
	+ Monitor is now a submenu of the new Maintenance menu
	+ Removed unnecessary code from MeasureWatchers::syncRows
	+ Added missing dependency on rrdtool
	+ Now adding thresholds is more resilent to lower number of
	  passed parameters
	+ Df measure now monitorizes file systems in /media and never
	  monitorizes read-only filesystems (except root)
	+ Monitor tolerates missing rrds
2.1
	+ Use new standard enable-module script
	+ Removed unnecesary call to isReadOnly in syncRows
	+ Use new initial-setup script in postinst
1.5.6
	+ Bugfix: Several thresholds for the same measure now works
	+ Bugfix: Removing a maximum/minimum when updating a threshold
	  works again
	+ Added titles with breadcrumbs for threshold configuration and
	  monitor watchers
	+ Allow to create thresholds differencing them only in the data
	  source
	+ Monitor alerts now shows the gauge measure including several
	  suffixes and prints only, if required, 3 decimal points
	+ Bugfix threshold configuration when a measure has been removed
	+ Add millisecond and bps gauge types
	+ Add include for more configuration files
	+ Register measures on demand using a ini file
1.5.5
	+ Zentyal rebrand
1.5.4
	+ Notify when values return to normal as info event
	+ Add upstart script in order to workaround a packaging bug in Lucid
	+ Make notification work again in Lucid
	+ Bugfix: The notificate passed the classes correctly to event
	  watcher using escaping
	+ Disabled collectd.log to avoid infinite growth, syslog is still used
1.5.3
	+ Added exception class for threshold overrides
	+ Bugfix: solved problem when adding thresholds without using a CGI
1.5.2
	+ Use init.d script instead of upstart to avoid errors in syslog
	+ Removed loading of no longer used perl plugin
1.5.1
	+ Depends on @remoteservices@ package if the host is subscribed to
	  eBox Control Center to send them the stats using the appropiate IP
	  address to send stats to
1.5
	+ Add stopped on purpose file to stop the service without sending
	  an event alerting with this situation
1.3.12
	+ Do not log info about disabled measures
1.3.6
	+ Bugfix: ignore cooling devices to avoid unexpected exceptions
	+ Bugfix: Df measure shows free and used correctly, they were
	swapt
	+ Bugfix: do not show graph if data has not been collected
1.3.3
	+ Bugfix: Do not show graphs if the module is not configured
1.1.10
	+ Bugfix: Monitor graph updates don't glitch anymore
	+ Bugfix: Set a fixed hostname in order not to let collectd daemon
	to search for hostname on its own
1.1.0
	+ Initial release<|MERGE_RESOLUTION|>--- conflicted
+++ resolved
@@ -1,14 +1,10 @@
-<<<<<<< HEAD
-HEAD
+3.3
 	+ Change name to System Monitoring to avoid confussion with new
 	  Networking Monitoring module
-=======
-3.3
 	+ Set version to 3.3
 3.2
 	+ Set version to 3.2
 3.1.4
->>>>>>> 2711168b
 	+ Load measure manager on runtime to avoid unneccesary system calls
 	+ Set proper resolution in last week period
 3.1.3
