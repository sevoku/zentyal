--- conflicted
+++ resolved
@@ -1,13 +1,10 @@
-<<<<<<< HEAD
+HEAD
+	+ Move mostly report code to remoteservices
 2.3.6
 	+ Fixed executable permissions on update-status script
 	+ Fixed RemoteStatus model precondition when setup is not complete
 	+ Fixed regression when getting collection status
 	+ Fixed wrong call to value() in backup-tool
-=======
-HEAD
-	+ Move mostly report code to remoteservices
->>>>>>> 742adad2
 2.3.5
 	+ Implement new EBox::Events::WatcherProvider
 	+ Adapted to new Model management framework
