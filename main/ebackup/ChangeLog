HEAD
<<<<<<< HEAD
	+ Avoid double utf8 encode when escaping file for commands, this
	  is neccesary after improved utf8 support in EBox::Sudo
	+ Make status and file cache work with utf8 characters
=======
	+ Using EBox::FileSystem::mountPointIsMounted when checking if
	  file system backup target is mounted
>>>>>>> d284d0a6
3.0.4
	+ Remove deprecated code for DR using ebackup
	+ duplicity-wrapper uses C locale to avoid locale problems
	+ Removed superfluous module lock in backup-tool
	+ Removed independent implementation of lock and unlock methods
	+ Fix small syntax error
3.0.3
	+ Removed dependency on events module
3.0.2
	+ Fixed code error when checking mount points of file target
	+ Fixed 'inexistent watcher' error in backup-tool
	+ Set default niceness of backup process to 10
3.0.1
	+ Added python-paramiko dependency which is needed for ssh backend
2.3.8
	+ Removed Zentyal Cloud method
	+ Deleted obsolete Disaster Recovery restore-tool
2.3.7
	+ Fixed precondition in bakcup files lists, restore logs and
	  restore backup models
	+ Fixed regression in cache of current collection status
2.3.6
	+ Move mostly report code to remoteservices
	+ Fixed executable permissions on update-status script
	+ Fixed RemoteStatus model precondition when setup is not complete
	+ Fixed regression when getting collection status
	+ Fixed wrong call to value() in backup-tool
2.3.5
	+ Implement new EBox::Events::WatcherProvider
	+ Adapted to new Model management framework
	+ Adapted Message and Size types to new framework
2.3.4
	+ Send additional info in backup events
	+ Initial collection status done in background
	+ Fixed bug with expiration of file list cache
	+ Improved precondition message for restore logs model
	+ Added backup target checks: mounted and size
2.3.3
	+ Create tables with MyISAM engine by default
2.3.2
	+ Use new unified tableBody.mas in RemoteStatus.pm
	+ Do not show Zentyal Cloud option if custom_prefix is defined
	+ Added selectable priority by config file to scheduled backup
2.3.1
	+ Do not check for disasterAddon if not subscribed
	+ Added missing libdate-calc-perl dependency
	+ Fixed date parsing in restore-tool and configuration cloud backup
	+ Adapted messages in the UI for new editions
2.3
	+ File selections by backup domain are restricted to includes
	+ Includes from backup domains can be moved in the list; the model
	  validates if the includes and excludes configuration is coherent
	  with the backup domains
	+ Refactored restoreFile method to ease testing of file quoting
	+ Set a default timeout of 5 minutes for duplicity and allow to
	  override it with the duplicity_timeout key of ebackup.conf
	+ Replaced autotools with zbuildtools
	+ Added pre and post backup process hooks. Thanks to Oliver
	  (levelml@level-it.de) for his patch proposal for this
	+ restore-tool detects when the user tries to restore a 2.0.X
	  backup and refuses to continue
	+ Added force user, password and server credentials for storage server
	+ If unconfigured it refuses to generate a cache of the files in
	  the backup
	+ Added exception for symmetric key errors. Retry symmetric key in
	  restore-tool
	+ Added checking of passwd and shadow files in restore-tool, warn
	  the user if they have changed
	+ DR now restores hostname
	+ Fixed bug with different time zones and files on the cloud
	+ No restore-tool messages stop the restore process after all
	  parameters have been asked
	+ restore-tool: Added restore-all options and more force command
	  line options. Fixed bug in symmetric-password command line
	  option. Final message shows administrative interface localhost URL
	+ restore-tool: fixed dialog when credentials are incorrect;
	  better exclusion of problematic files to restore
2.2.2
	+ Exception in permanent message of remote restore screen is now managed
	+ Defaults in excludes and includes list are not longer added when
	  deleting all the rows
	+ Fixed logrotate configuration
2.2.1
	+ Assure that backup-tool get all updated includes/excludes from a
	  read-only version
	+ Fixed encoding problems when restoring files
	+ Better quoting of duplicity command arguments
	+ Backup domain selections are added to list in the correct order
	+ Fixed bug when the new and old sizes of the selections are the same
	+ Backup event is also disabled when module is disabled
2.1.8
	+ Added guard against undefined rows in RemoteExcludes model
	+ Solved problem with automatic inclusions with no-redis
	  characters in its keys
	+ Use a permanent warning for 'Cannot connect to cloud' message
	+ Better validation of target in file system method
	+ Gentle handling of file not found error when generating cache list
	+ Use new version 2 of the disaster recovery metadata
	+ Do not store configuration backup using duplicity
	+ Restore configuration backup before downloading data
	+ Fixed regression in restore configuration button
	+ Support for partial downloads in restore-tool
	+ Raise error when the path needed to restore a file does not exists
	+ Fixed encryption detection in restore-tool
	+ Moved default duplicity cache to /var/cache/zentyal/duplicity
	+ Reviewed some subscription strings
2.1.7
	+ Better integration with core theme
	+ Removed /zentyal prefix from URLs
2.1.6
	+ Fixed revokeAlModules call on read-only global instances when
	  dumping extra backup data
2.1.5
	+ Use show/hide in viewCustomizer to simplify the interface
	+ Added missing help
	+ Fixed problem restoring filenames with shell metacharacters
2.1.4
	+ Rotate duplicity logs
2.1.3
	+ Move Backup menu option inside the System menu
	+ Better path quoting when restoring files
2.1.2
	+ Root directory can be chosen as directory in FTP and SCP
	+ Files with unsafe chars are shown in the file list and can be restored
2.1.1
	+ Removed configuration backup warning as now it is always done
	+ Removed unnecessary code from syncRows methods
	+ Report methods in RemoteSettings and BackupDomains now return
	  non-i18n'ed data
	+ More control over uncommon errors
	+ Parse and store backup statistics for further processing
	+ First date is selected by default on restore-tool
	+ Bugfix: values from configuration file are checked to assure
	  that at least making backup is tried once
	+ Clean temporal directory before doing logs restore
	+ Better control of extra backup data failures
	+ Better control of Cloud failed connections
	+ Duplicity archive dir can be set in configuration file
	+ backup-tool always create meta and data directories when backing
	  up to cloud
	+ remoteUrlParams method does not require user or password parameter
	  when the backup method is 'file'
2.1
	+ Set default value for the keep previous full copies setting
	+ Replace YAML::Tiny with libyaml written in C through YAML::XS wrapper
	+ Renamed /usr/share/ebox-ebackup/ebox-remote-ebackup to
	  /usr/share/zentyal-ebackup/backup-tool
	+ Removed migrations and use new initial-setup
	+ Added /var/tmp to default exclude paths
	+ Remove skip of usercorner in restore-tool, now it is a package
	+ Replace /etc/ebox/82ebackup.conf with /etc/zentyal/ebackup.conf
	+ Added 'files included' domain and restore all fields options to
	  restore-tool
	+ Using 'cat' command instead of 'tail' to retrieve backup metadata
	+ Use a geometric progression for timeout values for retrying
	  connecting to backup servers when there are connectivity problems
	+ Fixed event message when something goes wrong at first stages
	+ Fixed bug in checking right method changing
	+ Added a way to delete orphan metadata files
2.0.9
	+ Use new zentyal package names in restore-tool
	+ Change one of our backup servers fingerprint
	+ Using the new module name for cloud-prof package
	+ Store metadata in Disaster Recovery backups
	+ Autodetect encryption type instead of asking
	+ Ask for domains to restore right after choosing the date
	+ Avoid some warnings in restore-tool when executed in a shell
2.0.8
	+ Added missing crontab string for monthly full backup
	+ Fixed wrong crontab string for weekly full backup
	+ Use software module and ProgressIndicator to install packages
	+ Fixed problems with pulsating progress bar in restore-tool
	+ Use fork + exec to launch zenity, fixes argument parsing problems
	+ Making environment local for installing modules in restore-tool
	+ Added cleanup operation on failure
	+ Added backup-cleanup script for manual cleanups
	+ Properly handle connection errors in RemoteStorage
2.0.7
	+ Set label of restore file button to "Restore" instead of "Change"
	+ Set the volume size to 25 as default for remote system
	+ Added support for disaster recovery
	+ Allowed to restore the root directory in
	  EBox::EBackup::restoreFile
	+ Method for restore log database from a directory
	+ Disabled asymmetric encryption method until we can support in in
	  disaster recovery
	+ Fixed non-internationalizable strings in RemoteSettings model
2.0.6
	+ Using /etc/cron.d instead of ebox crontab for scheduled
	  backups
	+ Fixed error in scheduled backups using week days
2.0.5
	+ Better error and precondition control when making backups
	+ Do not spawn a separate process to make the configuration backup
	+ Warn instead of abort all the backup if there are unsaved changes
2.0.4
	+ Fixed incremental backup frequency with full backup frequency is
	"twice a month"
2.0.3
	+ New "twice a month" frecquency for full backup
2.0.2
	+ Fixed bug excluding DB slices directory
2.0.1
	+ Added support for the sliced backup of the DB
1.5.3
	+ Zentyal rebrand
1.5.2
	+ Target is now mandatory in any case to decide if the backup configuration
	is complete.
	+ Status cache is regenerated when restarting the module and before doing a
	backup.
1.5.1
	+ Removed information about obsolete eBox remote backup
1.5
	+ Enable backup event watcher by default
	+ Improve help message for configuration
	+ Added eBox Storage from Denver (US)
	+ Added '/tmp' to default excludes
	+ Fixed element text in excludes/includes
	+ Includes/Excludes fixed
	+ Antichronological order used in versions
	+ Cache lists regenerated on module restart
	+ Added automatic exclude of backup directory for file system
	method
	+ Better treatment of errors while restoring files form the UI
	+ Added argument check to ebox-remote-ebackup script
	+ Improved frequency options
	+ Improved keep options
	+ Added backup and restore of logs
	+ Added restore configuration from backup action
	+ VolSize option can be changed through configuration file
	+ Better order of General configuration options
	+ Bugfix: fixed problem when restoring path with spaces
	+ Bugfix: all features using duplicity does nothing with
	default configuration because is incomplete
1.4
	+ Bug fix: do not duplicate includes with exclude-regexp
	+ Add eBox Backup Storage strings
1.3.15
	+ Add custom module status section
1.3.14
	+ Bug fix: off-by-one error on remote file search
	+ Bug fix: add lock to avoid overlapping between
	  backup processes (Closes #1680)
	+ Added validation of parameters in RemoteSettings and notice
	about SHH known hosts
	+ Cannot choose a higher frequency of full backups  than
	incremental backups
	+ Added validation of includes and excludes
	+ Regex exclude bugfix
	+ Add eBox remote storage servers
	+ Add file to distribute remote server fingerprints
	+ Add support for symmetric encryption
	+ Disable cache of backup status as is useless
	+ Allow to write destination URLs without relative directory
1.3.13
	+ Bug fix: add --force to delete old backup sets
	+ Bug fix: fix restoring of the first file
1.3.12
	+ Add page title
1.3.10
	+ Bugfix do not include '/' as it is already used as source directory
	+ Get rid of former local backup code
	+ Send events when backup is done
1.3.7
	+ Include configuration backup in backup
1.3.3
	+ an active event's  watcher is not longer needed for
	the cron job
	+ cron job is written on config regeneration<|MERGE_RESOLUTION|>--- conflicted
+++ resolved
@@ -1,12 +1,9 @@
 HEAD
-<<<<<<< HEAD
+	+ Using EBox::FileSystem::mountPointIsMounted when checking if
+	  file system backup target is mounted
 	+ Avoid double utf8 encode when escaping file for commands, this
 	  is neccesary after improved utf8 support in EBox::Sudo
 	+ Make status and file cache work with utf8 characters
-=======
-	+ Using EBox::FileSystem::mountPointIsMounted when checking if
-	  file system backup target is mounted
->>>>>>> d284d0a6
 3.0.4
 	+ Remove deprecated code for DR using ebackup
 	+ duplicity-wrapper uses C locale to avoid locale problems
