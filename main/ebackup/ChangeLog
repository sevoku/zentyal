--- conflicted
+++ resolved
@@ -1,11 +1,8 @@
 HEAD
-<<<<<<< HEAD
+	+ Adapted to new Model management framework
 	+ Adapted Message and Size types to new framework
 2.3.3
 	+ Create tables with MyISAM engine by default
-=======
-	+ Adapted to new Model management framework
->>>>>>> 8bfe9879
 2.3.2
 	+ Use new unified tableBody.mas in RemoteStatus.pm
 	+ Do not show Zentyal Cloud option if custom_prefix is defined
