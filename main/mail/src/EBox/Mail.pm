# Copyright (C) 2008-2012 eBox Technologies S.L.
#
# This program is free software; you can redistribute it and/or modify
# it under the terms of the GNU General Public License, version 2, as
# published by the Free Software Foundation.
#
# This program is distributed in the hope that it will be useful,
# but WITHOUT ANY WARRANTY; without even the implied warranty of
# MERCHANTABILITY or FITNESS FOR A PARTICULAR PURPOSE.  See the
# GNU General Public License for more details.
#
# You should have received a copy of the GNU General Public Licensema
# along with this program; if not, write to the Free Software
# Foundation, Inc., 59 Temple Place, Suite 330, Boston, MA  02111-1307  USA

package EBox::Mail;

use strict;
use warnings;


use base qw(EBox::Module::Service EBox::LdapModule EBox::ObjectsObserver
            EBox::Model::ModelProvider EBox::Model::CompositeProvider
            EBox::UserCorner::Provider
            EBox::FirewallObserver EBox::LogObserver
            EBox::Report::DiskUsageProvider
           );

use EBox::Sudo;
use EBox::Validate qw( :all );
use EBox::Gettext;
use EBox::Config;
use EBox::Menu::Item;
use EBox::Menu::Folder;
use EBox::MailVDomainsLdap;
use EBox::MailUserLdap;
use EBox::MailAliasLdap;
use EBox::MailLogHelper;
use EBox::MailFirewall;
use EBox::Mail::Greylist;
use EBox::Mail::FetchmailLdap;
use EBox::Service;

use EBox::Exceptions::InvalidData;
use EBox::Dashboard::ModuleStatus;
use EBox::ServiceManager;
use EBox::DBEngineFactory;


use Proc::ProcessTable;
use Perl6::Junction qw(all);
use File::Slurp;

use constant {
 MAILMAINCONFFILE         => '/etc/postfix/main.cf',
 MAILMASTERCONFFILE       => '/etc/postfix/master.cf',
 MASTER_PID_FILE          => '/var/spool/postfix/pid/master.pid',
 MAIL_ALIAS_FILE          => '/etc/aliases',

 DOVECOT_CONFFILE         => '/etc/dovecot/dovecot.conf',
 DOVECOT_LDAP_CONFFILE    =>  '/etc/dovecot/dovecot-ldap.conf',

 MAILINIT                 => 'postfix',

 BYTES                    => '1048576',

 DOVECOT_SERVICE          => 'dovecot',

 TRANSPORT_FILE           => '/etc/postfix/transport',

 SASL_PASSWD_FILE         => '/etc/postfix/sasl_passwd',

 MAILNAME_FILE            => '/etc/mailname',

 VDOMAINS_MAILBOXES_DIR   => '/var/vmail',

 ARCHIVEMAIL_CRON_FILE    => '/etc/cron.daily/archivemail',

 FETCHMAIL_SERVICE        => 'ebox.fetchmail',

 ALWAYS_BCC_TABLE_FILE    => '/etc/postfix/alwaysbcc',

 SIEVE_SCRIPTS_DIR        => '/var/vmail/sieve',

 BOUNCE_ADDRESS_KEY       => 'SMTPOptions/bounceReturnAddress',
 BOUNCE_ADDRESS_DEFAULT   => 'noreply@example.com',
};

use constant SERVICES => ('active', 'filter', 'pop', 'imap', 'sasl');


sub _create
{
    my $class = shift;
    my $self = $class->SUPER::_create(name => 'mail',
                                      printableName => __n('Mail'),
                                      @_);

    $self->{vdomains} = new EBox::MailVDomainsLdap;
    $self->{musers} = new EBox::MailUserLdap;
    $self->{malias} = new EBox::MailAliasLdap;
    $self->{greylist} = new EBox::Mail::Greylist;
    $self->{fetchmail} = new EBox::Mail::FetchmailLdap;

    bless($self, $class);
    return $self;
}

# Method: greylist
#
#   return the greylist object
sub greylist
{
    my ($self) = @_;
    return $self->{greylist};
}

# neccesary for daemon precondition
sub greylistIsEnabled
{
    my ($self) = @_;
    return $self->greylist()->isEnabled();
}



# Method: actions
#
#       Override EBox::Module::Service::actions
#
sub actions
{
    return [
            {
              'action' => __('Generate mail aliases'),
              'reason' =>
                __x('Zentyal will execute {cmd}', cmd => '/usr/sbin/postalias /etc/aliases'),

              'module' => 'mail'
            },
            {
              'action' => __('Add LDAP schemas'),
              'reason' => __(
                          'Zentyal will add two LDAP schemas: authldap.ldif and '
                            .'eboximail.ldif.'
              ),
              'module' => 'mail'
            },
            {
              'action' => __('Create certificates'),
              'reason' => __(
                  'Zentyal will create certificates to use in mail services'
              ),
              'module' => 'mail'
            },
            {
              'action' => __('Add fetchmail update cron job'),
              'reason' => __(
                  'Zentyal will schedule a cron job to update fetchmail configuration when the user add external accounts'),
              'module' => 'mail'
            },

    ];
}

# Method: usedFiles
#
#       Override EBox::Module::Service::files
#
sub usedFiles
{
    my ($self) = @_;

    my @greylistFiles =   @{ $self->greylist()->usedFiles() };

    return [
            {
              'file' => MAILMAINCONFFILE,
              'reason' => __('To configure postfix'),
              'module' => 'mail'
            },
            {
              'file' => MAILMASTERCONFFILE,
              'reason' => __(
                         'To define how client programs connect to services in '
                           .' postfix'
              ),
              'module' => 'mail'
            },
            {
              'file' => MAILNAME_FILE,
              'reason' => __('To configure host mail name'),
              'module' => 'mail'
            },
            {
              'file' => MAIL_ALIAS_FILE,
              'reason' => __('To configure postfix aliases'),
              'module' => 'mail'
            },


            {
              'file' => DOVECOT_CONFFILE,
              'reason' => __('To configure dovecot'),
              'module' => 'mail'
            },
            {
              'file' => DOVECOT_LDAP_CONFFILE,
              'reason' =>  __('To configure dovecot to authenticate against LDAP'),
              'module' => 'mail'
            },
            {
              'file' => SASL_PASSWD_FILE,
              'reason' => __('To configure smart host authentication'),
              'module' => 'mail'
            },
            {
              'file' => TRANSPORT_FILE,
              'reason' => __('To configure mail transports'),
              'module' => 'mail'
            },

            @greylistFiles
    ];
}

# Method: initialSetup
#
# Overrides:
#   EBox::Module::Base::initialSetup
#
sub initialSetup
{
    my ($self, $version) = @_;

    # Execute initial-setup script
    $self->SUPER::initialSetup($version);

    # Create default rules and services
    # only if installing the first time
    unless ($version) {
        my $firewall = EBox::Global->modInstance('firewall');
        $firewall->addServiceRules($self->_serviceRules());
        $firewall->saveConfigRecursive();

        # TODO: We need a mechanism to notify modules when the hostname
        # changes, so this default could be set to the hostname
        $self->set_string(BOUNCE_ADDRESS_KEY, BOUNCE_ADDRESS_DEFAULT);
    }
}

sub _serviceRules
{
    return [
             {
              'name' => 'SMTP',
              'description' => __('Outgoing Mail (SMTP protocol).'),
              'internal' => 1,
              'protocol' => 'tcp',
              'sourcePort' => 'any',
              'destinationPorts' => [ 25, 465  ],
              'rules' => { 'external' => 'accept', 'internal' => 'accept' },
             },
             {
              'name' => 'Incoming Mail',
              'description' => __('POP, IMAP and SIEVE protocols'),
              'internal' => 1,
              'protocol' => 'tcp',
              'sourcePort' => 'any',
              'destinationPorts' => [ 110, 143,  993, 995, 4190 ],
              'rules' => { 'external' => 'deny', 'internal' => 'accept' },
             },
             {
              'name' => 'Mail Submission',
              'description' => __('Outgoing Mail (Submission protocol).'),
              'internal' => 1,
              'protocol' => 'tcp',
              'sourcePort' => 'any',
              'destinationPorts' => [  587 ],
              'rules' => { 'external' => 'deny', 'internal' => 'accept' },
             },
    ];
}

# Method: enableActions
#
#       Override EBox::Module::Service::enableActions
#
sub enableActions
{
    my ($self) = @_;

    $self->performLDAPActions();

    # Execute enable-module script
    $self->SUPER::enableActions();
}

#  Method: enableModDepends
#
#   Override EBox::Module::Service::enableModDepends
#
sub enableModDepends
{
    my ($self) = @_;
    my @depends =  ('network', 'users');
    return \@depends;
}

# Method: modelClasses
#
# Overrides:
#
#    <EBox::Model::ModelProvider::modelClasses>
#
sub modelClasses
{
    return [
            'EBox::Mail::Model::SMTPOptions',
            'EBox::Mail::Model::RetrievalServices',
            'EBox::Mail::Model::ObjectPolicy',
            'EBox::Mail::Model::VDomains',
            'EBox::Mail::Model::VDomainAliases',
            'EBox::Mail::Model::ExternalAliases',
            'EBox::Mail::Model::VDomainSettings',
            'EBox::Mail::Model::ExternalFilter',
            'EBox::Mail::Model::MailUser',

            'EBox::Mail::Model::Dispatcher::Mail',

            'EBox::Mail::Model::GreylistConfiguration',

            'EBox::Mail::Model::Report::TrafficGraph',
            'EBox::Mail::Model::Report::TrafficDetails',
            'EBox::Mail::Model::Report::TrafficReportOptions',

            # user corner classes
            'EBox::Mail::Model::ExternalAccounts',
           ];
}


# Method: compositeClasses
#
# Overrides:
#
#    <EBox::Model::CompositeProvider::compositeClasses>
#
sub compositeClasses
{
    return [
            'EBox::Mail::Composite::ServiceConfiguration',
            'EBox::Mail::Composite::General',

            'EBox::Mail::Composite::Report::TrafficReport',
           ];
}


# Method: _getIfacesForAddress
#
#  This method returns all interfaces which ip address belongs
#
# Parameters:
#
#               ip - The IP address
#
# Returns:
#
#               array ref - with all interfaces
sub _getIfacesForAddress
{
    my ($self, $ip) = @_;

    my $net = EBox::Global->modInstance('network');
    my @ifaces = ();

    # check if it is a loopback address
    if (EBox::Validate::isIPInNetwork('127.0.0.1', '255.0.0.0', $ip)) {
        return ['lo'];
    }

    foreach my $iface (@{$net->InternalIfaces()}) {
        foreach my $addr (@{$net->ifaceAddresses($iface)}) {
            if (isIPInNetwork($addr->{'address'}, $addr->{'netmask'}, $ip)) {
                push(@ifaces, $iface);
            }
        }
    }

    return \@ifaces;
}

# Method: _setMailConf
#
#  This method creates all configuration files from gconf data.
#
sub _setMailConf
{
    my ($self) = @_;

    $self->_setMailname();

    my $daemonUid = getpwnam('daemon');
    my $daemonGid = getgrnam('daemon');
    my $perm      = '0640';


    my $daemonMode = {
                      uid => $daemonUid,
                      gid => $daemonGid,
                      mode => $perm
                     };

    my @array = ();
    my $users = EBox::Global->modInstance('users');
    my $ldap = EBox::Ldap->instance();

    my $allowedaddrs = "127.0.0.0/8";
    foreach my $addr (@{ $self->allowedAddresses }) {
        $allowedaddrs .= " $addr";
    }

    push (@array, 'hostname' , $self->_fqdn());
    push (@array, 'mailname' , $self->mailname());
<<<<<<< HEAD

    push(@array, 'bindDN', $ldap->rootDn());
    unless ($users->mode() eq 'slave') {
        push(@array, 'ldapport', $self->ldap->ldapConf->{'port'});
    } else {
        push(@array, 'ldapport', $self->ldap->ldapConf->{'translucentport'});
    }

    push(@array, 'vdomainDN', $self->{vdomains}->vdomainDn());
    push(@array, 'relay', $self->relay());
    push(@array, 'relayAuth', $self->relayAuth());
    push(@array, 'maxmsgsize', ($self->getMaxMsgSize() * $self->BYTES));
    push(@array, 'allowed', $allowedaddrs);
    push(@array, 'aliasDN', $self->{malias}->aliasDn());
    push(@array, 'vmaildir', $self->{musers}->DIRVMAIL);
    push(@array, 'usersDN', $users->usersDn());
    push(@array, 'uidvmail', $self->{musers}->uidvmail());
    push(@array, 'gidvmail', $self->{musers}->gidvmail());
    push(@array, 'popssl', $self->pop3s());
    push(@array, 'imapssl', $self->imaps());
    push(@array, 'ldap', $ldap->ldapConf());
    push(@array, 'filter', $self->service('filter'));
    push(@array, 'ipfilter', $self->ipfilter());
    push(@array, 'portfilter', $self->portfilter());
    push(@array, 'zarafa', $self->zarafaEnabled());
=======
    push (@array, 'ldapport', $self->ldap->ldapConf->{'port'});
    push (@array, 'vdomainDN', $self->{vdomains}->vdomainDn());
    push (@array, 'relay', $self->relay());
    push (@array, 'relayAuth', $self->relayAuth());
    push (@array, 'maxmsgsize', ($self->getMaxMsgSize() * $self->BYTES));
    push (@array, 'allowed', $allowedaddrs);
    push (@array, 'aliasDN', $self->{malias}->aliasDn());
    push (@array, 'vmaildir', $self->{musers}->DIRVMAIL);
    push (@array, 'usersDN', $users->usersDn());
    push (@array, 'uidvmail', $self->{musers}->uidvmail());
    push (@array, 'gidvmail', $self->{musers}->gidvmail());
    push (@array, 'popssl', $self->pop3s());
    push (@array, 'imapssl', $self->imaps());
    push (@array, 'ldap', $ldap->ldapConf());
    push (@array, 'filter', $self->service('filter'));
    push (@array, 'ipfilter', $self->ipfilter());
    push (@array, 'portfilter', $self->portfilter());
    push (@array, 'zarafa', $self->zarafaEnabled());
>>>>>>> d20207de
    my $alwaysBcc = $self->_alwaysBcc();
    push (@array, 'bccMaps' => $alwaysBcc);
    # greylist parameters
    my $greylist = $self->greylist();
    push (@array, 'greylist',     $greylist->isEnabled() );
    push (@array, 'greylistAddr', $greylist->address());
    push (@array, 'greylistPort', $greylist->port());
    $self->writeConfFile(MAILMAINCONFFILE, "mail/main.cf.mas", \@array);

    @array = ();
    push (@array, 'filter', $self->service('filter'));
    push (@array, 'fwport', $self->fwport());
    push (@array, 'ipfilter', $self->ipfilter());
    push (@array, 'zarafa', $self->zarafaEnabled());
    $self->writeConfFile(MAILMASTERCONFFILE, "mail/master.cf.mas", \@array);

    $self->_setHeloChecks();

    if ($alwaysBcc) {
        $self->_setAlwaysBccTable();
    }

    $self->_setAliasTable();

    # dovecot configuration
    $self->_setDovecotConf();

    # sync users with quota conf
    $self->{musers}->regenMaildirQuotas();

    # greylist configuration files
    $greylist->writeConf();

    $self->writeConfFile(SASL_PASSWD_FILE,
                         'mail/sasl_passwd.mas',
                         [
                          relayHost => $self->relay(),
                          relayAuth => $self->relayAuth(),
                         ],
                         {
                          uid  => 0,
                          gid  => 0,
                          mode => '0600',
                         }
                        );

    $self->_setArchivemailConf();

    my $manager = new EBox::ServiceManager;
    # Do not run postmap if we can't overwrite SASL_PASSWD_FILE
    unless ($manager->skipModification('mail', SASL_PASSWD_FILE)) {
        EBox::Sudo::root('/usr/sbin/postmap ' . SASL_PASSWD_FILE);
    }

    my $zarafaEnabled = $self->zarafaEnabled();
    my $zarafaDomain = '';
    $zarafaDomain = $self->zarafaDomain() if $zarafaEnabled;

    $self->{fetchmail}->writeConf(zarafa => $zarafaEnabled, zarafaDomain => $zarafaDomain);
    $self->_setZarafaConf($zarafaEnabled, $zarafaDomain);

}


sub zarafaEnabled
{
    my ($self) = @_;

    my $gl = EBox::Global->getInstance();
    if ( $gl->modExists('zarafa') ) {
        my $zarafa = $gl->modInstance('zarafa');
        return $zarafa->isEnabled();
    }
    return 0;
}



sub zarafaDomain
{
    my $gl = EBox::Global->getInstance();
    my $zarafa = $gl->modInstance('zarafa');
    my $domain = $zarafa->model('VMailDomain')->vdomainValue();
    if ($domain eq '_none_') {
        $domain = '';
    }
    return $domain;
}

sub _setZarafaConf
{
    my ($self, $enabled, $domain) = @_;
    my @toDovecot;

    if (not $enabled) {
        EBox::Sudo::root('rm -f ' . TRANSPORT_FILE . ' ' . TRANSPORT_FILE . '.db');
        return;
    }

    $self->writeConfFile(TRANSPORT_FILE, 'mail/transport.mas',
                         [
                             domain => $domain,
                             toDovecot => \@toDovecot,
                         ],
                         { uid  => 0, gid  => 0, mode => '0600', },
                        );
    my $manager = new EBox::ServiceManager;
    unless ($manager->skipModification('mail', TRANSPORT_FILE)) {
        EBox::Sudo::root('/usr/sbin/postmap ' . TRANSPORT_FILE);
    }
}


sub _alwaysBcc
{
    my ($self) = @_;

    my $vdomains = $self->model('VDomains');
    my $alwaysBcc =  $vdomains->alwaysBcc();
    if ($alwaysBcc) {
        return 'hash:' . ALWAYS_BCC_TABLE_FILE;
    }

    return undef;
}

sub _setAlwaysBccTable
{
    my ($self) = @_;
    my $vdomains = $self->model('VDomains');
    my $bccByDomain = $vdomains->alwaysBccByVDomain();

    my $data;
    while (my ($vdomain, $address) = each %{ $bccByDomain }) {
        $data .= "\@$vdomain $address\n";
    }

    EBox::Module::Base::writeFile(ALWAYS_BCC_TABLE_FILE,
                                  $data,
                                  {
                                      uid => 0,
                                      gid => 0,
                                      mode => '0644',
                                  }
                                 );

    my $postmapCmd = '/usr/sbin/postmap hash:' . ALWAYS_BCC_TABLE_FILE;
    EBox::Sudo::root($postmapCmd);

}


sub _setAliasTable
{
    my ($self) = @_;

    my @aliases = File::Slurp::read_file(MAIL_ALIAS_FILE);
    # remove  postmaster alias and text comment added by ebox
    @aliases = grep {
        my $line = $_;
        my $eboxComment = $line =~ m/^#.*eBox/;
        my $postmasterLine = $line =~ m/postmaster:/;
        (not $eboxComment) and (not $postmasterLine)
    } @aliases;


    my $postmasterAddress = $self->postmasterAddress();
    my $aliasesContents = join '', @aliases;
   $aliasesContents .= "#Added by eBox. Postmaster alias will be rewritten in each Zentyal mail system restart but other aliases will be kept\n";
   $aliasesContents .=   "postmaster: $postmasterAddress\n";

    EBox::Module::Base::writeFile(
                                MAIL_ALIAS_FILE,
                                  $aliasesContents,
                                  {
                                   uid => 0,
                                   gid => 0,
                                   mode => '0644',
                                  }
                                 );

    EBox::Sudo::root('postalias ' . MAIL_ALIAS_FILE);
}


sub _setDovecotConf
{
    my ($self) = @_;

    my @params;

    # main dovecot conf file
    @params = ();
    my $uid =  scalar(getpwnam('ebox'));
    my $gid = scalar(getgrnam('ebox'));

    push @params, (uid => $uid);
    push @params, (gid => $gid);
    push @params, (protocols => $self->_retrievalProtocols());
    push @params, (firstValidUid => $uid);
    push @params, (firstValidGid => $gid);
    push @params, (mailboxesDir =>  VDOMAINS_MAILBOXES_DIR);
    push @params, (postmasterAddress => $self->postmasterAddress(0, 1));
    push @params, (antispamPlugin => $self->_getDovecotAntispamPluginConf());

    $self->writeConfFile(DOVECOT_CONFFILE, "mail/dovecot.conf.mas",\@params);

    # ldap dovecot conf file
    @params = ();
    my $users = EBox::Global->modInstance('users');

    push(@params, 'ldapport', $self->ldap->ldapConf->{'port'});
    push @params, ('usersDn', $users->usersDn());
    push @params, ('mailboxesDir' =>  VDOMAINS_MAILBOXES_DIR);
    push @params, ('mailboxesDir' =>  VDOMAINS_MAILBOXES_DIR);
    $self->writeConfFile(DOVECOT_LDAP_CONFFILE, "mail/dovecot-ldap.conf.mas",\@params);

}



sub _getDovecotAntispamPluginConf
{
    my ($self) = @_;

    # FIXME: disabled until dovecot-antispam ubuntu package is fixed
    return { enabled => 0};

    my $global = EBox::Global->getInstance();
    my @mods = grep {
        $_->can('dovecotAntispamPluginConf')
    } @{ $global->modInstances() };

    if (@mods == 0) {
        return { enabled => 0 };
    } elsif (@mods > 0) {
        EBox::warn('More than one module offers configuration for dovecot plugin. We will take the first one');
    }

    my $mod = shift @mods;
    return $mod->dovecotAntispamPluginConf();
}


sub _setArchivemailConf
{
    my ($self) = @_;

    my $smtpOptions      = $self->model('SMTPOptions');
    my $expireDaysTrash = $smtpOptions->expirationForDeleted();
    my $expireDaysSpam  = $smtpOptions->expirationForSpam();

    if ( ($expireDaysTrash == 0) and ($expireDaysSpam == 0) ) {
        # no need to cronjob bz all expiration times are disabled
        EBox::Sudo::root('rm -f ' . ARCHIVEMAIL_CRON_FILE);
        return;
    }



    my @params = (
                  mailDir =>  $self->{musers}->DIRVMAIL,
                  expireDaysTrash  => $expireDaysTrash,
                  expireDaysSpam   => $expireDaysSpam,

                 );

    EBox::Module::Base::writeConfFileNoCheck(ARCHIVEMAIL_CRON_FILE,
                         "mail/archivemail.mas",
                         \@params,
                         {
                          uid => 0,
                          gid => 0,
                          mode => '0755'
                         },
                        );


}



# Method: defaultMailboxQuota
#
#   get the default maximum size for an account's mailbox.
#
#   Returns:
#      the amount in Mb or 0 for unlimited size
sub defaultMailboxQuota
{
    my ($self) = @_;
    my $smtpOptions = $self->model('SMTPOptions');
    return $smtpOptions->mailboxQuota();
}


sub _setMailname
{
    my ($self) = @_;
    my $tmpFile = EBox::Config::tmp() . 'mailname.tmp';

    my $mailname = $self->mailname();
    $mailname .= "\n";

    EBox::Module::Base::writeFile(MAILNAME_FILE,
                                  $mailname,
                                  {
                                      uid => 0,
                                      gid => 0,
                                      mode => '0644'
                                     }
                                 );
}


sub mailname
{
    my ($self) = @_;

    my $smtpOptions = $self->model('SMTPOptions');
    my $mailname = $smtpOptions->customMailname();
    if (not defined $mailname) {
        $mailname = $self->_fqdn();
    }

    return $mailname;
}

sub checkMailname
{
    my ($self, $mailname) = @_;

    if (not $mailname =~ m/\./) {
        my $advice;
        if ($mailname eq $self->_fqdn()) {
            $advice = __(
'Cannot use the hostname as mailname because it is not a fully' .
' qualified name. Please, define a custom server mailname'
                        );
        } else {
            $advice =
                __('The mail name must be a fully qualified name');
        }


        throw EBox::Exceptions::InvalidData(
                                            data => __('Host mail name'),
                                            value => $mailname,
                                            advice => $advice,
                                           );
    }

    # check that the mailname is not equal to any vdomain
    my @vdomains = $self->{vdomains}->vdomains();
    foreach my $vdomain (@vdomains) {
        if ($vdomain eq $mailname) {
            throw EBox::Exceptions::InvalidData(
                                            data => __('Host mail name'),
                                            value => $mailname,
                                            advice =>
__('The mail name and virtual mail domain name are equal')
                                           );
        }
    }


    EBox::Validate::checkDomainName($mailname, __('Host mail name'));

}

sub _setHeloChecks
{
    my ($self) = @_;
    my $fqdn = $self->_fqdn();
    my @params = ( hostnames => [$fqdn]);
     EBox::Module::Base::writeConfFileNoCheck(
                         '/etc/postfix/helo_checks.pcre',
                         'mail/helo_checks.pcre.mas',
                         \@params);
}





sub _retrievalProtocols
{
    my ($self) = @_;

    my $model = $self->model('RetrievalServices');
    return $model->activeProtocols();
}


# Method: pop3
#
#  Returns:
#     bool - wether the POP3 service is enabled
sub pop3
{
    my ($self) = @_;

    my $model = $self->model('RetrievalServices');
    return $model->pop3Value();
}

# Method: pop3s
#
#  Returns:
#     bool - wether the POP3S service is enabled
sub pop3s
{
    my ($self) = @_;

    my $model = $self->model('RetrievalServices');
    return $model->pop3sValue();
}

# Method: imap
#
#  Returns:
#     bool - wether the IMAP service is enabled
sub imap
{
    my ($self) = @_;

    my $model = $self->model('RetrievalServices');
    return $model->imapValue();
}

# Method: imaps
#
#  Returns:
#     bool - whether the IMAPS service is enabled
sub imaps
{
    my ($self) = @_;

    my $model = $self->model('RetrievalServices');
    return $model->imapsValue();
}


# Method: managesieve
#
#  Returns:
#     bool - wether the ManageSieve service is enabled
sub managesieve
{
    my ($self) = @_;

    my $model = $self->model('RetrievalServices');
    return $model->managesieveValue();
}



sub _fqdn
{
    my $fqdn = `hostname --fqdn`;
    if ($? != 0) {
        throw EBox::Exceptions::Internal(
'Zentyal was unable to get the full qualified domain name (FQDN) for his host/'
              .'Please, check than your resolver and /etc/hosts file are properly configured.'
          );
    }

    chomp $fqdn;
    return $fqdn;
}


# this method exists to be used as precondition by the EBox::Mail::Greylist
# package
sub isGreylistEnabled
{
    my ($self) = @_;
    return $self->greylist()->isEnabled();
}

#  Method: _daemons

#   Override <EBox::Module::Service::_daemons>
#
sub _daemons
{
    my ($self) = @_;

    my $daemons = [
        {
            'name' => MAILINIT,
            'type' => 'init.d',
            'pidfiles' => [MASTER_PID_FILE],
        },
        {
         name => DOVECOT_SERVICE,
        },
        {
            name => FETCHMAIL_SERVICE,
            precondition => \&fetchmailMustRun,
        },

    ];

    my $greylist_daemon = $self->greylist()->daemon();
    $greylist_daemon->{'precondition'} = \&isGreylistEnabled;
    push(@{$daemons}, $greylist_daemon);

    return $daemons;
}

sub fetchmailMustRun
{
    my ($self) = @_;
    return $self->{fetchmail}->daemonMustRun();
}


# Method: isRunning
#
#  This method returns if the service is running
#
# Parameter:
#
#               service - a string with a service name. It could be:
#                       active for smtp service
#                       pop for pop service
#                       imap for imap service
#
# Returns
#
#               bool - true if the service is running, false otherwise
sub isRunning
{
    my ($self, $service) = @_;

    if (not defined($service)) {
        if ($self->_dovecotService()) {
            if ($self->_dovecotIsRunning()) {
                return 1;
            } elsif ($self->greylist()->isRunning()) {
                return 1;
            }

            return undef;
        }

        return $self->_postfixIsRunning();
    } elsif ($service eq 'active') {
        return $self->_postfixIsRunning();
    } elsif ($service eq 'pop') {
        return $self->_dovecotIsRunning();
    } elsif ($service eq 'imap') {
        return $self->_dovecotIsRunning();
    }
}





sub _dovecotIsRunning
{
    my ($self, $subService) = @_;

    if ($subService) {
        if (not $self->$subService()) {
            # ignore dovecot running status if it is needed for another service
            #   -> dovecot is  needed for smtp auth ad this is always active
            return 0;
        }

    }

    return EBox::Service::running(DOVECOT_SERVICE);
}

sub _postfixIsRunning
{
    my ($self, $service) = @_;
    my $t = new Proc::ProcessTable;
    foreach my $proc (@{$t->table}) {
        ($proc->fname eq 'master') and return 1;
    }
    return undef;
}




#  Method : externalFilter
#
#  return ther name of the external filter used or the name 'custom' in case
#  user's custom settings are in use
sub externalFilter
{
    my ($self) = @_;
    my $mailfilter = EBox::Global->modInstance('mailfilter');
    if ($mailfilter and $mailfilter->isEnabled()) {
        return 'zentyal-mailfilter';
    }


    my $filterModel = $self->model('ExternalFilter');
    return $filterModel->row()->valueByName('externalFilter');
}

sub customFilterInUse
{
    my ($self) = @_;
    return $self->externalFilter() eq 'custom';
}



sub _zentyalMailfilterAttr
{
    my ($self, $attr) = @_;
    my $mailfilter = EBox::Global->modInstance('mailfilter');
    $mailfilter or
        throw EBox::Exceptions::Internal('Mailfilter not installed');

    my ($name, $attrs) = $mailfilter->mailFilter();
    exists $attrs->{$attr}
      or throw EBox::Exceptions::Internal("Attribute $attr does not exist");
    return $attrs->{$attr};
}



# returns wether we must use the filter attr instead of the stored in the
# module's cponfgiuration
sub _useFilterAttr
{
    my ($self) = @_;

    if (not $self->service('filter')) {
        return 0;
    }

    if ($self->externalFilter() eq 'custom') {
        return 0;
    }

    return 1;
}


# Method: ipfilter
#
#  This method returns the ip of the external filter
#
sub ipfilter
{
    my ($self) = @_;

    if ($self->_useFilterAttr) {
        return $self->_zentyalMailfilterAttr('address');
    }

    my $filterModel = $self->model('ExternalFilter');
    return $filterModel->ipfilter();
}



# Method: portfilter
#
#  This method returns the port where the mail filter listen
#
sub portfilter
{
    my ($self) = @_;

    if ($self->_useFilterAttr) {
        return $self->_zentyalMailfilterAttr('port');
    }

    my $filterModel = $self->model('ExternalFilter');
    return $filterModel->portfilter();
}


# Method: fwport
#
#  This method returns the port where forward all messages from external filter
#
sub fwport
{
    my ($self) = @_;

    if ($self->_useFilterAttr) {
        return $self->_zentyalMailfilterAttr('forwardPort');
    }

    my $filterModel = $self->model('ExternalFilter');
    return $filterModel->fwport();
}


# Method: relay
#
#  This method returns the ip address of the smarthost if set
#
sub relay
{
    my ($self) = @_;
    my $smtpOptions = $self->model('SMTPOptions');
    return $smtpOptions->smarthost();
}

# Method: relayAuth
#
#  This method returns the authentication mode used to connect to the smarthost
#
#  Returns:
#      Either undef wether the smarthost does not requires authentication or a
#      hash reference with username and password fields
#
sub relayAuth
{
    my ($self) = @_;
    my $smtpOptions = $self->model('SMTPOptions');
    my $auth = $smtpOptions->row()->elementByName('smarthostAuth');

    my $selectedType = $auth->selectedType();
    if ($selectedType eq 'userandpassword') {
        return $auth->value();
    }

    return undef;
}


# Method: getMaxMsgSize
#
#  This method returns the maximum message size
#
sub getMaxMsgSize
{
    my ($self) = @_;
    my $smtpOptions = $self->model('SMTPOptions');
    return $smtpOptions->maxMsgSize();
}

sub _sslRetrievalServices
{
    my ($self) = @_;
    my $retrievalServices = $self->model('RetrievalServices');
    return $retrievalServices->pop3sValue() or $retrievalServices->imapsValue();
}

#
# Method: allowedAddresses
#
#  Returns the list of allowed objects to relay mail.
#
# Returns:
#
#  array ref - holding the objects
#
sub allowedAddresses
{
    my ($self)  = @_;
    my $objectPolicy = $self->model('ObjectPolicy');
    return $objectPolicy->allowedAddresses();
}

#
# Method: isAllowed
#
#  Checks if a given object is allowed to relay mail.
#
# Parameters:
#
#  object - object name
#
# Returns:
#
#  boolean - true if it's set as allowed, otherwise false
#
sub isAllowed
{
    my ($self, $object)  = @_;
    my $objectPolicy = $self->model('ObjectPolicy');
    return $objectPolicy->isAllowed($object);
}



#
# Method: freeObject
#
#  This method unsets a new allowed object list without the object passed as
#  parameter
#
# Parameters:
#               object - The object to remove.
#
sub freeObject # (object)
{
    my ($self, $object) = @_;
    $object or
        throw EBox::Exceptions::MissingArgument('object');

    my $objectPolicy = $self->model('ObjectPolicy');
    $objectPolicy->freeObject($object);

}

# Method: usesObject
#
#  This methos method returns if the object is on allowed list
#
# Returns:
#
#               bool - true if the object is in allowed list, false otherwise
#
sub usesObject # (object)
{
    my ($self, $object) = @_;
    if ($self->isAllowed($object)) {
        return 1;
    }
    return undef;
}

# Function: usesPort
#
#       Implements EBox::FirewallObserver interface
#
sub usesPort # (protocol, port, iface)
{
    my ($self, $protocol, $port, $iface) = @_;

    my %srvpto = (
                  'active' => 25,
                  'pop'         => 110,
                  'imap'        => 143,
    );

    foreach my $mysrv (keys %srvpto) {
        return 1 if (($port eq $srvpto{$mysrv}) and ($self->service($mysrv)));
    }

    return undef;
}

sub firewallHelper
{
    my $self = shift;
    if ($self->anyDaemonServiceActive()) {
        return new EBox::MailFirewall();
    }
    return undef;
}





sub _dovecotService
{
    my ($self) = @_;

    # if main service is disabled, dovecot too!
    if (not $self->service('active')) {
        return undef;
    }

    return 1;
}

sub _regenConfig
{
    my ($self) = @_;

    return unless $self->configured();

    $self->_preSetConfHook();
    if ($self->service) {
        $self->_setMailConf;
        my $vdomainsLdap = new EBox::MailVDomainsLdap;
        $vdomainsLdap->regenConfig();
    }

    $self->greylist()->writeUpstartFile();
    $self->_enforceServiceState();
    $self->_postSetConfHook();
}


# Method: service
#
#  Returns the state of the service passed as parameter
#
# Parameters:
#
#  service - the service (default: 'active' (main service))
#
# Returns:
#
#  boolean - true if it's active, otherwise false
#
sub service
{
    my ($self, $service) = @_;
    defined($service) or $service = 'active';
    $self->_checkService($service);

    if ($service eq 'active') {
        return $self->isEnabled();
    }
    elsif ($service eq 'sasl') {
        return $self->isEnabled();
    }
    elsif ($service eq 'pop') { # that e
        return $self->model('RetrievalServices')->pop3Value() or
            $self->model('RetrievalServices')->pop3sValue();
    }
    elsif ($service eq 'imap') {
        return $self->model('RetrievalServices')->imapValue() or
            $self->model('RetrievalServices')->imapsValue();
    }
    elsif ($service eq 'filter') {
        return $self->externalFilter() ne 'none';
    }
    else {
        throw EBox::Exceptions::Internal("Unknown service $service");
    }
}





#
# Method: anyDaemonServiceActive
#
#  Returns if any service which a indendent daemon is active
#
# Returns:
#
#  boolean - true if any is active, otherwise false
#
sub anyDaemonServiceActive
{
    my ($self) = @_;
    my @services = ('active', 'pop', 'imap');

    foreach (@services) {
        return 1 if $self->service($_);
    }

    return undef;
}

sub _checkService
{
    my ($self, $service) = @_;

    if ($service ne all(SERVICES)) {
        throw EBox::Exceptions::Internal("Inexistent service $service");
    }
}

# LdapModule implmentation
sub _ldapModImplementation
{
    my $self;

    return new EBox::MailUserLdap();
}

#  Method: notifyAntispamACL
#
#   this method is to notify this module of changes in mailfilter's antispam
#   ACL. This is needed by the greylist service
sub notifyAntispamACL
{
    my ($self) = @_;

    # greylist must be notified of antispam changes
    if (not $self->greylist()->isEnabled()) {
        return;
    }

    $self->setAsChanged();
}


sub mailServicesWidget
{
    my ($self, $widget) = @_;

    $widget->{size} = 1.5;
    my $section = new EBox::Dashboard::Section('mailservices', 'Services');
    $widget->add($section);

    my $smtp = new EBox::Dashboard::ModuleStatus(
                                          module => 'mail',
                                          printableName => __('SMTP service'),
                                          running => $self->isRunning('active'),
                                          enabled => $self->service(),
                                        );

    my $pop = new EBox::Dashboard::ModuleStatus(
                                   module => 'mail',
                                   printableName => __('POP3 service'),
                                   running => $self->_dovecotIsRunning('pop3'),
                                   enabled => $self->pop3,
                                          );
    my $pops = new EBox::Dashboard::ModuleStatus(
                                   module => 'mail',
                                   printableName => __('POP3S service'),
                                   running => $self->_dovecotIsRunning('pop3s'),
                                   enabled => $self->pop3s,
                                          );
    my $imap = new EBox::Dashboard::ModuleStatus(
                                    module => 'mail',
                                    printableName => __('IMAP service'),
                                    running => $self->_dovecotIsRunning('imap'),
                                    enabled => $self->imap
                                             );
    my $imaps = new EBox::Dashboard::ModuleStatus(
                                   module => 'mail',
                                   printableName => __('IMAPS service'),
                                   running => $self->_dovecotIsRunning('imaps'),
                                   enabled => $self->imaps
                                             );
    my $greylist = $self->greylist()->serviceWidget();
    my $fetchmailWidget = $self->{fetchmail}->serviceWidget();

    $section->add($smtp);
    $section->add($pop);
    $section->add($pops);
    $section->add($imap);
    $section->add($imaps);
    $section->add($greylist);
    $section->add($fetchmailWidget);

    my $filterSection = $self->_filterDashboardSection();
    $widget->add($filterSection);
}

#
## Method: widgets
#
#       Overriden method that returns summary components
#       for system information
#
sub widgets
{
    return {
        'mail' => {
            'title' => __("Mail"),
            'widget' => \&mailServicesWidget,
            'order' => 8,
            'default' => 1
        }
    };
}

sub _filterDashboardSection
{
    my ($self) = @_;

    my $section = new EBox::Dashboard::Section('mailfilter', 'Mail filter');

    my $service     = $self->service('filter');
    my $statusValue =  $service ? __('enabled') : __('disabled');

    $section->add( new EBox::Dashboard::Value( __('Status'), $statusValue));

    $section->add(
            new EBox::Dashboard::Value(__(q{Mail server's filter}),
                $statusValue)
            );

    $service or return $section;

    my $filter = $self->externalFilter();

    if ($filter eq 'custom') {
        $section->add(new EBox::Dashboard::Value(__('Filter type') =>
            __('Custom')));
        my $address = $self->ipfilter() . ':' . $self->portfilter();
        $section->add(new EBox::Dashboard::Value(__('Address') => $address));
    }else {
        $section->add(
                new EBox::Dashboard::Value(
                    __('Filter type') => $self->_zentyalMailfilterAttr('prettyName')
                    )
                );

# FIXME: this crashes, and maybe it's not needed
#        my $global = EBox::Global->getInstance(1);
#        my ($filterInstance) =
#          grep {$_->mailFilterName eq $filter}
#          @{  $global->modInstancesOfType('EBox::Mail::FilterProvider')  };
#        $filterInstance->mailFilterDashboard($section);
    }

    return $section;
}

sub menu
{
    my ($self, $root) = @_;

    my $folder = new EBox::Menu::Folder(
                                        'name' => 'Mail',
                                        'text' => $self->printableName(),
                                        'separator' => 'Communications',
                                        'order' => 610
    );

    $folder->add(
                 new EBox::Menu::Item(
                                      'url' => 'Mail/Composite/General',
                                      'text' => __('General')
                 )
    );

    $folder->add(
                 new EBox::Menu::Item(
                                      'url' => 'Mail/View/VDomains',
                                      'text' => __('Virtual Mail Domains')
                 )
    );
    $folder->add(
                 new EBox::Menu::Item(
                                      'url' => 'Mail/View/GreylistConfiguration',
                                      'text' => __('Greylist')
                                     ),
                );
    $folder->add(
                 new EBox::Menu::Item(
                                      'url' => 'Mail/QueueManager',
                                      'text' => __('Queue Management')
                 )
    );

    # add filterproviders menu items
    my $global = EBox::Global->getInstance(1);
    my @mods = @{$global->modInstancesOfType('EBox::Mail::FilterProvider')};
    foreach my $mod (@mods) {
        my $menuItem = $mod->mailMenuItem();
        defined $menuItem
          or next;
        $folder->add($menuItem);
    }

    $root->add($folder);
}


# Method: userMenu
#
#   This function returns is similar to EBox::Module::Base::menu but
#   returns UserCorner CGIs for the Zentyal UserCorner. Override as needed.
sub userMenu
{
    my ($self, $root) = @_;

    $root->add(new EBox::Menu::Item('url' => 'Mail/View/ExternalAccounts',
                                    'text' => __('Mail retrieval from external accounts')));
}


sub wizardPages
{
    my ($self) = @_;

    return [{ page => '/Mail/Wizard/VirtualDomain', order => 400 }];
}


sub tableInfo
{
    my $self = shift;
    my $titles = {
                   'timestamp' => __('Date'),
                   'message_id' => __('Message ID'),
                   'from_address' => __('From'),
                   'to_address' => __('To'),
                   'client_host_name' => __('From hostname'),
                   'client_host_ip' => __('From host ip'),
                   'message_size' => __('Size (bytes)'),
                   'relay' => __('Relay'),
                   'message_type' => __('Message type'),
                   'status' => __('Status'),
                   'event' => __('Event'),
                   'message' => __('Additional Info')
    };
    my @order = (
                 'timestamp', 'from_address',
                 'to_address', 'client_host_ip',
                 'message_size', 'relay', 'message_type',
                 'status', 'event',
                 'message'
    );

    my $events = {
                   'msgsent' => __('Successful messages'),
                   'maxmsgsize' => __('Maximum message size exceeded'),
                   'maxusrsize' => __('User quota exceeded'),
                   'norelay' => __('Relay access denied'),
                   'noaccount' => __('Account does not exist'),
                   'nohost' => __('Host unreachable'),
                   'noauth' => __('Authentication error'),
                   'greylist' => __('Greylisted'),
                   'nosmarthostrelay' => __('Relay rejected by the smarthost'),
                   'other' => __('Other events'),
    };

    return [{
            'name' => __('Mail'),
            'tablename' => 'mail_message',
            'titles' => $titles,
            'order' => \@order,
            'filter' => ['from_address', 'to_address', 'status'],
            'types' => { 'client_host_ip' => 'IPAddr' },
            'events' => $events,
            'eventcol' => 'event',
            'consolidate' => $self->consolidate(),
    }];
}


sub consolidate
{
    my ($self) = @_;
    my %vdomains = map { $_ => 1 } $self->{vdomains}->vdomains();


    my $table = 'mail_message_traffic';

    my $isAddrInVD = sub {
        my ($addr) = @_;
        if (defined $addr) {
            my ($user, $vd) = split '@', $addr;
            if (defined($vd) and exists $vdomains{$vd}) {
                return $vd;
            }
        }

        return undef;
    };


    my $spec=  {
            consolidateColumns => {
                quote => {
                          to_address => 1,
                          from_address => 1,
                         },
                event => {
                    accummulate => sub {
                        my ($value, $row) = @_;
                        if ($value eq 'msgsent') {
                            my $toAddr = $row->{to_address};
                            if ($isAddrInVD->($toAddr)) {
                                return 'received';
                            }

                            return 'sent';

                        } else {
                            return 'rejected';
                        }
                    },
                    conversor => sub { return 1  },
                   }, # end event column

                   from_address => {
                       destination => 'vdomain',
                       conversor => sub {
                           my ($value, $row) = @_;
                           my $vd;
                           $vd = $isAddrInVD->($row->{from_address});
                           if ($vd) {
                               return $vd;
                           }

                           $vd = $isAddrInVD->($row->{to_address});
                           if ($vd) {
                               return $vd;
                           }

                           return '-';
                       }
                      }, # end from_address column
            }, # end consoldiateColumns section

           accummulateColumns    => {
                      sent  => 0,
                      received  => 0,
                      rejected  => 0,
              },

            filter => sub {
                  my ($row) = @_;
                  return $row->{event} ne 'other';
              },

           };

    return {  $table => $spec };
}


sub logHelper
{
    my ($self) = @_;

    return new EBox::MailLogHelper();
}

sub restoreConfig
{
    my ($self, $dir) = @_;

    # recreate maildirs for accounts if needed
    my @vdomains = $self->{vdomains}->vdomains();
    foreach my $vdomain (@vdomains) {
        my @addresses =
          values %{ $self->{musers}->allAccountsFromVDomain($vdomain) };
        foreach my $addr (@addresses) {
            my ($left, $right) = split '@', $addr, 2;
            my $maildir = $self->{musers}->maildir($left, $right);
            if (not -d $maildir) {
                $self->{musers}->_createMaildir($left, $right);
            }
        }
    }

}

# backup stuff

sub backupDomains
{
    my $name = 'mailboxes';
    my %attrs  = (
                  printableName => __('Mailboxes'),
                  description   => __(q{Mail messages from users and group alias}),
                 );

    return ($name, \%attrs);
}

sub backupDomainsFileSelection
{
    my ($self, %enabled) = @_;
    if ($enabled{mailboxes}) {
        my $selection = {
                          includes => [ $self->_storageMailDirs() ],
                         };
        return $selection;
    }

    return {};
}

sub _storageMailDirs
{
    return  (qw(/var/mail /var/vmail));
}

# Overrides:
#   EBox::Report::DiskUsageProvider::_facilitiesForDiskUsage
sub _facilitiesForDiskUsage
{
    my ($self) = @_;

    my $printableName = __('Mailboxes');

    return {$printableName => [ $self->_storageMailDirs() ],};
}

# Method: certificates
#
#   This method is used to tell the CA module which certificates
#   and its properties we want to issue for this service module.
#
# Returns:
#
#   An array ref of hashes containing the following:
#
#       service - name of the service using the certificate
#       path    - full path to store this certificate
#       user    - user owner for this certificate file
#       group   - group owner for this certificate file
#       mode    - permission mode for this certificate file
#
sub certificates
{
    my ($self) = @_;

    return [
            {
             service =>  __('Mail SMTP server'),
             path    =>  '/etc/postfix/sasl/postfix.pem',
             user => 'root',
             group => 'root',
             mode => '0400',
            },
            {
             service =>  __('Mail POP/IMAP server'),
             path    =>  '/etc/dovecot/ssl/dovecot.pem',
             user => 'root',
             group => 'root',
             mode => '0400',
            },
           ];
}


sub consolidateReportQueries
{
    return [
        {
            'target_table' => 'mail_message_report',
            'query' => {
                'select' => 'client_host_ip, split_part(from_address, \'@\', 1) AS user_from, split_part(from_address, \'@\', 2) AS domain_from, split_part(to_address, \'@\', 1) AS user_to, split_part(to_address, \'@\', 2) AS domain_to, SUM(COALESCE(message_size,0)) as bytes, COUNT(*) as messages, message_type, status, event',
                'from' => 'mail_message',
                'group' => 'client_host_ip, user_from, domain_from, user_to, domain_to, message_type, event, status'
            },
          'quote' => {  user_from => 1, user_to => 1, domain_to => 1, domain_from => 1 },
        }
    ];
}


# Method: report
#
# Overrides:
#
#   <EBox::Module::Base::report>
sub report
{
    my ($self, $beg, $end, $options) = @_;

    my $report = {};

    my $sentMail = $self->runMonthlyQuery($beg, $end, {
        'select' => 'SUM(messages) AS sent_messages, SUM(bytes) AS sent_bytes',
        'from'   => 'mail_message_report',
        'where'  => "(message_type = 'sent' OR message_type = 'internal') "
                    . "AND event='msgsent'",
        'group'  => 'event' });

    my $receivedMail = $self->runMonthlyQuery($beg, $end, {
        'select' => 'SUM(messages) AS received_messages, SUM(bytes) AS received_bytes',
        'from'   => 'mail_message_report',
        'where'  => "(message_type = 'received' OR message_type = 'internal') "
                    . "AND event='msgsent'",
        'group'  => 'event' });

    my $rejectedMail = $self->runMonthlyQuery($beg, $end, {
        'select' => 'SUM(messages) AS rejected_messages',
        'from'   => 'mail_message_report',
        'where'  => q{event IN ('noauth', 'norelay', 'noaccount')},
        });

    my %unionMail = (%{$sentMail}, %{$receivedMail}, %{$rejectedMail});

    $report->{'mail_messages'} = \%unionMail;

    my $db = EBox::DBEngineFactory::DBEngine();
    my ($endYear, $endMonth) = split('-', $end);
    my $dayTraffic = $db->query_hash({
        'select' => 'sum(sent) AS sent_messages, sum(received) AS received_messages, sum(rejected) AS rejected_messages',
        'from'   => 'mail_message_traffic_daily',
        'where'  => qq{date >= '$endYear-$endMonth-01'
                       AND date < TIMESTAMP '$endYear-$endMonth-01' + INTERVAL '1 month'},
        'group'  => 'date',
        'order'  => 'date ASC',
       });

    my %dayTraffic;
    foreach my $row (@{$dayTraffic}) {
        for my $key (keys(%{$row})) {
            if (not defined($dayTraffic{$key}) ) {
                $dayTraffic{$key} = [];
            }
            push(@{$dayTraffic{$key}}, $row->{$key});
        }
    }

    $report->{'end_month_traffic_per_day'} = \%dayTraffic;

    $report->{'top_sent_mail_domains_by_domain'} = $self->runCompositeQuery(
        $beg, $end,
    {
        'select' => 'DISTINCT domain_from',
        'from' => 'mail_message_report',
        'where' => "event = 'msgsent' AND (message_type = 'sent' OR message_type = 'internal') AND domain_from IS NOT NULL",
        'order' => 'domain_from'
    },
    'domain_from',
    {
        'select' => 'domain_to AS domain, SUM(bytes) AS traffic_bytes, SUM(messages) AS messages',
        'from' => 'mail_message_report',
        'where' => "event = 'msgsent' AND (message_type = 'sent' OR message_type = 'internal') AND domain_from = '_domain_from_'",
        'group' => 'domain',
        'limit' => $options->{'max_domains_top_sent_mail_domains_by_domain'},
        'order' => 'messages DESC'
    });

    $report->{'top_received_mail_domains_by_domain'} = $self->runCompositeQuery(
        $beg, $end,
    {
        'select' => 'DISTINCT domain_to',
        'from' => 'mail_message_report',
        'where' => "event = 'msgsent' AND (message_type = 'received' OR message_type = 'internal') AND domain_to IS NOT NULL",
        'order' => 'domain_to'
    },
    'domain_to',
    {
        'select' => 'domain_from AS domain, SUM(bytes) AS traffic_bytes, SUM(messages) AS messages',
        'from' => 'mail_message_report',
        'where' => "event = 'msgsent' AND (message_type = 'received' OR message_type = 'internal') AND domain_to = '_domain_to_'",
        'group' => 'domain',
        'limit' => $options->{'max_domains_top_received_mail_domains_by_domain'},
        'order' => 'messages DESC'
    });

    $report->{'top_user_sender'} = $self->runCompositeQuery($beg, $end,
        {
            'select' => 'DISTINCT domain_from',
            'from'   => 'mail_message_report',
            'where'  => q{(message_type = 'sent' OR message_type = 'internal')
                          AND event = 'msgsent' AND domain_from IS NOT NULL},
            'order'  => 'domain_from'
        },
        'domain_from',
        {
            'select' => 'user_from, SUM(messages) AS messages',
            'from'   => 'mail_message_report',
            'where'  => q{(message_type = 'sent' OR message_type = 'internal')
                          AND event = 'msgsent' AND domain_from = '_domain_from_'},
            'group'  => 'user_from',
            'limit'  => $options->{'max_top_user_sender'},
            'order'  => 'messages DESC',
        });

    $report->{'top_user_receiver'} = $self->runCompositeQuery($beg, $end,
        {
            'select' => 'DISTINCT domain_to',
            'from'   => 'mail_message_report',
            'where'  => q{(message_type = 'received' OR message_type = 'internal')
                          AND event = 'msgsent' AND domain_to IS NOT NULL},
            'order'  => 'domain_to'
        },
        'domain_to',
        {
            'select' => 'user_to, SUM(messages) AS messages',
            'from'   => 'mail_message_report',
            'where'  => q{(message_type = 'received' OR message_type = 'internal')
                          AND event = 'msgsent' AND domain_to = '_domain_to_'},
            'group'  => 'user_to',
            'limit'  => $options->{'max_top_user_receiver'},
            'order'  => 'messages DESC',
        });

    return $report;
}

sub fetchmailPollTime
{
    my ($self) = @_;
    my $smtpOptions = $self->model('SMTPOptions');
    return $smtpOptions->row()->valueByName('fetchmailPollTime');
}

sub fetchmailRegenTs
{
    my ($self) = @_;
    my $ts =  $self->st_get_int('fetchmailRegenTs');
    defined $ts or
        $ts = 0;
    return $ts;
}

sub setFetchmailRegenTs
{
    my ($self, $ts) = @_;
    $self->st_set_int('fetchmailRegenTs', $ts);
}

sub postmasterAddress
{
    my ($self, $alwaysFqdn, $notUnaliasLocal) = @_;
    my $smtpOptions = $self->model('SMTPOptions');
    my $address = $smtpOptions->postmasterAddress();
    if (($notUnaliasLocal) and  ($address eq 'root')) {
        # not need to unalias root
        $address = 'postmaster';
    }

    if (not $alwaysFqdn) {
        return $address;
    }

    if ($address =~ m/@/) {
        return $address;
    }

    my $mailname = $self->mailname();

    return $address . '@' .  $mailname;
}

1;<|MERGE_RESOLUTION|>--- conflicted
+++ resolved
@@ -421,35 +421,9 @@
         $allowedaddrs .= " $addr";
     }
 
+    push (@array, 'bindDN', $ldap->rootDn());
     push (@array, 'hostname' , $self->_fqdn());
     push (@array, 'mailname' , $self->mailname());
-<<<<<<< HEAD
-
-    push(@array, 'bindDN', $ldap->rootDn());
-    unless ($users->mode() eq 'slave') {
-        push(@array, 'ldapport', $self->ldap->ldapConf->{'port'});
-    } else {
-        push(@array, 'ldapport', $self->ldap->ldapConf->{'translucentport'});
-    }
-
-    push(@array, 'vdomainDN', $self->{vdomains}->vdomainDn());
-    push(@array, 'relay', $self->relay());
-    push(@array, 'relayAuth', $self->relayAuth());
-    push(@array, 'maxmsgsize', ($self->getMaxMsgSize() * $self->BYTES));
-    push(@array, 'allowed', $allowedaddrs);
-    push(@array, 'aliasDN', $self->{malias}->aliasDn());
-    push(@array, 'vmaildir', $self->{musers}->DIRVMAIL);
-    push(@array, 'usersDN', $users->usersDn());
-    push(@array, 'uidvmail', $self->{musers}->uidvmail());
-    push(@array, 'gidvmail', $self->{musers}->gidvmail());
-    push(@array, 'popssl', $self->pop3s());
-    push(@array, 'imapssl', $self->imaps());
-    push(@array, 'ldap', $ldap->ldapConf());
-    push(@array, 'filter', $self->service('filter'));
-    push(@array, 'ipfilter', $self->ipfilter());
-    push(@array, 'portfilter', $self->portfilter());
-    push(@array, 'zarafa', $self->zarafaEnabled());
-=======
     push (@array, 'ldapport', $self->ldap->ldapConf->{'port'});
     push (@array, 'vdomainDN', $self->{vdomains}->vdomainDn());
     push (@array, 'relay', $self->relay());
@@ -468,7 +442,6 @@
     push (@array, 'ipfilter', $self->ipfilter());
     push (@array, 'portfilter', $self->portfilter());
     push (@array, 'zarafa', $self->zarafaEnabled());
->>>>>>> d20207de
     my $alwaysBcc = $self->_alwaysBcc();
     push (@array, 'bccMaps' => $alwaysBcc);
     # greylist parameters
