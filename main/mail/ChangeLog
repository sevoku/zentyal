HEAD
<<<<<<< HEAD
	+ Workaround until postgrey "do not stop" bug is fixed upstream
	+ Use executeOnBrothers method to resolve error with component
	  directories on vdomain aliases model
=======
	+ Fixed editing of external accounts
>>>>>>> 714543bc
2.3.8
	+ Move report code to remoteservices
	+ Add missing use statement causing an exception loading the class
	+ Convert to lowercase the domain part in the user LDAP filter,
	  required to retrieve the correct mailbox path when using kerberos auth
	+ Fix gssapi hostname for kerberos authentication
	+ Fix LDAP filters
	+ Switch to LDAP bind authentication when kerberos is not used
	+ Fixed dovecot user password authentication
	+ Fixed disable_dns_lookups key in master.cf
2.3.7
	+ Dont use Zarafa for ham/spam acccounts
	+ Allow syntax to specify smarthost without MX lookup
	+ Fixed dovecot-ldap.conf.mas
2.3.6
	+ Added modeldepends to yaml schema
	+ External alias can have address on a vdomain alias
	+ Fixed regression in vdomain aliases
	+ Added Zarafa multitenancy support
2.3.5
	+ Fixed regression in add/remove/list group alias
	+ Added user addon for retrieval mail from external accounts
	+ Added fetch all mail option to retrieval mail from external accounts
2.3.4
	+ Implement new EBox::Events::DispatcherProvider
	+ Adapted to new Model management framework
	+ Always run postmap
	+ Authenticated sender have to use a mail address which they own
	+ Using old sieve directories as home mail directories
	+ Enable GSSAPI/Kerberos authentication
2.3.3
	+ Create tables with MyISAM engine by default
2.3.2
	+ withoutActions property in TrafficDetails.pm for the new tableBody.mas
	+ Removed mda option for fetchmail accounts with zarafa destination
	+ Image in initial configuration wizard is shown again
2.3.1
	+ New translatable printableNames for mail services
	+ Adapted to new users implementation
	+ Fixed wrong method call in MailUserLdap
2.3
	+ Adapted to dovecot 2.0
	+ Postfix now binds to LDAP
	+ Adapted to new MySQL logs backend
	+ Mailfilter learn accounts are excluded from Zarafa transport
	+ Remove precondition if there are no objects as now they can be
	  added in-line with the new dialog
	+ Replaced autotools with zbuildtools
	+ Remove Zarafa dependent configuration when it is disabled
	+ Fetchmail configuration takes in account Zarafa
2.2.1
	+ Fixed usercorner row id error when adding a new external account
	+ Fixed mail directory backup in account creation, now it can be
	  made more than once
	+ Use EBox::Validate::checkEmailAddress for checking email instead
	  of a custom flaky re
	+ Fixed regresion in mailname message in SMTPOptions model
2.1.12
	+ Fixed regresion in usercorner link
2.1.11
	+ Added uidl fetchmail option to pop3 external accounts
2.1.10
	+ Fixed error in SMTPOPtions model when system hostname is not a FQDN
2.1.9
	+ Removed /zentyal prefix from URLs
	+ Fixed errors executing mail queue commands
	+ Do not generate config if module is not configured
2.1.8
	+ Set widget size to 2 for a better default dashboard balance
2.1.7
	+ Update wizard pages with new order option
2.1.6
	+ Use the new "Add new..." option in the object selectors
	+ Add support for LOGIN in authenticated mail relay
	+ Delete deprecated extendedRestore method
	+ Use quote column option for periodic and report log consolidation
2.1.5
	+ Fixed crash in dashboard widget
2.1.4
	+ Check for undefined vdomain in vdomainExists method
	+ Removed unwanted matching in the logs in some rare circumstances
	+ SASL and TLS are always enabled
	+ As long as mailfilter module is enabled, the mail module will
	  use the filter it provides
	+ Changed mail firewall services
2.1.3
	+ Added message submission service
	+ Added poll period and per-account "keep" option to email retrieval
	  from external accounts
	+ Bugfix: don't run archivemail if no .Trash or .Spam folders found
2.1.2
	+ Change Zarafa virtual transport to LMTP.
	+ Bugfix: EBox::MailVDomainsLdap::vdomains returns a correct value
	  when mail is disabled
	+ Some refactoring on mail dispatcher
	+ Added zentyal-mail-addressbook that generates a listing of all
	  mail users
	+ Added support for eboxmailrelated attribute so groups have a mail
	  attribute useful for other modules like Zarafa
	+ Improvements in log parsing
2.1.1
	+ Quota attribute renamed in LDAP to allow to have a generic quota
	  attribute in users
	+ Fixed error in pagination of traffic summarized report
	+ Removed dovecot antispam plugin support until serious
	  bug in the dovecot-antispam package from Ubuntu is fixed
	+ Bugfix: external accounts wiht passwords containing ':' don't
	  cause probems anymore; however single quota is forbidden in
	  external accounts passwords
	+ Bugfix: non-authorized smtp recipient restrictions works when
	  SASL is enabled
2.1
	+ Delete deprecated/unused _isCourierObject and _accountAddOn methods
	+ Removed obsolete migrations and use new initial-setup
	+ Remove dependency on dovecot-antispam moved to ebox-mailfilter
	+ Bugfix: Fixed some problems with size parsing in logs
	+ Bugfix: Remove a warning in consolidation of mail messages
	+ Improvements in reports
	  - Return data for end report period to show traffic per day
	  - Added top user sender/receiver per domain
	  - A single mail_message report is sent consisted of
	    sent, received and rejected mail messages
	  - Workarounded problems with unavailable domain in report table
	  - Bugfix: event in report table has the same definition that has
	    in log table
	+ Bugfix: don't query vdomains to LDAP if module is not enabled
2.0.3
	+ Added backup domain
	+ Increased size of event field in mail_message_report table
	+ Autocreate user email always in lowercase
	+ Fixed dovecot mailboxes config to avoid problems with some vdomains
	+ Set default order for dashboard widgets
2.0.2
	+ Don't regenerate user quotas if default quota doesn't change
2.0.1
	+ Bugfix: hooks didn't work (thanks to moebius for the patch)
1.5.5
	+ Add Zarafa integration with mail module
1.5.4
	+ Zentyal rebrand
1.5.3
	+ Bugfix: external accounts retrieval works again in lucid
1.5.2
	+ New setup wizard
1.5.1
	+ Use ssl-cert package to create default certificates as all other
	  eBox modules should be doing
	+ Added bridged mode support in firewall helper
1.5
	+ Update configuration templates with the newest versions from lucid
	+ Bugfix, dovecot ldap auth now works when using AD Sync
	+ Bugfix, using standard default smtp banner to avoid breaking
	banner checks. Thanks to ivo@housesbg.com for pointing this
	+ Now event's mail dispatcher uses configured mailname instead of
	non-qualified hostname
	+ Firewall default policy allows mail system from external
	networks because is the expected and usual thing
	+ Bugfix, is not longer allowed a external alias with the same address
	than a existent account
	+ Bugfix, addColumn message_type on mail_message table which should
	have been added on migration 6
	+ Bugfix: changed location of default sieve script to a directory
	writable by LDA
	+ Added '@' character to virtual domain select control labels
	+ Bugfix: allow multiple alias to the same external account
1.4.2
	+ Bugfix, mail to local accounts is delivered correctly, changed
	some parameters to take in account myorigin
	+ Fixed typo in regular expression that checks external accounts names
	+ Plain usernames without mail domain now are allowed for mail
	retrieval from external accounts
	+ Bugfix, hard-coding mailname in main.cf smtp_helo_name because
	$myorigin variable was not correclty resolved
1.4.1
	+ Bugfix, fix incorrect alias dn breaking aliases in postfix
	+ Bugfix, when create a maildir if a leftover maildir already
	  exists now is correctly backuped with the .bak extension
1.3.18
	+ Add widget for external retrieval service (fetchmail)
1.3.17
	+ Added breadcrumbs to external aliases and virtual domain
	  settings models
1.3.16
	+ Make auto creation of e-mail accounts more robust
	+ Bad mailname doesnt disable module activation. Warning message
	added when bad mailname is set. Mailname check in vdomains
1.3.15
	+ Change UI for maximum message limits and expiration limits
	+ Bugfix: The report tables changed its name and they are used by
	  code correctly
	+ Added postmaster option and deprecated bounceReturnAddress
	option
	+ Fixed migration script and ulimited mail message size
	multiplication warning. The error in migration dont corrupted
	configuration but made new installations fail the last migration
	script.
	+ Updated localAttributes in MailUserLdap
	+ Added LOGIN to authorization mechanisms
	+ Using /etc/mailname in hostname and sasl_domain paramteres
	+ Better check of mailname, assure that mailname is correct before
	enabling module
	+ Changed SIEVE directory location to /var/vmail/sieve
1.3.14
	+ Added precondition in ObjectPolicy model
	+ Account home in dovecot set to its maildir, this is necesary for
	some SIEVE features like vacation autoreply
	+ Added autocreation of drafts and sent mail folders
	+ Fixed bug in UI: now we can set properly the number of
	expiration days for spam and deleted messages
	+ Added per domain catch-all accounts
	+ Logs fixes
	+ Added aliases to external accounts
	+ Added multiple aliases per group
	+ Improved queue management
	+ Added dovecot-antispam plugin integration
	+ Added email retrieval for external accounts
	+ Added more connections check to avoid spammers
	+ Add DefaultUser model to be used in users and groups default user
	  template. Admins can select if they wish to create an email account  automatically
	  by default when creating new users.
	+ Enable mail services by default
	+ Fix ids and checkRowExist in ExternalAccount.pm
	+ Fix method for modification of external accounts
	+ Reverted UI component name to be compatible with previous versions
1.3.13
	+ Fixed bug in UI: now we can set properly the maximum message size
1.3.12
	+ Add migration to rename mail table to mail_message
	+ Add breadcrumbs
1.3.11
	+ Fixed bug when retrieving LDAP instance in master/slave architecture
	+ Added log consolidation and report
1.3.10
	+ ESMTP service in port 465 fixed
	+ Deliver to local user fixed
	+ Using LDA protocol and LDAP for dovecot's userdb
	+ Added user mailbox quota
	+ Added autocreation of trash and spam folders
	+ Added flush of spam and trash folders
	+ Added sieve and managesieve support
1.3.7
	+ more resilent EBox::MailVdomain::setUserAccount, now we don't
	abort if it exists already a user maildir, instead we move it to a
	backup directory
1.3.6
	+ now you can specify a port for the smarthost (if not specified
	the default port continues to be 25)
	+ bugfix: fixed regresion in logs and added greylist event for
	connections to remote SMTPs
	+ bugfix: SMTPS port 465 now works properly
	+ added quota support
	+ added autocreation of trash and spam folders
	+ added flush of spam and trash folders
	+ add sieve and manage sieve support
	+ added retrieval of emails from external accounts
	+ added catch-all account per domain
	+ added external mail accounts aliases
	+ added 'remove all' and 'flush all' options to mail queue
	management
	+ bugfix, in mail queue management now the mail recipients and th
	messages being delivered appears correctly
	+ added multiples alias for groups
	+ added more SMTP checks for new mail for avoidin spam
	+ aded support for spam learn from IMAP folders (see mailfilter
	module)
	+ added autocreation of drafts and sent mail folders
1.3.4
	+ tableInfo returns an array of hash refs
1.1.41
	+ bugfix: Allow unsafe characters in smtp auth password
1.1.30
	+ SMTP and POP/iMAP certificates can be changed via  the CA module
1.1.20
	+ UI improvement: hide and show mail filter fields depending on the
	configuration
1.1.10
	+ New release
1.1
	+ Replaced courier with dovecot
	+ Added aliases for whole domains
	+ Use the new row() and ids() API
	+ Bugfix: alias are deleted when user account is deleted
	+ Bugfix: when already exists the maildir, create a new account is
	not allowed
	+ Bugfix: fixed error in mail queue template: avoid to reference a
	possible undefined value
	+ Bugfix: running method in Greylist does not fail if there is not
	eventd fil
	+ Bugfix: force removal of previous data in backup
	+Bugfix: removed bad superfluous call that was the source of
	, at least, restore errors
	+ Mail queue parsing error fixed and more robust mail queue template
0.12.101
	+ Bugfix: Postgrey daemon is disabled by default
0.12.100
	+ EBox::MailUserLdap::userAccount and
	EBox::MailUserLdap::getUserLdapValue  don't longer assume that the
	user exists
	+ Bugfix: MDSize attribute should not be restored in systems with
	MDSize feature disabled
	+ Bugfix in logs: mail relayed to external smarthost is now
	logged, external smarthost relay denied action also logged, relay
	field now only logs relay data and no unrelated data
	+ Summary changed to reflect the changes in mailfilter module
	+ Added greylist support
	+ Added authentication for external smarthost
	+ Added TLS support for external smarthost
	+ Replaced courier with dovecot
	+ Simpler interface to choose mail retrieval protocols
0.12.99
	+ Add support for reporting
0.12.2
	+ Bugfix: Start POP3 over SSL (Port: 995)
0.12.1
	+ Bugfix: Use EBox::Types::Union::Text for unlimited message size
0.12
	+ Bugfix: Checkbox for unlimited size is unchecked, the field
	mentioned, i.e. Size (MB) is activated.
	+ Use the new MVC framework
	+ Add postfix to sasl group instead of dpkg-stateoverriding stuff
	+ Update INSTALL doc
	+ Use eBox OID number in LDAP schemas
0.11.101
	+ Fixed bug when removing users in non-quota installations
	+ Do not remove init rc scripts
	+ Add port 465 (SMTP over SSL) to mail service, old outlook version
	  will use this port
	+ Fixed bug in group alias that broke this feature for mail
	accounts which its name was different to the username
0.11.100
	+ Create certificate for smtpd server
	+ Disabled filter appears in the filter lists as disabled
	(previously they don't appear at all)
	+ Module activation dependency with module which provides the
	active filter
0.11.99
	+ Add mail dispatcher to notify eBox events using this SMTP server
	+ Enhanced strings
0.11
	+ Wrap service call with ebox-unblock-exec
	+ Fix typo in message
0.10.99
	+ New release
0.10
	+ New release
0.9.100
	+ Fix some typos
0.9.99
	+ Fixed bug in configuration backup
	+ Allow other modules to define mail filters

0.9.3
	+ New release
0.9.2
	+ Create sasl configuration which contains password with 0600 mask
0.9.1
	+ Extended backup
	+ Use host's FQDN.
	+ Helo restrictions
0.9
	+ Added Polish translation
	+ Added German translation
0.8.1
	+  Added dependency on sasl2-bin for secure SMTP authentication
0.8
	+ Small GUI fix
	+ Added firewall rule to access smtp hosts for all interfaces
0.7.99
	+ New release
0.7.1
	+ GUI improvements
	+ Added queue management support
	+ Use EBox::LDAP singleton
	+ Added update/clean actions to ebox-mail-ldap
	+ Use of ebox-sudoers-friendly
0.7
	+ First public release<|MERGE_RESOLUTION|>--- conflicted
+++ resolved
@@ -1,11 +1,8 @@
 HEAD
-<<<<<<< HEAD
+	+ Fixed edition of external accounts
 	+ Workaround until postgrey "do not stop" bug is fixed upstream
 	+ Use executeOnBrothers method to resolve error with component
 	  directories on vdomain aliases model
-=======
-	+ Fixed editing of external accounts
->>>>>>> 714543bc
 2.3.8
 	+ Move report code to remoteservices
 	+ Add missing use statement causing an exception loading the class
