--- conflicted
+++ resolved
@@ -1,10 +1,6 @@
-<<<<<<< HEAD
 3.3
 	+ Set version to 3.3
-=======
-HEAD
 	+ Add openchange compatibility
->>>>>>> b35066d9
 3.2
 	+ Set version to 3.2
 3.1.7
