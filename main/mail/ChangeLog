HEAD
<<<<<<< HEAD
	+ External alias can have address on a vdomain alias
	+ Fixed regression in vdomain aliases
	+ Added Zarafa multitenancy support
2.3.5
	+ Fixed regression in add/remove/list group alias
	+ Added user addon for retrieval mail from external accounts
	+ Added fetch all mail option to retrieval mail from external accounts
=======
	+ Move report code to remoteservices
>>>>>>> 6dfb3e65
2.3.4
	+ Implement new EBox::Events::DispatcherProvider
	+ Adapted to new Model management framework
	+ Always run postmap
	+ Authenticated sender have to use a mail address which they own
	+ Using old sieve directories as home mail directories
	+ Enable GSSAPI/Kerberos authentication
2.3.3
	+ Create tables with MyISAM engine by default
2.3.2
	+ withoutActions property in TrafficDetails.pm for the new tableBody.mas
	+ Removed mda option for fetchmail accounts with zarafa destination
	+ Image in initial configuration wizard is shown again
2.3.1
	+ New translatable printableNames for mail services
	+ Adapted to new users implementation
	+ Fixed wrong method call in MailUserLdap
2.3
	+ Adapted to dovecot 2.0
	+ Postfix now binds to LDAP
	+ Adapted to new MySQL logs backend
	+ Mailfilter learn accounts are excluded from Zarafa transport
	+ Remove precondition if there are no objects as now they can be
	  added in-line with the new dialog
	+ Replaced autotools with zbuildtools
	+ Remove Zarafa dependent configuration when it is disabled
	+ Fetchmail configuration takes in account Zarafa
2.2.1
	+ Fixed usercorner row id error when adding a new external account
	+ Fixed mail directory backup in account creation, now it can be
	  made more than once
	+ Use EBox::Validate::checkEmailAddress for checking email instead
	  of a custom flaky re
	+ Fixed regresion in mailname message in SMTPOptions model
2.1.12
	+ Fixed regresion in usercorner link
2.1.11
	+ Added uidl fetchmail option to pop3 external accounts
2.1.10
	+ Fixed error in SMTPOPtions model when system hostname is not a FQDN
2.1.9
	+ Removed /zentyal prefix from URLs
	+ Fixed errors executing mail queue commands
	+ Do not generate config if module is not configured
2.1.8
	+ Set widget size to 2 for a better default dashboard balance
2.1.7
	+ Update wizard pages with new order option
2.1.6
	+ Use the new "Add new..." option in the object selectors
	+ Add support for LOGIN in authenticated mail relay
	+ Delete deprecated extendedRestore method
	+ Use quote column option for periodic and report log consolidation
2.1.5
	+ Fixed crash in dashboard widget
2.1.4
	+ Check for undefined vdomain in vdomainExists method
	+ Removed unwanted matching in the logs in some rare circumstances
	+ SASL and TLS are always enabled
	+ As long as mailfilter module is enabled, the mail module will
	  use the filter it provides
	+ Changed mail firewall services
2.1.3
	+ Added message submission service
	+ Added poll period and per-account "keep" option to email retrieval
	  from external accounts
	+ Bugfix: don't run archivemail if no .Trash or .Spam folders found
2.1.2
	+ Change Zarafa virtual transport to LMTP.
	+ Bugfix: EBox::MailVDomainsLdap::vdomains returns a correct value
	  when mail is disabled
	+ Some refactoring on mail dispatcher
	+ Added zentyal-mail-addressbook that generates a listing of all
	  mail users
	+ Added support for eboxmailrelated attribute so groups have a mail
	  attribute useful for other modules like Zarafa
	+ Improvements in log parsing
2.1.1
	+ Quota attribute renamed in LDAP to allow to have a generic quota
	  attribute in users
	+ Fixed error in pagination of traffic summarized report
	+ Removed dovecot antispam plugin support until serious
	  bug in the dovecot-antispam package from Ubuntu is fixed
	+ Bugfix: external accounts wiht passwords containing ':' don't
	  cause probems anymore; however single quota is forbidden in
	  external accounts passwords
	+ Bugfix: non-authorized smtp recipient restrictions works when
	  SASL is enabled
2.1
	+ Delete deprecated/unused _isCourierObject and _accountAddOn methods
	+ Removed obsolete migrations and use new initial-setup
	+ Remove dependency on dovecot-antispam moved to ebox-mailfilter
	+ Bugfix: Fixed some problems with size parsing in logs
	+ Bugfix: Remove a warning in consolidation of mail messages
	+ Improvements in reports
	  - Return data for end report period to show traffic per day
	  - Added top user sender/receiver per domain
	  - A single mail_message report is sent consisted of
	    sent, received and rejected mail messages
	  - Workarounded problems with unavailable domain in report table
	  - Bugfix: event in report table has the same definition that has
	    in log table
	+ Bugfix: don't query vdomains to LDAP if module is not enabled
2.0.3
	+ Added backup domain
	+ Increased size of event field in mail_message_report table
	+ Autocreate user email always in lowercase
	+ Fixed dovecot mailboxes config to avoid problems with some vdomains
	+ Set default order for dashboard widgets
2.0.2
	+ Don't regenerate user quotas if default quota doesn't change
2.0.1
	+ Bugfix: hooks didn't work (thanks to moebius for the patch)
1.5.5
	+ Add Zarafa integration with mail module
1.5.4
	+ Zentyal rebrand
1.5.3
	+ Bugfix: external accounts retrieval works again in lucid
1.5.2
	+ New setup wizard
1.5.1
	+ Use ssl-cert package to create default certificates as all other
	  eBox modules should be doing
	+ Added bridged mode support in firewall helper
1.5
	+ Update configuration templates with the newest versions from lucid
	+ Bugfix, dovecot ldap auth now works when using AD Sync
	+ Bugfix, using standard default smtp banner to avoid breaking
	banner checks. Thanks to ivo@housesbg.com for pointing this
	+ Now event's mail dispatcher uses configured mailname instead of
	non-qualified hostname
	+ Firewall default policy allows mail system from external
	networks because is the expected and usual thing
	+ Bugfix, is not longer allowed a external alias with the same address
	than a existent account
	+ Bugfix, addColumn message_type on mail_message table which should
	have been added on migration 6
	+ Bugfix: changed location of default sieve script to a directory
	writable by LDA
	+ Added '@' character to virtual domain select control labels
	+ Bugfix: allow multiple alias to the same external account
1.4.2
	+ Bugfix, mail to local accounts is delivered correctly, changed
	some parameters to take in account myorigin
	+ Fixed typo in regular expression that checks external accounts names
	+ Plain usernames without mail domain now are allowed for mail
	retrieval from external accounts
	+ Bugfix, hard-coding mailname in main.cf smtp_helo_name because
	$myorigin variable was not correclty resolved
1.4.1
	+ Bugfix, fix incorrect alias dn breaking aliases in postfix
	+ Bugfix, when create a maildir if a leftover maildir already
	  exists now is correctly backuped with the .bak extension
1.3.18
	+ Add widget for external retrieval service (fetchmail)
1.3.17
	+ Added breadcrumbs to external aliases and virtual domain
	  settings models
1.3.16
	+ Make auto creation of e-mail accounts more robust
	+ Bad mailname doesnt disable module activation. Warning message
	added when bad mailname is set. Mailname check in vdomains
1.3.15
	+ Change UI for maximum message limits and expiration limits
	+ Bugfix: The report tables changed its name and they are used by
	  code correctly
	+ Added postmaster option and deprecated bounceReturnAddress
	option
	+ Fixed migration script and ulimited mail message size
	multiplication warning. The error in migration dont corrupted
	configuration but made new installations fail the last migration
	script.
	+ Updated localAttributes in MailUserLdap
	+ Added LOGIN to authorization mechanisms
	+ Using /etc/mailname in hostname and sasl_domain paramteres
	+ Better check of mailname, assure that mailname is correct before
	enabling module
	+ Changed SIEVE directory location to /var/vmail/sieve
1.3.14
	+ Added precondition in ObjectPolicy model
	+ Account home in dovecot set to its maildir, this is necesary for
	some SIEVE features like vacation autoreply
	+ Added autocreation of drafts and sent mail folders
	+ Fixed bug in UI: now we can set properly the number of
	expiration days for spam and deleted messages
	+ Added per domain catch-all accounts
	+ Logs fixes
	+ Added aliases to external accounts
	+ Added multiple aliases per group
	+ Improved queue management
	+ Added dovecot-antispam plugin integration
	+ Added email retrieval for external accounts
	+ Added more connections check to avoid spammers
	+ Add DefaultUser model to be used in users and groups default user
	  template. Admins can select if they wish to create an email account  automatically
	  by default when creating new users.
	+ Enable mail services by default
	+ Fix ids and checkRowExist in ExternalAccount.pm
	+ Fix method for modification of external accounts
	+ Reverted UI component name to be compatible with previous versions
1.3.13
	+ Fixed bug in UI: now we can set properly the maximum message size
1.3.12
	+ Add migration to rename mail table to mail_message
	+ Add breadcrumbs
1.3.11
	+ Fixed bug when retrieving LDAP instance in master/slave architecture
	+ Added log consolidation and report
1.3.10
	+ ESMTP service in port 465 fixed
	+ Deliver to local user fixed
	+ Using LDA protocol and LDAP for dovecot's userdb
	+ Added user mailbox quota
	+ Added autocreation of trash and spam folders
	+ Added flush of spam and trash folders
	+ Added sieve and managesieve support
1.3.7
	+ more resilent EBox::MailVdomain::setUserAccount, now we don't
	abort if it exists already a user maildir, instead we move it to a
	backup directory
1.3.6
	+ now you can specify a port for the smarthost (if not specified
	the default port continues to be 25)
	+ bugfix: fixed regresion in logs and added greylist event for
	connections to remote SMTPs
	+ bugfix: SMTPS port 465 now works properly
	+ added quota support
	+ added autocreation of trash and spam folders
	+ added flush of spam and trash folders
	+ add sieve and manage sieve support
	+ added retrieval of emails from external accounts
	+ added catch-all account per domain
	+ added external mail accounts aliases
	+ added 'remove all' and 'flush all' options to mail queue
	management
	+ bugfix, in mail queue management now the mail recipients and th
	messages being delivered appears correctly
	+ added multiples alias for groups
	+ added more SMTP checks for new mail for avoidin spam
	+ aded support for spam learn from IMAP folders (see mailfilter
	module)
	+ added autocreation of drafts and sent mail folders
1.3.4
	+ tableInfo returns an array of hash refs
1.1.41
	+ bugfix: Allow unsafe characters in smtp auth password
1.1.30
	+ SMTP and POP/iMAP certificates can be changed via  the CA module
1.1.20
	+ UI improvement: hide and show mail filter fields depending on the
	configuration
1.1.10
	+ New release
1.1
	+ Replaced courier with dovecot
	+ Added aliases for whole domains
	+ Use the new row() and ids() API
	+ Bugfix: alias are deleted when user account is deleted
	+ Bugfix: when already exists the maildir, create a new account is
	not allowed
	+ Bugfix: fixed error in mail queue template: avoid to reference a
	possible undefined value
	+ Bugfix: running method in Greylist does not fail if there is not
	eventd fil
	+ Bugfix: force removal of previous data in backup
	+Bugfix: removed bad superfluous call that was the source of
	, at least, restore errors
	+ Mail queue parsing error fixed and more robust mail queue template
0.12.101
	+ Bugfix: Postgrey daemon is disabled by default
0.12.100
	+ EBox::MailUserLdap::userAccount and
	EBox::MailUserLdap::getUserLdapValue  don't longer assume that the
	user exists
	+ Bugfix: MDSize attribute should not be restored in systems with
	MDSize feature disabled
	+ Bugfix in logs: mail relayed to external smarthost is now
	logged, external smarthost relay denied action also logged, relay
	field now only logs relay data and no unrelated data
	+ Summary changed to reflect the changes in mailfilter module
	+ Added greylist support
	+ Added authentication for external smarthost
	+ Added TLS support for external smarthost
	+ Replaced courier with dovecot
	+ Simpler interface to choose mail retrieval protocols
0.12.99
	+ Add support for reporting
0.12.2
	+ Bugfix: Start POP3 over SSL (Port: 995)
0.12.1
	+ Bugfix: Use EBox::Types::Union::Text for unlimited message size
0.12
	+ Bugfix: Checkbox for unlimited size is unchecked, the field
	mentioned, i.e. Size (MB) is activated.
	+ Use the new MVC framework
	+ Add postfix to sasl group instead of dpkg-stateoverriding stuff
	+ Update INSTALL doc
	+ Use eBox OID number in LDAP schemas
0.11.101
	+ Fixed bug when removing users in non-quota installations
	+ Do not remove init rc scripts
	+ Add port 465 (SMTP over SSL) to mail service, old outlook version
	  will use this port
	+ Fixed bug in group alias that broke this feature for mail
	accounts which its name was different to the username
0.11.100
	+ Create certificate for smtpd server
	+ Disabled filter appears in the filter lists as disabled
	(previously they don't appear at all)
	+ Module activation dependency with module which provides the
	active filter
0.11.99
	+ Add mail dispatcher to notify eBox events using this SMTP server
	+ Enhanced strings
0.11
	+ Wrap service call with ebox-unblock-exec
	+ Fix typo in message
0.10.99
	+ New release
0.10
	+ New release
0.9.100
	+ Fix some typos
0.9.99
	+ Fixed bug in configuration backup
	+ Allow other modules to define mail filters

0.9.3
	+ New release
0.9.2
	+ Create sasl configuration which contains password with 0600 mask
0.9.1
	+ Extended backup
	+ Use host's FQDN.
	+ Helo restrictions
0.9
	+ Added Polish translation
	+ Added German translation
0.8.1
	+  Added dependency on sasl2-bin for secure SMTP authentication
0.8
	+ Small GUI fix
	+ Added firewall rule to access smtp hosts for all interfaces
0.7.99
	+ New release
0.7.1
	+ GUI improvements
	+ Added queue management support
	+ Use EBox::LDAP singleton
	+ Added update/clean actions to ebox-mail-ldap
	+ Use of ebox-sudoers-friendly
0.7
	+ First public release<|MERGE_RESOLUTION|>--- conflicted
+++ resolved
@@ -1,5 +1,5 @@
 HEAD
-<<<<<<< HEAD
+	+ Move report code to remoteservices
 	+ External alias can have address on a vdomain alias
 	+ Fixed regression in vdomain aliases
 	+ Added Zarafa multitenancy support
@@ -7,9 +7,6 @@
 	+ Fixed regression in add/remove/list group alias
 	+ Added user addon for retrieval mail from external accounts
 	+ Added fetch all mail option to retrieval mail from external accounts
-=======
-	+ Move report code to remoteservices
->>>>>>> 6dfb3e65
 2.3.4
 	+ Implement new EBox::Events::DispatcherProvider
 	+ Adapted to new Model management framework
