--- conflicted
+++ resolved
@@ -148,23 +148,6 @@
     $self->SUPER::enableActions();
 }
 
-<<<<<<< HEAD
-=======
-sub isRunning
-{
-    my ($self) = @_;
-
-    my $running = 0;
-    $running = (EBox::Service::running('zentyal.squid3-front') and
-                EBox::Service::running('zentyal.squid3-back'));
-    if ($self->filterNeeded()) {
-        $running = $running and EBox::Service::running('ebox.dansguardian');
-    }
-
-    return $running;
-}
-
->>>>>>> 04278264
 # Method: usedFiles
 #
 #       Override EBox::Module::Service::usedFiles
