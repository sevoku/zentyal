--- conflicted
+++ resolved
@@ -1,10 +1,7 @@
 HEAD
-<<<<<<< HEAD
 	+ Implemented _daemonsToDisable()
-=======
 	+ Added Pre-Depends on mysql-server to avoid problems with upgrades
 3.0.9
->>>>>>> b8cb8db3
 	+ Change the kerberos service from squid to http. Zarafa and Squid must
 	  share the service principal.
 	+ Disable DC reverse DNS lookup for msktutil commands
