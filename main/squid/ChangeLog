--- conflicted
+++ resolved
@@ -1,15 +1,11 @@
 HEAD
-<<<<<<< HEAD
-	+ Added support for multiou.
-	+ Updated to use the new security group concept.
-	+ Adapted squid to new user module interface for external AD authorization
-3.1.2
-=======
 	+ Handle domains that are actually IP addresses in the LogHelper
 	+ Set transparent HTTP proxy firewall rules unless the module is
 	  temporary stopped
-3.0.12
->>>>>>> 4cc1df6f
+	+ Added support for multiple Organizational Units
+	+ Updated to use the new security group concept
+	+ Adapted squid to new user module interface for external AD authorization
+3.1.2
 	+ Use external squid log file to retrieve HTTP proxy requests
 	+ Added Auth and Cache Exceptions for non-transparent mode
 	  which allow to bypass Squid + Dansguardian auth
