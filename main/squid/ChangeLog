--- conflicted
+++ resolved
@@ -1,9 +1,6 @@
 HEAD
-<<<<<<< HEAD
+	+ Ignore access rule for empty groups
 	+ Mark module as changed if addition/removal of users modify ACLs
-=======
-	+ Ignore access rule for empty groups
->>>>>>> e5d948f3
 3.0.2
 	+ Fix escaping in categorised list uploading. This is a regression
 	  from 3.0.1 release.
