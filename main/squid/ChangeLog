HEAD
<<<<<<< HEAD
	+ Added support for multiou.
=======
	+ Updated to use the new security group concept.
>>>>>>> 113cdb3c
3.1.2
	+ Use external squid log file to retrieve HTTP proxy requests
	+ Added Auth and Cache Exceptions for non-transparent mode
	  which allow to bypass Squid + Dansguardian auth
	+ Added CUPS and ftp to SSL_ports
	+ Avoid warning in AccessRules validateTypedRow
3.1.1
	+ Squid time ACLs have independient ids, this fixes several issues
	  with combinations of time, dates and long acls
	+ Do not repeat Squid ACL declarations
	+ Changed HTTP keytab permission in order to avoid krb5_kt_add_entry errors
3.1
	+ Removed 3.0.X migration code
	+ Implemented _daemonsToDisable()
	+ Added Pre-Depends on mysql-server to avoid problems with upgrades
	+ Depend on zentyal-core 3.1
3.0.9
	+ Change the kerberos service from squid to http. Zarafa and Squid must
	  share the service principal.
	+ Disable DC reverse DNS lookup for msktutil commands
	+ Explicitly set the DC for msktutil command when updating the keytab
3.0.8
	+ Regenerate Kerberos keytab on LDAP reprovision
3.0.7
	+ Fixed bug which returned the list of users of a profile inside
	  another list
	+ Authenticate against external AD for Enterprise editions
3.0.6
	+ Avoid to request authorization again when 'deny unknown domain'
	  option is set in filter profile
	+ Access rules for the same source can have different time
	  periods if they dont overlap
3.0.5
	+ Reload dansguardian configuration in log rotation instead of
	  restarting the full module
	+ Overwrite squid3 logrotate file to take care of the squid-external daemon
3.0.4
	+ Fixed SNMP acl
	+ Removed redundant cache_log line from squid-external configuration
	+ Fixed bug which did not include users from __USERS__ group in
	  dansguardian filter group file
3.0.3
	+ Fixed error triggered when creating a delay pool without an object
	+ Make sure in categorized lists model that list archives are not
	  backed up
	+ Migrate old directories with blank names and their asociated
	  configuration values
	+ Better escape of whitespace in ACL names
	+ Replace blanks for categorized lists directories to workaround
	  squid bug.
	+ Fixed bug which allowed bad long names for ACL for 'all' object
	+ Set visible_hostname to host '(instance)FQDN'. The standard value
	  'localhost' causes access denied under certain circumstances
	+ Ignore access rules for empty objects
	+ Ignore access rules for empty groups
	+ Mark module as changed if addition/removal of users modify ACLs
3.0.2
	+ Fix escaping in categorised list uploading. This is a regression
	  from 3.0.1 release.
	+ Force all connections to pass through squid-external or deny access
	+ Allow access to the proxy for clients which are not in local networks
	+ Don't allow to set kerberos and transparent proxy at the same time
3.0.1
	+ Changed ownership of categorized list files to ebox to allow download
	+ Removed no-configured files when saving changes after restoring
	  a backup
	+ Added configuration key to load regexes url lists from
	  categorized lists or not
	+ Adapted domains files to squid object to be able to use
	  dstdomain ACLs with thems
	+ Added explicit error when a squid configuration file is invalid
	  when debug is enabled
	+ Limited object ACLs to ten addresses per line
	+ When creating user ACLs put only ten users per line to avoid
	  reaching maximun configuration file line length
	+ Use lowercase user names in configuration file, otherwise
	  authorization fails
	+ Use of reserved character in generated ACl names to avoid name clashes
	+ Protection for ACL from profiles with too long names
	+ Added validation of categorized list structure
	+ Changed paths for categorized lists files so they are all under
	  /var/lib/zentyal/files/squid
	+ Work arounded the removal of archive files until the framework
	  takes care again of them
	+ Fixed categories list removal of extracted files
	+ Moved a lot of the filter functionality to squid. In DG remains:
	  filter by text analysys, antivirus and block ip
	+ Adapted to improvement of EBox::Module::Service::isRunning method
	+ Moved most of the filter functionality to squid. In DG remains:
	  filter by text content analysys, antivirus and IP block
	+ Fix kerberos authentication when filter profile applied. As dansguardian
	  does not support kerberos auth, now there are two squid instances, one
	  on the front of dansguardian to perform the authentication and one in
	  the back to cache contents
	+ Added memory cache of seen list directories to DomainFilterCategories
	+ Categories from bigblacklist are now accepted
3.0
	+ Customized "Access Denied" page theme
	+ Added 'All users' option for Access Rules with group source
	+ Using again squid ACLs when DG is active
	+ Fixed issues in timed regeneration of DG files
	+ Do not allow mix of IP and basic authorization in DG
	+ Fixed directory to store archive files
	+ Reviewed registration strings
2.3.12
	+ Squid is restarted if groups in use change their members
	+ Adapted LdapUserImplementation to new users API
	+ Added kerberos real to auth acls on squid.conf to fix SSO
	+ Added -i option to squid_kerb_auth to ease debugging
	+ Archive list can now have spaces in the name
	+ ListArchive type now accept spaces in the file name
	+ Move report code to remoteservices
	+ Perform the domain processing in log helper, very valuable for
	  querying and reporting
	+ Fixed auth rules in squid.conf to not allow all authorized users
	+ Kerberos auth is optional and disabled by default
2.3.11
	+ Removed duplicated Domain Filter Settings model in tabs
	+ Better order and names in Filter Profile models
	+ Better order for menu items
2.3.10
	+ Added users as enabledepend
	+ Add rule to allow web browsing by default on initial setup
	+ Categorized lists now work
2.3.9
	+ Summarized report works again
	+ Added modeldepends to yaml schema
	+ Fixed cache-peer authorization parameters when using a global proxy.
	  Due to this change squid.conf is no longer readable by all
	+ Avoid multiple calls to store row in DelayPools::_setUndefinedValues()
2.3.8
	+ Fixed group-based authorization
	+ Fixed wrongly set time period acls in squid configuration in some cases
	+ Fixed 'any' rules in dansguardian configuration
2.3.7
	+ Unify FirewallHelper, removed no longer needed SquidOnlyFirewall
	+ Support for different filter profiles depending on the time period
	+ Update dansguardian conf templates to 2.10 version
	+ Use new clone and check all options in tables
	+ Added HTTPS proxy support if squid is compiled with SSL support
	+ New Transparent Exemptions model to skip proxying of some websites
	+ Rearranged components on filter profile configuration
	+ New Categorized Lists model to upload the lists archives
	+ Download sizes for Bandwidth Throttling now use MB instead of KB
	+ Users and Antivirus enable dependencies are now optional
	+ Default policy if no other allow or filter rules are present is deny
	+ There is no need of manually specify global authorize or filter policy
	+ New AccessRules model instead of objects and groups policy tables
	+ Simplified Bandwidth Throttling using a single table
	+ Removed useless HTTP proxy status widget
	+ Using EBox::Object::Members class to generate iptables rules
	+ Removed greylist feature that was confusing
2.3.6
	+ Added enabled control to domains files lists
	+ Remove duplicated models for default profile and custom filter profiles
	+ Remove "apply on all" and "use defaults" models
	+ Adapted to new Model management framework
	+ Use new _keys() which takes cache into account instead of _redis_call()
	+ Adapted TimePeriod type to the changes in the types framework
	+ Kerberized authentication
	+ Implement new EBox::NetworkObserver::regenGatewaysFailover()
2.3.5
	+ Create tables with MyISAM engine by default
2.3.4
	+ Use new tableBody.mas in TrafficDetails.pm
	+ Fixed regresion which broke the apply all button for MIME and extensions
2.3.3
	+ Packaging fixes for precise
2.3.2
	+ Updated Standard-Versions to 3.9.2
2.3.1
	+ Adapted messages in the UI for new editions
	+ Uniformize config boolean values (from true/false to yes/no)
	+ Now you can use the default profile in a custom profile for file
	  extensions
2.3
	+ Adapted to new MySQL logs backend
	+ Ignore localnets with undefined DHCP address when writing conf
	+ Adapted to squid3 new paths and daemon and squid.conf syntax
	+ Replaced autotools with zbuildtools
	+ Fixed regression on filter selection depending on the objects
	  policy. Now it works again
	+ Fixed regression which broke filter policies in objects when a
	  non-filter global policy was selected
	+ Fixed use of not-defined yet ACL when using parent peer
2.2.1
	+ Fixed deprecated syntax for some iptables rules
	+ Fixed parameter for unlimited value in delay pools
	+ Fixed order of refresh patterns
	+ Properly set of never_direct option when setting a parent peer
2.1.11
	+ Improved bandwidth throttling texts
	+ Set proper message type in General Settings model
2.1.10
	+ Remove dansguardian startup link to avoid start when disabled
2.1.9
	+ Fixed encoding in blocked page template
	+ Reviewed some subscription strings
2.1.8
	+ Differentiate ads from notes
	+ Removed /zentyal prefix from URLs
	+ Added configuration key to omit domain categorized files from backup
	+ Avoid duplicated restart during postinst
	+ Give support for setting a new adblocking redirector
	+ Give support for adding postmatch patterns in Ad-blocking
2.1.7
	+ HTTPS works both for banned domains and block blanket options
	+ Added guard against missing rows in antivirusNeeded method
	+ Order top domains by visits instead of traffic bytes in
	  reporting
2.1.6
	+ Include missing dansguardian.logrotate file
2.1.5
	+ No longer use custom upstart scripts and custom logrotate conf
2.1.4
	+ Humanize units in Delay Pools (from Bytes to KB)
	+ Use the new "Add new..." option in the object selectors
	+ Added global ad-blocking option
	+ Use quote column option for periodic and report log consolidation
	+ Guard against generating empty localeboxnet ACL
2.1.3
	+ Dansguardian is only started when a global filter policy is choosen
	+ Applied keyGenerator option to report queries
2.1.2
	+ Removed workarounds on component's parent/child relationship
	+ Adapted logrotate configuration to new PID file
2.1.1
	+ Added guard against empty fileList_path keys
	+ Added missing Microsoft updates server in squid.conf.mas
	+ Zentyal squid daemon uses a different pidfile now
	+ Fixed bug that could delete the default profile file list
	+ Avoid call to set_string with undefined value
	+ Added missing dependency on network module
2.1
	+ Use new standard enable-module script
	+ Improved order of tabs in filter profiles
	+ Custom filter profiles are also populated with default extensions
	  and MIME types
	+ Delete all migrations and use initial-setup
	+ Replace /etc/ebox/80squid.conf with /etc/zentyal/squid.conf
	+ Disable default arbitrary regexes in bannedregexpurllist.mas
2.0.3
	+ Bugfix: when having different filter profiles with domain lists,
	  the lists files are no longer deleted on the second restart
2.0.2
	+ Filter profiles names with spaces are forbidden to avoid errors
	+ Avoid problems with some languages on disk usage graph
2.0.1
	+ Added commercial message
	+ Set DNS servers in Squid configuration
1.5.13
	+ Rebranded access denied page
1.5.12
	+ Add SNMP server from Squid when required
1.5.11
	+ More global proxy configuration and domain configuration improvements
	+ Zentyal rebrand
	+ Running squid daemons are killed when starting ebox proxy if pidfile
	exists
1.5.10
	+ Fixed dansguardian/squid crash when logrotate was daily executed
1.5.9
	+ Fixed profile mime types migrations
1.5.8
	+ Added upstart script for squid to avoid first start problems
1.5.7
	+ Fixed problems with ACL names
1.5.6
	+ Fixed problem with whitespaces in users/groups/objects in squid
	configuration file
1.5.5
	+ Revert range_offset_limit option to default value because was causing
	  troubles with streaming sites.
1.5.4
	+ Added bridged mode support in firewall helper
1.5.3
	+ Bugfix: Delay pools ordering works on UI
1.5.2
	+ Bugfix: use default squid init script instead of old missing ebox.squid
1.5.1
	+ Maximum file descriptor option in now set in /etc/default/squid
	+ Bugfix: Log exception hits in dansguardian so whitelisted
	  domains are now logged properly
	+ Bugfix: Get virtual interfaces as well to set firewall rules
	+ Bugfix: Make some checks in delay pools to avoid
	  misconfiguration, do not write the disabled rules and set the
	  proper labels and more detailed explanation
	+ New bandwidth throttling support with delay pools
	+ Bugfix: trim URL string as DB stores it as a varchar(1024) (Log)
	+ Disabled ban URL regexes
	+ Added filter profile per object
	+ Bugfix, breadcrumbs triggered old problem with parent method in
	DomainFilterCategories model, so we enable again the old
	workaround to avoid this error
	+ Add new information about saved bandwidth to the reports
	+ Fixed bug in filter profile by object with network addresses
	+ Customized Dansguardian blocked page template
	+ Exclude localnetworks from bandwidth throttling
	+ Added flash MIME types to default MIME types
	+ Squid default cache_mem set to 128 MB
	+ New option to configure maximum_object_size which defaults to 300 MB
	+ Add refresh_pattern options for Microsoft Windows, Debian and Ubuntu
	updates
	+ Removed dead code in dumpConfig/restoreConfig methods
	+ In configuration report mode the module does not longe include
	  the domain lists archives
1.3.14
	+ Bugfix: in restartService we assure that all files are in place
	before restarting the daemons
	+ Changed labels in cache exemptions form 'domain' to 'domain name
	address' to make clearer the actual working of the feature
	+ Better help messages for time period parameters
	+ Added custom script to delay downtime while log rotation is done
	+ Only unzip domain categoris archives when they have changed,
	this speeds up the module startup
	+ You can establish the same policies for URLs than for full domains
1.3.13
	+ Switching antivirus from clamavscan to clamdscan
	+ Better MIME type check, removed false negatives with some subtypes
1.3.12
	+ Bug fix: Added migration to rename access table to squid_access.
	+ Add breadcrumbs
1.3.11
	+ Added report support
1.3.6
	+ Bug fix: Disable cache in Group Policy base to be able to fetch new groups in
	  "Group" select
	+ Bug fix: no more duplicated log for the same URL
	+ UI improvement: precondition in objects and user polices
1.3.5
	+ tableInfo returns an array of hash refs
	+ Bugfix: group policies are deleted when the group is deleted
	+ Bugfix: added notification when antivirus is enabled to assure
	that we have a correct configuration
1.1.30
	+ Added to Traffic details report _noAggregateFileds and fixed bug
	with defaultController
	+ Bugfix: HTTPS traffic tunneled correctly
1.1.20
	+ Disable PICs ratings by default
	+ logs are sesrchable by user
1.1.10
	+ Change default dansguardian conf to make it work with dansguardian 2.9.9.7
1.0
	+ new release
0.12.100
	+ New release
	+ Added user based authorization
	+ Added filter profiles
	+ Added group polices
	+ Added time period option to policies
	+ Added per-object group policies
	+ Added antivirus support
	+ Added dansguardian's custom logrotate file
	+ Added cache exceptions
	+ Added cache size
	+ Disabled exception and banned phrases to avoid uncontrolled
	content filter results
0.12.99
	+ Add support for reporting
	+ User support
	+ Exemption for cache option added
	+ Adapted to objects with overlapping addresses
0.12
	+ Use the new EBox::Model::Row api
	+ Add field help to models
	+ Fix titles within tabs
	+ Set deny as default policy
0.11.101
	+ New release
0.11.100
	+ Use the new syntax to enable transparent proxy
	+ Do not launch dansguardian with setsid. It was necessary with runit,
	  but not with upstart any more.
	+ do not remove rc scripts, stop on pre-start
0.11.99
	+ Set proper language to show denied access page by dansguardian
	using eBox locale (Currently manually maintained)
0.11.1
	+ Bugfix. MIME and extension filter allow attribute is NOT
	optional but they have a default value
O.11
	+ New release
0.10.99
	+ Use new model/view framework. UI uses Ajax
	+ Attempt to simplify content filter interface
0.10
	+ New release
0.9.100
	+ New release
0.9.99
	+ New release
0.9.3
	+ New release
0.9.2
	+ Add nasty workaround to try to stop and create swap directories for
	  squid
O.9.1
	+ New release
0.9
	+ Added Polish translation.00
	+ Added German Translation

0.8.99
	+ New release
0.8.1
	+ force creation of swap directories in postinst
0.8
	+ New release
0.7.99
	+ Add Mime Type Filter Support
	+ Add custom filter support for file extensions and Mime Type
	+ Merge portuguese translation thanks to JC Junior
	+ Add some explanatory notes
	+ Fix some small bugs
	+ Fix a bug which made dansguardian crash at start
	+ Dansguardian does not start when it shouldn't

0.7.1
	+ Add support to configure banned extension list in dansguardian
	+ GUI consitency
	+ Use of ebox-sudoers-friendly

0.7
	+ First public release
0.6
	+ move to client
	+ API documented using naturaldocs
	+ Update install
	+ Update debian scripts

0.5.2
	+ Fix some packaging issues

0.5.1
	+ Convert module to new menu system

0.5
	+ No changes

0.4
	+ debian package
	+ Added content filter based on dansguardian
	+ Rework to support dansguardian
	+ Added French translation
	+ Added Catalan translation

0.3
	+ Supports i18n
	+ Supports banned domains
	+ API name consistency
	+ Use Mason for templates
	+ added tips to GUI
	+ Fixed bugs to IE compliant
	+ Several bugfixes

0.2
	+ All modules are now based on gconf.
	+ Removed dependencies on xml-simple, xerces and xpath
	+ New MAC address field in Object members.
	+ Several bugfixes.

0.1
	+ Initial release<|MERGE_RESOLUTION|>--- conflicted
+++ resolved
@@ -1,9 +1,6 @@
 HEAD
-<<<<<<< HEAD
 	+ Added support for multiou.
-=======
 	+ Updated to use the new security group concept.
->>>>>>> 113cdb3c
 3.1.2
 	+ Use external squid log file to retrieve HTTP proxy requests
 	+ Added Auth and Cache Exceptions for non-transparent mode
