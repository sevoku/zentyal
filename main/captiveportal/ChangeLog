--- conflicted
+++ resolved
@@ -1,14 +1,11 @@
 HEAD
-<<<<<<< HEAD
 	+ Removed no longer necessary jQuery noConflict()
-=======
 	+ Updated to use the new API to retrieve groups and users.
 	+ Updated to use the new security group concept.
 	+ Make user authorizarion compatible with external AD mode
 3.1.3
 	+ Fix regression in CGIs package names
 	+ Use new EBox::Users namespace instead of EBox::UsersAndGroups
->>>>>>> f2155413
 3.1.2
 	+ Ported JS code to jQuery
 3.1.1
