HEAD
<<<<<<< HEAD
	+ Service name is now translatable
=======
	+ Adapted to new users implementation
>>>>>>> e67b84b5
2.3
	+ Added init.d type to _daemons
	+ Adapted to new MySQL logs backend
	+ Replaced autotools with zbuildtools
	+ Fixed problems with interactions of users and groups queues
2.1.6
	+ Fixed regression in usercorner link
2.1.5
	+ Removed /zentyal prefix from URLs
2.1.4
	+ Fixed bug trying to change read-only instances
2.1.3
	+ Delete deprecated full backup methods
2.1.2
	+ Include asterisk.conf in /etc/zentyal
	+ Allow to customize phone extensions range
	+ Use custom codecs on provider SIP connection too
	+ Allow to customize DTMF mode
2.1.1
	+ New Phones section to configure phone lines instead of users
	  between 4000 and 7999
	+ Switched to Upstart to manage Asterisk daemon
	+ Updated templates to Asterisk 1.8
	+ Default Music on Hold path changed to /var/lib/asterisk/moh/
	+ Added a script to transcode MP3 for Music on Hold
	+ Added a script to generate a global addressbook
	+ Deleted not used kernels script
	+ Deleted unused templates
	+ Moved from MeetMe to ConfBridge (rooms widget disabled but deleted
	  dependency on DAHDI)
	+ Dialplan now includes conferences and external calls don't need a 0 prefix
	+ Deleted useless FirewallHelper
	+ Disabled Zentyal VoIP provider configuration
	+ Added configuration file to set up third party codecs
	+ Moved from MeetMe to ConfBridge:
	    * Rooms widget disabled has not supported by ConfBridge
	    * Deleted dependency on DAHDI
	    * Deleted not used kernels script
	+ Dialplan and Queues are not longer in Realtime but files
	+ Dialplan changes:
	    * Dialplan now includes conferences
	    * External calls doesn't need a 0 prefix but the full number
	    * Voicemail now is always on *1
	    * Music On Hold is always on *4
	    * Echo test is always on *6
2.1
	+ Renamed ebox-asterisk-ldap to asterisk-ldap
	+ Use new standard enable-module script
	+ Delete obsolete migrations and use new initialSetup method
2.0.1
	+ Set default order for dashboard widgets
	+ Corrected headers package names in meetings precondition message
1.5.5
	+ Commercial VoIP calls message disabled until service available again
1.5.4
	+ Zentyal rebrand
	+ Improve i18ned message for VoIP credit
1.5.3
	+ Bugfix: validatedTypedRow on Meetings model failed when making empty
	  an existing field
1.5.2
	+ Delete enableService method override as it's useless
	+ Make dahdi depend optional and show a message with instructions on
	  how to install it
	+ Added bridged mode support in firewall helper
1.5.1
	+ Updates migration script for adding service on read-only and
	  with the same name that the menu item
1.5
	+ Updates modules.conf template for lucid
	+ Bug fix: Migration script 0002_migrate_ldap_schema is not run
	  unless the module is configured
1.4
	+ Bug fix: do not crash if asterisk is not available to fetch info
1.3.17
	+ UI change for eBox VoIP
	+ Disable ilbc codec for external provider
1.3.16
	+ Bug fix: create /var/run/asterisk in upstart script
1.3.15
	+ Fixes migration adding Queues OU
	+ Write asterisk configuration file as asterisk:asterisk
1.3.14
	+ Add call parking (extension 700 and above)
	+ URI dialing has been deleted
	+ Music on Hold for meetings and parking (testing on extension 400)
	+ Add queues support mapped to user groups
	+ Updated LDAP schemas to follow upstream changes
	+ Bugfix: incoming calls from SIP provider go to selected extension
	+ Add call logs
	+ Bugfix: old voicemail extension is deleted from dialplan
	+ Deleted IAX and IAX2 port from firewall as we are not using it
	+ Add call transfer and recording
1.3.13
	+ Change menu name to keep folder open
	+ Add AsteriskUser model to be used in users and groups default user
	  template. Admins can select if they wish to enable the asterisk
	  account by default when creating new users.
1.3.12
	+ Bugfix: usercorner model precondition to avoid show voicemail
	screen when the user has not voip account
	+ Add page titles
1.3.6
	+ Bugfix: module tried to show modules when disabled, raising error
1.1.20
	+ Voicemail settings in user corner
	+ New release
1.1.10
	+ Initial release
<|MERGE_RESOLUTION|>--- conflicted
+++ resolved
@@ -1,9 +1,6 @@
 HEAD
-<<<<<<< HEAD
 	+ Service name is now translatable
-=======
 	+ Adapted to new users implementation
->>>>>>> e67b84b5
 2.3
 	+ Added init.d type to _daemons
 	+ Adapted to new MySQL logs backend
