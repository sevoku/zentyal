<<<<<<< HEAD
HEAD
	+ Disaster Recovery integration
	+ Added auto-subscribe script
=======
3.0.10
	+ Fix reload bundle checks with communication add-on
>>>>>>> 3cca9db5
	+ Restore process can skip backed up credentials when it is sure
	  the current credentials are up to date for the same server
	+ Fix regression to register a server with communication add-on
	+ Fix restore/backup procedure for the module
3.0.9
	+ More resilient reporting operations to reporter errors
	+ Fix stupid bug in desktop subscription service
3.0.8
	+ Handle desktop subscription limit error status
	+ Return the cloud domain along with the credentials to the desktops
	  upon subscription
	+ Clearer message is shown when your server is not capable for any
	  available edition
	+ Remove unnecessary field for mail reporting
	+ Send data to db when reporting is logging only in UTF8
	+ Decode JSON only if data is defined in REST Result
	+ Enable report sending
	+ Do not calculate share size whose directory does not exist
	+ Fix subscription process when firewall has been enabled but not saved
	+ Read REST responses with a correct encoding
	+ Fixed SSL configuration conflicts betwen SOAPClient and RESTClient
3.0.7
	+ Launch filesync only if available
3.0.6
	+ Remove QA updates if not subscribed
	+ Set file sync conf only if subscribed
	+ Fixed remote cloud sync hostname
3.0.5
	+ Added automatic-conf-backup strict
	+ Make required changes for new communications add-on
	  (mailfilter in community + jabber and asterisk in comm add-on)
	+ Updated REST journaling behavior
	+ Configure file sync daemon
	+ Some fixes in text in the models
	+ Added check for users sync service
	+ Get remote support user uid from users module if it is installed
	+ Fixed error in check connection button moving _checkUDPEchoService()
	  to EBox::RemoteSevices::Base
3.0.4
	+ Give support to trial edition in info boxes
3.0.3
	+ Launch inventory agent just after subscribing to get information
	  in remote as soon as possible
	+ Add pciutils and dmidecode as dependencies to include PCI and
	  Bios information for inventory
	+ Fix OCS inventory cron file execution permissions
	+ Changed subscription_basic style to avoid overlapping separator line
3.0.2
	+ Use perl code in initial setup to avoid lock issues
	+ Fixed non-translatable strings in registration wizard
	+ Do not show help button text when registered
	+ Check if you are registered in wizard at first
	+ Add hostname as default value for server name in Wizard
	+ Check the three diferent result api may return in wizard
	+ Check agreement is done when doing the wizard
3.0.1
	+ Don't abort subscription, backup or restore by clicking outside
	  of popup window
	+ Dynamic DNS now works without bundle
3.0
	+ Set 3.0 URLs for wizard
	+ Fix registration when remote access is enabled previously
	+ Set production conf parameters
	+ New style for registration wizard
	+ Reviewed strings
	+ Start up tasks (cronjobs and bundle reload) is done after save
	  changes in background
	+ VPN connection is established once it is needed
	+ Dynamic DNS is enabled during the subscription and not during
	  the bundle execution
	+ Dynamic DNS is disabled when deregistering
	+ Set up audit environment in set conf
	+ In order to run cron jobs only subscribed is required now
	+ Adaptations for new registered community servers
	+ Show VPNConnectivityCheck in Technical composite when the server
	  has the bundle
	+ Name change from Cloud to Remote
	+ Launch save changes immediately after performing the
	  registration or unregistration in a modal box
	+ Show Wizard link in no active remote configuration backup
	+ Delete no longer required conf keys: ebox_services_www and
	  ebox_services_mirror_count
	+ Remove deprecated Disaster Recovery method
	+ Cache cred data in module to optimise
	+ Implement reporting code here
	+ Password list files are now stored in module conf
	+ RESTClient now supports raw JSON as query param
2.3.2
	+ Do not set local address for TCP connections
	+ Avoid division by zero showing DR info
	+ Use beta values for configuration for now
	+ Remove no longer used restore backup from proxy
	+ Added method to write conf-backups and sec-updates credentials
	  into /var/lib/zentyal/.netrc file
	+ Remote configuration backup operations now run inside a popup
	+ Added 'journaling' optional parameter to the RESTClient methods to
	  enable/disable the journaling for that call
	+ Optional parameters for RESTClient methods are now named
	+ Conf Backup go outside the VPN using the new Cloud RESTful API
	+ Added method setServer to RESTClient
	+ Added integration with OCS inventory agent
	+ QA Updates go outside the VPN
	+ QA apt configuration files are now generated or removed when
	  setting the configuration for the module (_setConf method)
	+ QA repository public key included in the package
	+ Added function cloudCredentials to get server uuid and pass
	+ Added confKey monitoring_inside_vpn to configure whether the monitoring
	  stats should be sent using the VPN or not
	+ Added function cloudDomain to get Zentyal Cloud domain name
	+ Added function subscribedUUID to get server UUID
	+ Return current capabilities values if new ones cannot be
	  obtained
	+ Give support for 400 errors in REST Client as external
	  exceptions
	+ Added logic for new mail add-on for SB edition
	+ Added REST client as interface with Zentyal Cloud
	+ New registration form on subscription wizard
2.3.1
	+ Use new module to calc average bandwidth from a day
	+ Some improvements to runnerd daemonisation
	+ Use RESTful API to send the jobs results to Zentyal Cloud
	+ Adapted to latest changes in core
	+ Use Apache mod API to include Cloud CA certificate
	+ Remove Apache2 configuration which is only in the main file
2.3
	+ Implement new EBox::Events::DispatcherProvider
	+ Adapted to new Model management and events frameworks
	+ Adapted storage of state info to the new JSON objects
	+ Added subscribe desktop action as Desktop::ServiceProvider
	+ Added journaling for REST requests
	+ Adapted Events to send additional info
	+ RESTClient sends the query request in application/json when the
	  data to send is an array
	+ Use new REST API
	+ Check subscription details everyday
	+ Rename Zentyal Cloud VPN client to remoteServices_client
	+ Check available options before subscribing if more than option
	  is available
	+ Added REST client as interface with Zentyal Cloud
	+ New subscription wizard
	+ Adapted messages in the UI for new editions
	+ Add new server editions
	+ New checks for Small Business edition
	+ Uniformize config boolean values (from true/false to yes/no)
	+ Use direct connection to QA repository even using a global proxy
	+ Delete version() method which is now implemented on EBox::Module::Base
	+ Set off-office hours for module cron jobs
	+ Show the number of available IDS rules in the Advanced Security
	  Updates model
	+ Replaced autotools with zbuildtools
	+ Do not clear cache when restarting the remoteservices module
	+ Bugfix: Do not crash if apt-key del command fails
	+ Bugfix: The internal cron jobs are now removed correctly
	+ Remove some configuration and packages when a downgrade is done
	+ Bugfix: Remove jobs when unsubscribing
	+ Bugfix: Remove apt preferences when unsubscribing
	+ Non-ASCII characters are explicitly not allowed in Zentyal Common Name
	+ Backup and restore all the cached data
2.2.2
	+ Download the backup archive from proxy using REST without
	  storing locally
	+ Download the backup archive using REST as well and optimising
	  to pass the stream directly without temporary files
	+ Configuration backup archive is now sent using curl in a REST
	  format
	+ Add EBox::RemoteServices::SOAPClient the chances to run any
	  SOAP::Lite method
2.2.1
	+ Avoid crash with undefined siteHost when migrating from 2.0
	+ Tolerate file permission errors when restoring subscription
	+ Better exception when we have no response for the SOAP call
2.1.11
	+ Added new icons for the wizard
	+ Reviewed some subscription strings
2.1.10
	+ Set script session starting code in
	  EBox::RemoteServices::Job::Helper to add audit support for jobs
	+ Allow remote access from the cloud with no dynamic host
	+ Bugfix: Typo in passwordless default value
2.1.9
	+ Reviewed some subscription strings
	+ WS check now is load-balanced
	+ Custom locations now works again after URL rewriting scheme
2.1.8
	+ Catch when the updates watcher is not available to enable
2.1.7
	+ Do not show subscription wizard if hide_subscription_wizard key defined
	+ Better integration with core theme
	+ Differentiate ads from notes
	+ Removed /zentyal prefix from URLs
	+ When subscribing modify other modules after saving new
	  subscription state
	+ Enable updates watcher after subscribing
	+ Include missing OverwriteRemoteBackup module
	+ Depend always on zentyal-software (needed for the automatic QA updates)
2.1.6
	+ Better error message when registering a subscription without
	  connectivity
	+ Disable wrong user/password autocompletion in Subscription form
	+ Remove innecesary checks for nameserver and web servers prior to
	  exchanging data with them
	+ Remove route is up checking for remote support since it is not
	  neccesary
	+ Added subscription_skip_vpn_scan configuration key to skip VPN
	  check while subscribing
	+ Added VPN client local address adjustment
	+ Improvements in subscriptions checks
	+ Added firewall helper to open and redirect ports for remote
	  access
	+ Added script for persist firewall rules when openvpn client restarts
	+ Link to wizard instead of the store to register a Basic subscription
	+ Add at package as dependency
	+ Remove unnecessary check for old 2.0.X versions of zentyal-software
2.1.5
	+ Bugfix with YAML::XS to decode UTF8 strings to let SOAP::Lite
	  perform the proper encoding
	+ Set proper suite in preferences with QA updates
2.1.4
	+ Use new path for openvpn logs at /var/log/openvpn
	+ Update wizard pages with new order option
2.1.3
	+ Use system configured NS if the Cloud NS is not available
	+ User HTTP instead of ping for check Cloud WS server
2.1.2
	+ Added support for DynDNS service
	+ Added ssh warnings to remote support page
	+ Added automatic registration + subscription wizard
2.1.1
	+ Pass new fallbackToRO option when making a configuration backup
	+ Added Cloud DNS connection check
	+ Fix last report link in Subscription page
	+ Catch all exceptions when the server is not connected to Cloud
	+ Add reportAdminPort to let Zentyal Cloud know the TCP port where
	  the server UI is listening to
	+ Remove unecessary parameter when making automatic backup
	+ Avoid log entry with unexistant file
	+ Rename dispatcher receiver to Zentyal Cloud
	+ Using unconfigured interfaces as last resort to connect to Cloud
	+ Added exception for no connection to Cloud
	+ Bugfix: Migration for VPN clients to new local port and address
	  options works
	+ Bugfix: VPN local address tests are now quiet
	+ Enforcing type in SOAP response is now allowed
	+ Added new models to show information about our several services:
	  - Server subscriptions
	  - Advanced Security Updates
	  - Disaster Recovery
	  - Technical Support
	+ New Zentyal Cloud client widget with new services information
	+ Remote services VPN client now uses local port and address options
	+ Give support for new QA repository for Zentyal Server	 >= 2.1
	+ Re-enable support for Professional subscription
	+ Bugfix: fixed error in remote backup template when a basic
	  subscription already has a backup in the cloud
	+ Added WS and VPN server connectivity check upon subscription
2.1
	+ Bugfix: package removal does not crash if can't unsubscribe
	+ Replace YAML::Tiny with libyaml written in C through YAML::XS wrapper
	+ Remove migrations and use new initial-setup
	+ Replace /etc/ebox/78remoteservices.conf with
	  /etc/zentyal/remoteservices.conf
	+ Bugfix: Remove key field in consolidation which is useless in
	  this context and it leads to errors everyday of the month except
	  the first one
	+ Indicate script to run when changing configuration file
2.0.8
	+ Remote backup is now overwritten with Basic Subscription
	+ Using a new key from bundle or dnsServer as fallback to set the
	  set of addresses to access from Zentyal Cloud
	+ Added check to not use any address when connected to Zentyal
	  Cloud to do remote support
2.0.7
	+ Added backup/restore of subscription credentials
	+ Added API to get the list of registered Zentyal servers
	+ Added API to get the backup credentials if available
	+ Added API to know if the disaster recovery add-on is on
	+ Fixed problems with cache values
2.0.6
	+ Typo fix to run cron job when the period says to do
	+ Set default order for dashboard widgets
2.0.5
	+ Set hostname as default value for server name
	+ Minor message changes
	+ Correct case for sql column names
2.0.4
	+ Fixed bad hour bug in remoteservices cron file generation
2.0.3
	+ Allow insecure clients (bad renegotiation CVE-2009-3555) until
	  Zentyal Cloud clients have the problem fixed.
	+ Do not save Apache module in module restarts as GUI already do
	  it at the end of saving modules stage
	+ Set random times for cron tasks
	+ Bugfix: Remote access is again passwordless after changing our
	  brand
	+ Bugfix: Asked for the subscription level after subscription
	  during saving changes stage to avoid showing up commercial
	  messages when they should not
	+ Bugfix: Added pageTitle property to remote support access page
2.0.2
	+ Handle exceptions in subscription levels SOAP calls
2.0.1
	+ Added API to query to internal nameserver
	+ Added API to know the subscription level
	+ Added API to know the add-on server has
	+ Switch to cloud.zentyal.com
2.0
	+ Fixed bug cleaning CC control jobs, added facilities for
	internal and no-CC job
1.5.8
	+ Check package installed with libapt-pkg-perl
	+ Mark squid as changed, if enabled, when subscription process is
	  done
	+ Add installer script execution after saving changes to make sure
	  VPN is up and running
	+ Bugfix: Speed up the subscription process when VPN is not set up
	  yet
1.5.7
	+ Zentyal rebrand
	+ I18n the commercial message
1.5.6
	+ More robust report method
	+ New commercial messages
1.5.5
	+ Bugfix: Test if /var/run/screen exists before changing its
	  permissions
	+ Bugfix: Work when there is nothing to report yet
1.5.4
	+ Fix bug to pass conf keys to the execute procedures after extracting
	  the bundle
1.5.3
	+ Password strength checker done every week included in report and
	  alert generated with the result
	+ Added support for ebox-qa apt sources
	+ Added support for scripts from subscription bundle
	+ Subscription enables monitor and logs module
	+ Bundle action occurs now when reloading the bundle (before only
	  when subscribing), adapted to remoteservices version requirement
	  for bundle
	+ Adapted to use preferences.d directory for QA's apt configuration
1.5.2
	+ Reload bundle while configuring the package and once a week to
	  support eBox CC migration automatically (new keys) to make
	  migration process even smoother
	+ Modified order in menu, now Control Center is right after software
1.5.1
	+ Security [ESN-1-1]: Added proxyDomain method needed for the CSRF fix
	+ Delete no longer available cron jobs when synchronising
	+ Use a new way to push stats to eBox Control Center by using
	  collectd directly instead of using a cron job and xdelta. Exposed
	  the required data to monitor module to work together.
	+ Added restriction to CC VPN to remote support feature
1.5
	+ Pass data-file for executing jobs
	+ Added class for easier parsing of CSV files
	+ Set monitor service as stopped on purpose to notify
	  monitor stats to eBox Control Center
	+ Set maximum number for eBox common name to 32
	+ Bugfix: Found a lost method makes the monitorization work again
	+ Allow read-only script sessions
	+ Added class for easier parsing of CSV files
	+ Added remote support option
1.4.2
	+ Bugfix: Not allow "." character in common name
1.3.14
	+ Bugfix: Show as disconnected if the eBox is not subscribed
	+ Bugfix: Configure and enable openvpn module dependencies when
	  subscribing an eBox to the Control Center
	+ Fix some misleading text to use coherent discourse
	+ Set the link to the new subscription form in eBox Tech website
1.3.13
	+ Show the email address is available to authenticate with
	+ Fix EBox::RemoteServices::Model::viewCustomizer to return always
	  a customizer instance to match the new API
1.3.12
	+ Passwordless from Control Center is now the default option and
	  it is not editable from GUI anynmore
	+ Run cron getter after subscribing while saving changes
	+ Configure/enable OpenVPN module when subscribing
	+ Add widget to know the Control Center connection status
	+ Add support for automatic backups done daily for a maximum number
	+ Allow job result submission to be sent in chunks
1.3.10
	+ Bugfix: Using a better message when the Internet is not
	  reachable when subscribing an eBox
	+ Bugfix: Use name in VPN client configuration for reaching the
	  VPN server to avoid problems if we change the IP addresses
	+ Bugfix: Better error handling in notify job results
	+ Bugfix: Using ebox as common base for Via protocol
1.3.7
	+ Bugfix: Add CACertificatePath to trust in CC job dispatchers
1.3.6
	+ Run cronjob sent by eBox CC
1.1.20
	+ New release
1.1
	+ Initial release<|MERGE_RESOLUTION|>--- conflicted
+++ resolved
@@ -1,11 +1,8 @@
-<<<<<<< HEAD
 HEAD
 	+ Disaster Recovery integration
 	+ Added auto-subscribe script
-=======
 3.0.10
 	+ Fix reload bundle checks with communication add-on
->>>>>>> 3cca9db5
 	+ Restore process can skip backed up credentials when it is sure
 	  the current credentials are up to date for the same server
 	+ Fix regression to register a server with communication add-on
