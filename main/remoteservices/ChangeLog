--- conflicted
+++ resolved
@@ -1,9 +1,6 @@
-<<<<<<< HEAD
-3.0.7
-=======
 HEAD
 	+ Fixed SSL configuration conflicts betwen SOAPClient and RESTClient
->>>>>>> 3fa61d2a
+3.0.7
 	+ Launch filesync only if available
 3.0.6
 	+ Remove QA updates if not subscribed
