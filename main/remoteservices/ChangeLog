--- conflicted
+++ resolved
@@ -1,9 +1,6 @@
 HEAD
-<<<<<<< HEAD
+	+ More resilient reporting operations to reporter errors
 	+ Fix stupid bug in desktop subscription service
-=======
-	+ More resilient reporting operations to reporter errors
->>>>>>> 32e1a47d
 3.0.8
 	+ Handle desktop subscription limit error status
 	+ Return the cloud domain along with the credentials to the desktops
