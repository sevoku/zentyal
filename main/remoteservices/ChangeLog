--- conflicted
+++ resolved
@@ -1,13 +1,8 @@
 HEAD
-<<<<<<< HEAD
+	+ Use RESTful API to send the jobs results to Zentyal Cloud
 	+ Adapted to latest changes in core
 	+ Use Apache mod API to include Cloud CA certificate
 	+ Remove Apache2 configuration which is only in the main file
-=======
-    + Use RESTful API to send the jobs results to Zentyal Cloud
-    + Use Apache mod API to include Cloud CA certificate
-    + Remove Apache2 configuration which is only in the main file
->>>>>>> fa952028
 2.3
 	+ Implement new EBox::Events::DispatcherProvider
 	+ Adapted to new Model management and events frameworks
