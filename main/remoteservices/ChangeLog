HEAD
<<<<<<< HEAD
	+ Migrated SOAP services to use Nginx for SSL.
3.1
	+ Updated to reflect the Apache -> WebAdmin rename.
	+ Removed 3.0.X migration code
	+ Added Pre-Depends on mysql-server to avoid problems with upgrades
	+ Depend on zentyal-core 3.1
=======
	+ Cloud-prof installation is now smoothly as it is tried at first
	  and during 10 times during 5 minutes
>>>>>>> 1f3264de
3.0.20
	+ Changed location of remote backup metainfo files to preserve cache
	  after reboot
3.0.19
	+ Implemented maxUsers() and maxCloudUsers() methods
	+ Default control panel URL points to remote.zentyal.com now
3.0.18
	+ Consolidate and send report data using a new daemon
	  zentyal.reporterd
	+ Randomise when reload-bundle and subs-level are sent
	+ Added users module checks for SB:
	  - No more than 25 users having none or cloud as master
	  - Zentyal server slaves are forbidden
3.0.17
	+ Use cache to retrieve latest configuration backup date in
	  dashboard
3.0.16
	+ Added setSecurityUpdatesLastTime method to abstract how to set
	  the latest performed security update
3.0.15
	+ Get capabilities for files and users sync from the API
	+ Be very strict with the server name while subscribing. Only
	  [A-Za-z0-9-]+ are accepted
	+ Restore configuration without subscription now works smoothly
	+ Proper CA file deletion when unsubscribing
	+ Try to remove include and CA when unsubscribing separately
	+ Change to debug remote support no conf message
	+ Force mode when writing QA apt ocnfiguration file
	+ Remove filesync upstart file as it is not longer maintained by
	  this package
	+ Force mode when writing QA apt configuration file
	+ Avoid exception in subscription info table when a
	  no subscribed server use no-ascii character set
3.0.14
	+ Silenting _getSubscriptionDetails internal exception
	+ Fix typo in execute bundle which avoids correct installation of
	  cloud-prof when registration is done
3.0.13
	+ Notify cloud-prof when installed when changes happen in
	  DisasterRecoveryDomains model
	+ Move zfilesync daemon management to cloud-prof package
	+ Include edition in MOTD and remove upgrade announcement
	+ Adding extra component to the qa sources list
	+ Do not try to execute periodic cron jobs if already running
	+ Update SambaVirusShare reporter
	+ Update SambaVirus reporter
	+ auto-subscribe now works when multiple bundles are available
	+ Avoid usage of private attributes in Subscription model parent
	  class
	+ Avoid warning when checking commAddOn
	+ Fixed share sync regression after directory existance check
3.0.12
	+ Write zfilesync conf only when needed
	+ Start zfilesync also when disaster recovery is available
3.0.11
	+ Rename from disasterRecoveryAddOn to disasterRecoveryAvailable
	+ Implement zarafaAddOn method for getting zarafa details
	+ Implement client-side of new add-on framework
	+ Fixed utf8 problems in RESTClient
	+ Disaster Recovery integration
	+ Added auto-subscribe script
	+ Fix reporter-consolidate cron entry
	+ Change QA archive to the new one
	+ Make sure only one run-pending-ops process is launched at the
	  same time
3.0.10
	+ Fix reload bundle checks with communication add-on
	+ Restore process can skip backed up credentials when it is sure
	  the current credentials are up to date for the same server
	+ Fix regression to register a server with communication add-on
	+ Fix restore/backup procedure for the module
3.0.9
	+ More resilient reporting operations to reporter errors
	+ Fix stupid bug in desktop subscription service
3.0.8
	+ Handle desktop subscription limit error status
	+ Return the cloud domain along with the credentials to the desktops
	  upon subscription
	+ Clearer message is shown when your server is not capable for any
	  available edition
	+ Remove unnecessary field for mail reporting
	+ Send data to db when reporting is logging only in UTF8
	+ Decode JSON only if data is defined in REST Result
	+ Enable report sending
	+ Do not calculate share size whose directory does not exist
	+ Fix subscription process when firewall has been enabled but not saved
	+ Read REST responses with a correct encoding
	+ Fixed SSL configuration conflicts betwen SOAPClient and RESTClient
3.0.7
	+ Launch filesync only if available
3.0.6
	+ Remove QA updates if not subscribed
	+ Set file sync conf only if subscribed
	+ Fixed remote cloud sync hostname
3.0.5
	+ Added automatic-conf-backup strict
	+ Make required changes for new communications add-on
	  (mailfilter in community + jabber and asterisk in comm add-on)
	+ Updated REST journaling behavior
	+ Configure file sync daemon
	+ Some fixes in text in the models
	+ Added check for users sync service
	+ Get remote support user uid from users module if it is installed
	+ Fixed error in check connection button moving _checkUDPEchoService()
	  to EBox::RemoteSevices::Base
3.0.4
	+ Give support to trial edition in info boxes
3.0.3
	+ Launch inventory agent just after subscribing to get information
	  in remote as soon as possible
	+ Add pciutils and dmidecode as dependencies to include PCI and
	  Bios information for inventory
	+ Fix OCS inventory cron file execution permissions
	+ Changed subscription_basic style to avoid overlapping separator line
3.0.2
	+ Use perl code in initial setup to avoid lock issues
	+ Fixed non-translatable strings in registration wizard
	+ Do not show help button text when registered
	+ Check if you are registered in wizard at first
	+ Add hostname as default value for server name in Wizard
	+ Check the three diferent result api may return in wizard
	+ Check agreement is done when doing the wizard
3.0.1
	+ Don't abort subscription, backup or restore by clicking outside
	  of popup window
	+ Dynamic DNS now works without bundle
3.0
	+ Set 3.0 URLs for wizard
	+ Fix registration when remote access is enabled previously
	+ Set production conf parameters
	+ New style for registration wizard
	+ Reviewed strings
	+ Start up tasks (cronjobs and bundle reload) is done after save
	  changes in background
	+ VPN connection is established once it is needed
	+ Dynamic DNS is enabled during the subscription and not during
	  the bundle execution
	+ Dynamic DNS is disabled when deregistering
	+ Set up audit environment in set conf
	+ In order to run cron jobs only subscribed is required now
	+ Adaptations for new registered community servers
	+ Show VPNConnectivityCheck in Technical composite when the server
	  has the bundle
	+ Name change from Cloud to Remote
	+ Launch save changes immediately after performing the
	  registration or unregistration in a modal box
	+ Show Wizard link in no active remote configuration backup
	+ Delete no longer required conf keys: ebox_services_www and
	  ebox_services_mirror_count
	+ Remove deprecated Disaster Recovery method
	+ Cache cred data in module to optimise
	+ Implement reporting code here
	+ Password list files are now stored in module conf
	+ RESTClient now supports raw JSON as query param
2.3.2
	+ Do not set local address for TCP connections
	+ Avoid division by zero showing DR info
	+ Use beta values for configuration for now
	+ Remove no longer used restore backup from proxy
	+ Added method to write conf-backups and sec-updates credentials
	  into /var/lib/zentyal/.netrc file
	+ Remote configuration backup operations now run inside a popup
	+ Added 'journaling' optional parameter to the RESTClient methods to
	  enable/disable the journaling for that call
	+ Optional parameters for RESTClient methods are now named
	+ Conf Backup go outside the VPN using the new Cloud RESTful API
	+ Added method setServer to RESTClient
	+ Added integration with OCS inventory agent
	+ QA Updates go outside the VPN
	+ QA apt configuration files are now generated or removed when
	  setting the configuration for the module (_setConf method)
	+ QA repository public key included in the package
	+ Added function cloudCredentials to get server uuid and pass
	+ Added confKey monitoring_inside_vpn to configure whether the monitoring
	  stats should be sent using the VPN or not
	+ Added function cloudDomain to get Zentyal Cloud domain name
	+ Added function subscribedUUID to get server UUID
	+ Return current capabilities values if new ones cannot be
	  obtained
	+ Give support for 400 errors in REST Client as external
	  exceptions
	+ Added logic for new mail add-on for SB edition
	+ Added REST client as interface with Zentyal Cloud
	+ New registration form on subscription wizard
2.3.1
	+ Use new module to calc average bandwidth from a day
	+ Some improvements to runnerd daemonisation
	+ Use RESTful API to send the jobs results to Zentyal Cloud
	+ Adapted to latest changes in core
	+ Use Apache mod API to include Cloud CA certificate
	+ Remove Apache2 configuration which is only in the main file
2.3
	+ Implement new EBox::Events::DispatcherProvider
	+ Adapted to new Model management and events frameworks
	+ Adapted storage of state info to the new JSON objects
	+ Added subscribe desktop action as Desktop::ServiceProvider
	+ Added journaling for REST requests
	+ Adapted Events to send additional info
	+ RESTClient sends the query request in application/json when the
	  data to send is an array
	+ Use new REST API
	+ Check subscription details everyday
	+ Rename Zentyal Cloud VPN client to remoteServices_client
	+ Check available options before subscribing if more than option
	  is available
	+ Added REST client as interface with Zentyal Cloud
	+ New subscription wizard
	+ Adapted messages in the UI for new editions
	+ Add new server editions
	+ New checks for Small Business edition
	+ Uniformize config boolean values (from true/false to yes/no)
	+ Use direct connection to QA repository even using a global proxy
	+ Delete version() method which is now implemented on EBox::Module::Base
	+ Set off-office hours for module cron jobs
	+ Show the number of available IDS rules in the Advanced Security
	  Updates model
	+ Replaced autotools with zbuildtools
	+ Do not clear cache when restarting the remoteservices module
	+ Bugfix: Do not crash if apt-key del command fails
	+ Bugfix: The internal cron jobs are now removed correctly
	+ Remove some configuration and packages when a downgrade is done
	+ Bugfix: Remove jobs when unsubscribing
	+ Bugfix: Remove apt preferences when unsubscribing
	+ Non-ASCII characters are explicitly not allowed in Zentyal Common Name
	+ Backup and restore all the cached data
2.2.2
	+ Download the backup archive from proxy using REST without
	  storing locally
	+ Download the backup archive using REST as well and optimising
	  to pass the stream directly without temporary files
	+ Configuration backup archive is now sent using curl in a REST
	  format
	+ Add EBox::RemoteServices::SOAPClient the chances to run any
	  SOAP::Lite method
2.2.1
	+ Avoid crash with undefined siteHost when migrating from 2.0
	+ Tolerate file permission errors when restoring subscription
	+ Better exception when we have no response for the SOAP call
2.1.11
	+ Added new icons for the wizard
	+ Reviewed some subscription strings
2.1.10
	+ Set script session starting code in
	  EBox::RemoteServices::Job::Helper to add audit support for jobs
	+ Allow remote access from the cloud with no dynamic host
	+ Bugfix: Typo in passwordless default value
2.1.9
	+ Reviewed some subscription strings
	+ WS check now is load-balanced
	+ Custom locations now works again after URL rewriting scheme
2.1.8
	+ Catch when the updates watcher is not available to enable
2.1.7
	+ Do not show subscription wizard if hide_subscription_wizard key defined
	+ Better integration with core theme
	+ Differentiate ads from notes
	+ Removed /zentyal prefix from URLs
	+ When subscribing modify other modules after saving new
	  subscription state
	+ Enable updates watcher after subscribing
	+ Include missing OverwriteRemoteBackup module
	+ Depend always on zentyal-software (needed for the automatic QA updates)
2.1.6
	+ Better error message when registering a subscription without
	  connectivity
	+ Disable wrong user/password autocompletion in Subscription form
	+ Remove innecesary checks for nameserver and web servers prior to
	  exchanging data with them
	+ Remove route is up checking for remote support since it is not
	  neccesary
	+ Added subscription_skip_vpn_scan configuration key to skip VPN
	  check while subscribing
	+ Added VPN client local address adjustment
	+ Improvements in subscriptions checks
	+ Added firewall helper to open and redirect ports for remote
	  access
	+ Added script for persist firewall rules when openvpn client restarts
	+ Link to wizard instead of the store to register a Basic subscription
	+ Add at package as dependency
	+ Remove unnecessary check for old 2.0.X versions of zentyal-software
2.1.5
	+ Bugfix with YAML::XS to decode UTF8 strings to let SOAP::Lite
	  perform the proper encoding
	+ Set proper suite in preferences with QA updates
2.1.4
	+ Use new path for openvpn logs at /var/log/openvpn
	+ Update wizard pages with new order option
2.1.3
	+ Use system configured NS if the Cloud NS is not available
	+ User HTTP instead of ping for check Cloud WS server
2.1.2
	+ Added support for DynDNS service
	+ Added ssh warnings to remote support page
	+ Added automatic registration + subscription wizard
2.1.1
	+ Pass new fallbackToRO option when making a configuration backup
	+ Added Cloud DNS connection check
	+ Fix last report link in Subscription page
	+ Catch all exceptions when the server is not connected to Cloud
	+ Add reportAdminPort to let Zentyal Cloud know the TCP port where
	  the server UI is listening to
	+ Remove unecessary parameter when making automatic backup
	+ Avoid log entry with unexistant file
	+ Rename dispatcher receiver to Zentyal Cloud
	+ Using unconfigured interfaces as last resort to connect to Cloud
	+ Added exception for no connection to Cloud
	+ Bugfix: Migration for VPN clients to new local port and address
	  options works
	+ Bugfix: VPN local address tests are now quiet
	+ Enforcing type in SOAP response is now allowed
	+ Added new models to show information about our several services:
	  - Server subscriptions
	  - Advanced Security Updates
	  - Disaster Recovery
	  - Technical Support
	+ New Zentyal Cloud client widget with new services information
	+ Remote services VPN client now uses local port and address options
	+ Give support for new QA repository for Zentyal Server	 >= 2.1
	+ Re-enable support for Professional subscription
	+ Bugfix: fixed error in remote backup template when a basic
	  subscription already has a backup in the cloud
	+ Added WS and VPN server connectivity check upon subscription
2.1
	+ Bugfix: package removal does not crash if can't unsubscribe
	+ Replace YAML::Tiny with libyaml written in C through YAML::XS wrapper
	+ Remove migrations and use new initial-setup
	+ Replace /etc/ebox/78remoteservices.conf with
	  /etc/zentyal/remoteservices.conf
	+ Bugfix: Remove key field in consolidation which is useless in
	  this context and it leads to errors everyday of the month except
	  the first one
	+ Indicate script to run when changing configuration file
2.0.8
	+ Remote backup is now overwritten with Basic Subscription
	+ Using a new key from bundle or dnsServer as fallback to set the
	  set of addresses to access from Zentyal Cloud
	+ Added check to not use any address when connected to Zentyal
	  Cloud to do remote support
2.0.7
	+ Added backup/restore of subscription credentials
	+ Added API to get the list of registered Zentyal servers
	+ Added API to get the backup credentials if available
	+ Added API to know if the disaster recovery add-on is on
	+ Fixed problems with cache values
2.0.6
	+ Typo fix to run cron job when the period says to do
	+ Set default order for dashboard widgets
2.0.5
	+ Set hostname as default value for server name
	+ Minor message changes
	+ Correct case for sql column names
2.0.4
	+ Fixed bad hour bug in remoteservices cron file generation
2.0.3
	+ Allow insecure clients (bad renegotiation CVE-2009-3555) until
	  Zentyal Cloud clients have the problem fixed.
	+ Do not save Apache module in module restarts as GUI already do
	  it at the end of saving modules stage
	+ Set random times for cron tasks
	+ Bugfix: Remote access is again passwordless after changing our
	  brand
	+ Bugfix: Asked for the subscription level after subscription
	  during saving changes stage to avoid showing up commercial
	  messages when they should not
	+ Bugfix: Added pageTitle property to remote support access page
2.0.2
	+ Handle exceptions in subscription levels SOAP calls
2.0.1
	+ Added API to query to internal nameserver
	+ Added API to know the subscription level
	+ Added API to know the add-on server has
	+ Switch to cloud.zentyal.com
2.0
	+ Fixed bug cleaning CC control jobs, added facilities for
	internal and no-CC job
1.5.8
	+ Check package installed with libapt-pkg-perl
	+ Mark squid as changed, if enabled, when subscription process is
	  done
	+ Add installer script execution after saving changes to make sure
	  VPN is up and running
	+ Bugfix: Speed up the subscription process when VPN is not set up
	  yet
1.5.7
	+ Zentyal rebrand
	+ I18n the commercial message
1.5.6
	+ More robust report method
	+ New commercial messages
1.5.5
	+ Bugfix: Test if /var/run/screen exists before changing its
	  permissions
	+ Bugfix: Work when there is nothing to report yet
1.5.4
	+ Fix bug to pass conf keys to the execute procedures after extracting
	  the bundle
1.5.3
	+ Password strength checker done every week included in report and
	  alert generated with the result
	+ Added support for ebox-qa apt sources
	+ Added support for scripts from subscription bundle
	+ Subscription enables monitor and logs module
	+ Bundle action occurs now when reloading the bundle (before only
	  when subscribing), adapted to remoteservices version requirement
	  for bundle
	+ Adapted to use preferences.d directory for QA's apt configuration
1.5.2
	+ Reload bundle while configuring the package and once a week to
	  support eBox CC migration automatically (new keys) to make
	  migration process even smoother
	+ Modified order in menu, now Control Center is right after software
1.5.1
	+ Security [ESN-1-1]: Added proxyDomain method needed for the CSRF fix
	+ Delete no longer available cron jobs when synchronising
	+ Use a new way to push stats to eBox Control Center by using
	  collectd directly instead of using a cron job and xdelta. Exposed
	  the required data to monitor module to work together.
	+ Added restriction to CC VPN to remote support feature
1.5
	+ Pass data-file for executing jobs
	+ Added class for easier parsing of CSV files
	+ Set monitor service as stopped on purpose to notify
	  monitor stats to eBox Control Center
	+ Set maximum number for eBox common name to 32
	+ Bugfix: Found a lost method makes the monitorization work again
	+ Allow read-only script sessions
	+ Added class for easier parsing of CSV files
	+ Added remote support option
1.4.2
	+ Bugfix: Not allow "." character in common name
1.3.14
	+ Bugfix: Show as disconnected if the eBox is not subscribed
	+ Bugfix: Configure and enable openvpn module dependencies when
	  subscribing an eBox to the Control Center
	+ Fix some misleading text to use coherent discourse
	+ Set the link to the new subscription form in eBox Tech website
1.3.13
	+ Show the email address is available to authenticate with
	+ Fix EBox::RemoteServices::Model::viewCustomizer to return always
	  a customizer instance to match the new API
1.3.12
	+ Passwordless from Control Center is now the default option and
	  it is not editable from GUI anynmore
	+ Run cron getter after subscribing while saving changes
	+ Configure/enable OpenVPN module when subscribing
	+ Add widget to know the Control Center connection status
	+ Add support for automatic backups done daily for a maximum number
	+ Allow job result submission to be sent in chunks
1.3.10
	+ Bugfix: Using a better message when the Internet is not
	  reachable when subscribing an eBox
	+ Bugfix: Use name in VPN client configuration for reaching the
	  VPN server to avoid problems if we change the IP addresses
	+ Bugfix: Better error handling in notify job results
	+ Bugfix: Using ebox as common base for Via protocol
1.3.7
	+ Bugfix: Add CACertificatePath to trust in CC job dispatchers
1.3.6
	+ Run cronjob sent by eBox CC
1.1.20
	+ New release
1.1
	+ Initial release<|MERGE_RESOLUTION|>--- conflicted
+++ resolved
@@ -1,15 +1,12 @@
 HEAD
-<<<<<<< HEAD
+	+ Cloud-prof installation is now smoothly as it is tried at first
+	  and during 10 times during 5 minutes
 	+ Migrated SOAP services to use Nginx for SSL.
 3.1
 	+ Updated to reflect the Apache -> WebAdmin rename.
 	+ Removed 3.0.X migration code
 	+ Added Pre-Depends on mysql-server to avoid problems with upgrades
 	+ Depend on zentyal-core 3.1
-=======
-	+ Cloud-prof installation is now smoothly as it is tried at first
-	  and during 10 times during 5 minutes
->>>>>>> 1f3264de
 3.0.20
 	+ Changed location of remote backup metainfo files to preserve cache
 	  after reboot
