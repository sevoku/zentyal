--- conflicted
+++ resolved
@@ -1,12 +1,9 @@
 HEAD
-<<<<<<< HEAD
+	+ Display web remote access support settings
 	+ Save logs module when creating VPN client to start logging its log
 	+ Save software module after setting QA updates configuration
 	+ Small correction on a link that were still pointing to Cloud
 	+ Support running runnerd without being registered programatically
-=======
-	+ Display web remote access support settings
->>>>>>> c7ac3732
 	+ Give support to custom proxied redirections to provide local HTTP
 	  servers from Zentyal Remote using
 	  /etc/zentyal/remoteservices_redirections.yaml
