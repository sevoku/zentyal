HEAD
<<<<<<< HEAD
	+ Added function cloudCredentials to get server uuid and pass
	+ Added confKey monitoring_inside_vpn to configure whether the monitoring
	  stats should be sent using the VPN or not
	+ Added function cloudDomain to get Zentyal Cloud domain name
	+ Added function subscribedUUID to get server UUID
=======
	+ QA Updates go outside the VPN
	+ QA apt configuration files are now generated or removed when
	  setting the configuration for the module (_setConf method)
	+ QA repository public key included in the package
>>>>>>> a147ac19
	+ New registration form on subscription wizard
2.3.1
	+ Use new module to calc average bandwidth from a day
	+ Some improvements to runnerd daemonisation
	+ Use RESTful API to send the jobs results to Zentyal Cloud
	+ Adapted to latest changes in core
	+ Use Apache mod API to include Cloud CA certificate
	+ Remove Apache2 configuration which is only in the main file
2.3
	+ Implement new EBox::Events::DispatcherProvider
	+ Adapted to new Model management and events frameworks
	+ Adapted storage of state info to the new JSON objects
	+ Added subscribe desktop action as Desktop::ServiceProvider
	+ Added journaling for REST requests
	+ Adapted Events to send additional info
	+ RESTClient sends the query request in application/json when the
	  data to send is an array
	+ Use new REST API
	+ Check subscription details everyday
	+ Rename Zentyal Cloud VPN client to remoteServices_client
	+ Check available options before subscribing if more than option
	  is available
	+ Added REST client as interface with Zentyal Cloud
	+ New subscription wizard
	+ Adapted messages in the UI for new editions
	+ Add new server editions
	+ New checks for Small Business edition
	+ Uniformize config boolean values (from true/false to yes/no)
	+ Use direct connection to QA repository even using a global proxy
	+ Delete version() method which is now implemented on EBox::Module::Base
	+ Set off-office hours for module cron jobs
	+ Show the number of available IDS rules in the Advanced Security
	  Updates model
	+ Replaced autotools with zbuildtools
	+ Do not clear cache when restarting the remoteservices module
	+ Bugfix: Do not crash if apt-key del command fails
	+ Bugfix: The internal cron jobs are now removed correctly
	+ Remove some configuration and packages when a downgrade is done
	+ Bugfix: Remove jobs when unsubscribing
	+ Bugfix: Remove apt preferences when unsubscribing
	+ Non-ASCII characters are explicitly not allowed in Zentyal Common Name
	+ Backup and restore all the cached data
2.2.2
	+ Download the backup archive from proxy using REST without
	  storing locally
	+ Download the backup archive using REST as well and optimising
	  to pass the stream directly without temporary files
	+ Configuration backup archive is now sent using curl in a REST
	  format
	+ Add EBox::RemoteServices::SOAPClient the chances to run any
	  SOAP::Lite method
2.2.1
	+ Avoid crash with undefined siteHost when migrating from 2.0
	+ Tolerate file permission errors when restoring subscription
	+ Better exception when we have no response for the SOAP call
2.1.11
	+ Added new icons for the wizard
	+ Reviewed some subscription strings
2.1.10
	+ Set script session starting code in
	  EBox::RemoteServices::Job::Helper to add audit support for jobs
	+ Allow remote access from the cloud with no dynamic host
	+ Bugfix: Typo in passwordless default value
2.1.9
	+ Reviewed some subscription strings
	+ WS check now is load-balanced
	+ Custom locations now works again after URL rewriting scheme
2.1.8
	+ Catch when the updates watcher is not available to enable
2.1.7
	+ Do not show subscription wizard if hide_subscription_wizard key defined
	+ Better integration with core theme
	+ Differentiate ads from notes
	+ Removed /zentyal prefix from URLs
	+ When subscribing modify other modules after saving new
	  subscription state
	+ Enable updates watcher after subscribing
	+ Include missing OverwriteRemoteBackup module
	+ Depend always on zentyal-software (needed for the automatic QA updates)
2.1.6
	+ Better error message when registering a subscription without
	  connectivity
	+ Disable wrong user/password autocompletion in Subscription form
	+ Remove innecesary checks for nameserver and web servers prior to
	  exchanging data with them
	+ Remove route is up checking for remote support since it is not
	  neccesary
	+ Added subscription_skip_vpn_scan configuration key to skip VPN
	  check while subscribing
	+ Added VPN client local address adjustment
	+ Improvements in subscriptions checks
	+ Added firewall helper to open and redirect ports for remote
	  access
	+ Added script for persist firewall rules when openvpn client restarts
	+ Link to wizard instead of the store to register a Basic subscription
	+ Add at package as dependency
	+ Remove unnecessary check for old 2.0.X versions of zentyal-software
2.1.5
	+ Bugfix with YAML::XS to decode UTF8 strings to let SOAP::Lite
	  perform the proper encoding
	+ Set proper suite in preferences with QA updates
2.1.4
	+ Use new path for openvpn logs at /var/log/openvpn
	+ Update wizard pages with new order option
2.1.3
	+ Use system configured NS if the Cloud NS is not available
	+ User HTTP instead of ping for check Cloud WS server
2.1.2
	+ Added support for DynDNS service
	+ Added ssh warnings to remote support page
	+ Added automatic registration + subscription wizard
2.1.1
	+ Pass new fallbackToRO option when making a configuration backup
	+ Added Cloud DNS connection check
	+ Fix last report link in Subscription page
	+ Catch all exceptions when the server is not connected to Cloud
	+ Add reportAdminPort to let Zentyal Cloud know the TCP port where
	  the server UI is listening to
	+ Remove unecessary parameter when making automatic backup
	+ Avoid log entry with unexistant file
	+ Rename dispatcher receiver to Zentyal Cloud
	+ Using unconfigured interfaces as last resort to connect to Cloud
	+ Added exception for no connection to Cloud
	+ Bugfix: Migration for VPN clients to new local port and address
	  options works
	+ Bugfix: VPN local address tests are now quiet
	+ Enforcing type in SOAP response is now allowed
	+ Added new models to show information about our several services:
	  - Server subscriptions
	  - Advanced Security Updates
	  - Disaster Recovery
	  - Technical Support
	+ New Zentyal Cloud client widget with new services information
	+ Remote services VPN client now uses local port and address options
	+ Give support for new QA repository for Zentyal Server	 >= 2.1
	+ Re-enable support for Professional subscription
	+ Bugfix: fixed error in remote backup template when a basic
	  subscription already has a backup in the cloud
	+ Added WS and VPN server connectivity check upon subscription
2.1
	+ Bugfix: package removal does not crash if can't unsubscribe
	+ Replace YAML::Tiny with libyaml written in C through YAML::XS wrapper
	+ Remove migrations and use new initial-setup
	+ Replace /etc/ebox/78remoteservices.conf with
	  /etc/zentyal/remoteservices.conf
	+ Bugfix: Remove key field in consolidation which is useless in
	  this context and it leads to errors everyday of the month except
	  the first one
	+ Indicate script to run when changing configuration file
2.0.8
	+ Remote backup is now overwritten with Basic Subscription
	+ Using a new key from bundle or dnsServer as fallback to set the
	  set of addresses to access from Zentyal Cloud
	+ Added check to not use any address when connected to Zentyal
	  Cloud to do remote support
2.0.7
	+ Added backup/restore of subscription credentials
	+ Added API to get the list of registered Zentyal servers
	+ Added API to get the backup credentials if available
	+ Added API to know if the disaster recovery add-on is on
	+ Fixed problems with cache values
2.0.6
	+ Typo fix to run cron job when the period says to do
	+ Set default order for dashboard widgets
2.0.5
	+ Set hostname as default value for server name
	+ Minor message changes
	+ Correct case for sql column names
2.0.4
	+ Fixed bad hour bug in remoteservices cron file generation
2.0.3
	+ Allow insecure clients (bad renegotiation CVE-2009-3555) until
	  Zentyal Cloud clients have the problem fixed.
	+ Do not save Apache module in module restarts as GUI already do
	  it at the end of saving modules stage
	+ Set random times for cron tasks
	+ Bugfix: Remote access is again passwordless after changing our
	  brand
	+ Bugfix: Asked for the subscription level after subscription
	  during saving changes stage to avoid showing up commercial
	  messages when they should not
	+ Bugfix: Added pageTitle property to remote support access page
2.0.2
	+ Handle exceptions in subscription levels SOAP calls
2.0.1
	+ Added API to query to internal nameserver
	+ Added API to know the subscription level
	+ Added API to know the add-on server has
	+ Switch to cloud.zentyal.com
2.0
	+ Fixed bug cleaning CC control jobs, added facilities for
	internal and no-CC job
1.5.8
	+ Check package installed with libapt-pkg-perl
	+ Mark squid as changed, if enabled, when subscription process is
	  done
	+ Add installer script execution after saving changes to make sure
	  VPN is up and running
	+ Bugfix: Speed up the subscription process when VPN is not set up
	  yet
1.5.7
	+ Zentyal rebrand
	+ I18n the commercial message
1.5.6
	+ More robust report method
	+ New commercial messages
1.5.5
	+ Bugfix: Test if /var/run/screen exists before changing its
	  permissions
	+ Bugfix: Work when there is nothing to report yet
1.5.4
	+ Fix bug to pass conf keys to the execute procedures after extracting
	  the bundle
1.5.3
	+ Password strength checker done every week included in report and
	  alert generated with the result
	+ Added support for ebox-qa apt sources
	+ Added support for scripts from subscription bundle
	+ Subscription enables monitor and logs module
	+ Bundle action occurs now when reloading the bundle (before only
	  when subscribing), adapted to remoteservices version requirement
	  for bundle
	+ Adapted to use preferences.d directory for QA's apt configuration
1.5.2
	+ Reload bundle while configuring the package and once a week to
	  support eBox CC migration automatically (new keys) to make
	  migration process even smoother
	+ Modified order in menu, now Control Center is right after software
1.5.1
	+ Security [ESN-1-1]: Added proxyDomain method needed for the CSRF fix
	+ Delete no longer available cron jobs when synchronising
	+ Use a new way to push stats to eBox Control Center by using
	  collectd directly instead of using a cron job and xdelta. Exposed
	  the required data to monitor module to work together.
	+ Added restriction to CC VPN to remote support feature
1.5
	+ Pass data-file for executing jobs
	+ Added class for easier parsing of CSV files
	+ Set monitor service as stopped on purpose to notify
	  monitor stats to eBox Control Center
	+ Set maximum number for eBox common name to 32
	+ Bugfix: Found a lost method makes the monitorization work again
	+ Allow read-only script sessions
	+ Added class for easier parsing of CSV files
	+ Added remote support option
1.4.2
	+ Bugfix: Not allow "." character in common name
1.3.14
	+ Bugfix: Show as disconnected if the eBox is not subscribed
	+ Bugfix: Configure and enable openvpn module dependencies when
	  subscribing an eBox to the Control Center
	+ Fix some misleading text to use coherent discourse
	+ Set the link to the new subscription form in eBox Tech website
1.3.13
	+ Show the email address is available to authenticate with
	+ Fix EBox::RemoteServices::Model::viewCustomizer to return always
	  a customizer instance to match the new API
1.3.12
	+ Passwordless from Control Center is now the default option and
	  it is not editable from GUI anynmore
	+ Run cron getter after subscribing while saving changes
	+ Configure/enable OpenVPN module when subscribing
	+ Add widget to know the Control Center connection status
	+ Add support for automatic backups done daily for a maximum number
	+ Allow job result submission to be sent in chunks
1.3.10
	+ Bugfix: Using a better message when the Internet is not
	  reachable when subscribing an eBox
	+ Bugfix: Use name in VPN client configuration for reaching the
	  VPN server to avoid problems if we change the IP addresses
	+ Bugfix: Better error handling in notify job results
	+ Bugfix: Using ebox as common base for Via protocol
1.3.7
	+ Bugfix: Add CACertificatePath to trust in CC job dispatchers
1.3.6
	+ Run cronjob sent by eBox CC
1.1.20
	+ New release
1.1
	+ Initial release<|MERGE_RESOLUTION|>--- conflicted
+++ resolved
@@ -1,16 +1,13 @@
 HEAD
-<<<<<<< HEAD
+	+ QA Updates go outside the VPN
+	+ QA apt configuration files are now generated or removed when
+	  setting the configuration for the module (_setConf method)
+	+ QA repository public key included in the package
 	+ Added function cloudCredentials to get server uuid and pass
 	+ Added confKey monitoring_inside_vpn to configure whether the monitoring
 	  stats should be sent using the VPN or not
 	+ Added function cloudDomain to get Zentyal Cloud domain name
 	+ Added function subscribedUUID to get server UUID
-=======
-	+ QA Updates go outside the VPN
-	+ QA apt configuration files are now generated or removed when
-	  setting the configuration for the module (_setConf method)
-	+ QA repository public key included in the package
->>>>>>> a147ac19
 	+ New registration form on subscription wizard
 2.3.1
 	+ Use new module to calc average bandwidth from a day
