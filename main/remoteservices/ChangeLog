HEAD
<<<<<<< HEAD
	+ Do not clear cache when restarting the remoteservices module
=======
	+ Replaced autotools with zbuildtools
>>>>>>> 65182228
	+ Bugfix: Do not crash if apt-key del command fails
	+ Bugfix: The internal cron jobs are now removed correctly
	+ Remove some configuration and packages when a downgrade is done
	+ Bugfix: Remove jobs when unsubscribing
	+ Bugfix: Remove apt preferences when unsubscribing
	+ Non-ASCII characters are explicitly not allowed in Zentyal Common Name
	+ Backup and restore all the cached data
2.2.2
	+ Download the backup archive from proxy using REST without
	  storing locally
	+ Download the backup archive using REST as well and optimising
	  to pass the stream directly without temporary files
	+ Configuration backup archive is now sent using curl in a REST
	  format
	+ Add EBox::RemoteServices::SOAPClient the chances to run any
	  SOAP::Lite method
2.2.1
	+ Avoid crash with undefined siteHost when migrating from 2.0
	+ Tolerate file permission errors when restoring subscription
	+ Better exception when we have no response for the SOAP call
2.1.11
	+ Added new icons for the wizard
	+ Reviewed some subscription strings
2.1.10
	+ Set script session starting code in
	  EBox::RemoteServices::Job::Helper to add audit support for jobs
	+ Allow remote access from the cloud with no dynamic host
	+ Bugfix: Typo in passwordless default value
2.1.9
	+ Reviewed some subscription strings
	+ WS check now is load-balanced
	+ Custom locations now works again after URL rewriting scheme
2.1.8
	+ Catch when the updates watcher is not available to enable
2.1.7
	+ Do not show subscription wizard if hide_subscription_wizard key defined
	+ Better integration with core theme
	+ Differentiate ads from notes
	+ Removed /zentyal prefix from URLs
	+ When subscribing modify other modules after saving new
	  subscription state
	+ Enable updates watcher after subscribing
	+ Include missing OverwriteRemoteBackup module
	+ Depend always on zentyal-software (needed for the automatic QA updates)
2.1.6
	+ Better error message when registering a subscription without
	  connectivity
	+ Disable wrong user/password autocompletion in Subscription form
	+ Remove innecesary checks for nameserver and web servers prior to
	  exchanging data with them
	+ Remove route is up checking for remote support since it is not
	  neccesary
	+ Added subscription_skip_vpn_scan configuration key to skip VPN
	  check while subscribing
	+ Added VPN client local address adjustment
	+ Improvements in subscriptions checks
	+ Added firewall helper to open and redirect ports for remote
	  access
	+ Added script for persist firewall rules when openvpn client restarts
	+ Link to wizard instead of the store to register a Basic subscription
	+ Add at package as dependency
	+ Remove unnecessary check for old 2.0.X versions of zentyal-software
2.1.5
	+ Bugfix with YAML::XS to decode UTF8 strings to let SOAP::Lite
	  perform the proper encoding
	+ Set proper suite in preferences with QA updates
2.1.4
	+ Use new path for openvpn logs at /var/log/openvpn
	+ Update wizard pages with new order option
2.1.3
	+ Use system configured NS if the Cloud NS is not available
	+ User HTTP instead of ping for check Cloud WS server
2.1.2
	+ Added support for DynDNS service
	+ Added ssh warnings to remote support page
	+ Added automatic registration + subscription wizard
2.1.1
	+ Pass new fallbackToRO option when making a configuration backup
	+ Added Cloud DNS connection check
	+ Fix last report link in Subscription page
	+ Catch all exceptions when the server is not connected to Cloud
	+ Add reportAdminPort to let Zentyal Cloud know the TCP port where
	  the server UI is listening to
	+ Remove unecessary parameter when making automatic backup
	+ Avoid log entry with unexistant file
	+ Rename dispatcher receiver to Zentyal Cloud
	+ Using unconfigured interfaces as last resort to connect to Cloud
	+ Added exception for no connection to Cloud
	+ Bugfix: Migration for VPN clients to new local port and address
	  options works
	+ Bugfix: VPN local address tests are now quiet
	+ Enforcing type in SOAP response is now allowed
	+ Added new models to show information about our several services:
	  - Server subscriptions
	  - Advanced Security Updates
	  - Disaster Recovery
	  - Technical Support
	+ New Zentyal Cloud client widget with new services information
	+ Remote services VPN client now uses local port and address options
	+ Give support for new QA repository for Zentyal Server	 >= 2.1
	+ Re-enable support for Professional subscription
	+ Bugfix: fixed error in remote backup template when a basic
	  subscription already has a backup in the cloud
	+ Added WS and VPN server connectivity check upon subscription
2.1
	+ Bugfix: package removal does not crash if can't unsubscribe
	+ Replace YAML::Tiny with libyaml written in C through YAML::XS wrapper
	+ Remove migrations and use new initial-setup
	+ Replace /etc/ebox/78remoteservices.conf with
	  /etc/zentyal/remoteservices.conf
	+ Bugfix: Remove key field in consolidation which is useless in
	  this context and it leads to errors everyday of the month except
	  the first one
	+ Indicate script to run when changing configuration file
2.0.8
	+ Remote backup is now overwritten with Basic Subscription
	+ Using a new key from bundle or dnsServer as fallback to set the
	  set of addresses to access from Zentyal Cloud
	+ Added check to not use any address when connected to Zentyal
	  Cloud to do remote support
2.0.7
	+ Added backup/restore of subscription credentials
	+ Added API to get the list of registered Zentyal servers
	+ Added API to get the backup credentials if available
	+ Added API to know if the disaster recovery add-on is on
	+ Fixed problems with cache values
2.0.6
	+ Typo fix to run cron job when the period says to do
	+ Set default order for dashboard widgets
2.0.5
	+ Set hostname as default value for server name
	+ Minor message changes
	+ Correct case for sql column names
2.0.4
	+ Fixed bad hour bug in remoteservices cron file generation
2.0.3
	+ Allow insecure clients (bad renegotiation CVE-2009-3555) until
	  Zentyal Cloud clients have the problem fixed.
	+ Do not save Apache module in module restarts as GUI already do
	  it at the end of saving modules stage
	+ Set random times for cron tasks
	+ Bugfix: Remote access is again passwordless after changing our
	  brand
	+ Bugfix: Asked for the subscription level after subscription
	  during saving changes stage to avoid showing up commercial
	  messages when they should not
	+ Bugfix: Added pageTitle property to remote support access page
2.0.2
	+ Handle exceptions in subscription levels SOAP calls
2.0.1
	+ Added API to query to internal nameserver
	+ Added API to know the subscription level
	+ Added API to know the add-on server has
	+ Switch to cloud.zentyal.com
2.0
	+ Fixed bug cleaning CC control jobs, added facilities for
	internal and no-CC job
1.5.8
	+ Check package installed with libapt-pkg-perl
	+ Mark squid as changed, if enabled, when subscription process is
	  done
	+ Add installer script execution after saving changes to make sure
	  VPN is up and running
	+ Bugfix: Speed up the subscription process when VPN is not set up
	  yet
1.5.7
	+ Zentyal rebrand
	+ I18n the commercial message
1.5.6
	+ More robust report method
	+ New commercial messages
1.5.5
	+ Bugfix: Test if /var/run/screen exists before changing its
	  permissions
	+ Bugfix: Work when there is nothing to report yet
1.5.4
	+ Fix bug to pass conf keys to the execute procedures after extracting
	  the bundle
1.5.3
	+ Password strength checker done every week included in report and
	  alert generated with the result
	+ Added support for ebox-qa apt sources
	+ Added support for scripts from subscription bundle
	+ Subscription enables monitor and logs module
	+ Bundle action occurs now when reloading the bundle (before only
	  when subscribing), adapted to remoteservices version requirement
	  for bundle
	+ Adapted to use preferences.d directory for QA's apt configuration
1.5.2
	+ Reload bundle while configuring the package and once a week to
	  support eBox CC migration automatically (new keys) to make
	  migration process even smoother
	+ Modified order in menu, now Control Center is right after software
1.5.1
	+ Security [ESN-1-1]: Added proxyDomain method needed for the CSRF fix
	+ Delete no longer available cron jobs when synchronising
	+ Use a new way to push stats to eBox Control Center by using
	  collectd directly instead of using a cron job and xdelta. Exposed
	  the required data to monitor module to work together.
	+ Added restriction to CC VPN to remote support feature
1.5
	+ Pass data-file for executing jobs
	+ Added class for easier parsing of CSV files
	+ Set monitor service as stopped on purpose to notify
	  monitor stats to eBox Control Center
	+ Set maximum number for eBox common name to 32
	+ Bugfix: Found a lost method makes the monitorization work again
	+ Allow read-only script sessions
	+ Added class for easier parsing of CSV files
	+ Added remote support option
1.4.2
	+ Bugfix: Not allow "." character in common name
1.3.14
	+ Bugfix: Show as disconnected if the eBox is not subscribed
	+ Bugfix: Configure and enable openvpn module dependencies when
	  subscribing an eBox to the Control Center
	+ Fix some misleading text to use coherent discourse
	+ Set the link to the new subscription form in eBox Tech website
1.3.13
	+ Show the email address is available to authenticate with
	+ Fix EBox::RemoteServices::Model::viewCustomizer to return always
	  a customizer instance to match the new API
1.3.12
	+ Passwordless from Control Center is now the default option and
	  it is not editable from GUI anynmore
	+ Run cron getter after subscribing while saving changes
	+ Configure/enable OpenVPN module when subscribing
	+ Add widget to know the Control Center connection status
	+ Add support for automatic backups done daily for a maximum number
	+ Allow job result submission to be sent in chunks
1.3.10
	+ Bugfix: Using a better message when the Internet is not
	  reachable when subscribing an eBox
	+ Bugfix: Use name in VPN client configuration for reaching the
	  VPN server to avoid problems if we change the IP addresses
	+ Bugfix: Better error handling in notify job results
	+ Bugfix: Using ebox as common base for Via protocol
1.3.7
	+ Bugfix: Add CACertificatePath to trust in CC job dispatchers
1.3.6
	+ Run cronjob sent by eBox CC
1.1.20
	+ New release
1.1
	+ Initial release<|MERGE_RESOLUTION|>--- conflicted
+++ resolved
@@ -1,9 +1,6 @@
 HEAD
-<<<<<<< HEAD
+	+ Replaced autotools with zbuildtools
 	+ Do not clear cache when restarting the remoteservices module
-=======
-	+ Replaced autotools with zbuildtools
->>>>>>> 65182228
 	+ Bugfix: Do not crash if apt-key del command fails
 	+ Bugfix: The internal cron jobs are now removed correctly
 	+ Remove some configuration and packages when a downgrade is done
