HEAD
<<<<<<< HEAD
	+ Remote configuration backup operations now run inside a popup
	+ Added 'journaling' optional parameter to the RESTClient methods to
	  enable/disable the journaling for that call
	+ Optional parameters for RESTClient methods are now named
	+ Conf Backup go outside the VPN using the new Cloud RESTful API
	+ Added method setServer to RESTClient
	+ Added integration with OCS inventory agent
	+ QA Updates go outside the VPN
	+ QA apt configuration files are now generated or removed when
	  setting the configuration for the module (_setConf method)
	+ QA repository public key included in the package
	+ Added function cloudCredentials to get server uuid and pass
	+ Added confKey monitoring_inside_vpn to configure whether the monitoring
	  stats should be sent using the VPN or not
	+ Added function cloudDomain to get Zentyal Cloud domain name
	+ Added function subscribedUUID to get server UUID
=======
	+ Give support for 400 errors in REST Client as external
	  exceptions
	+ Added logic for new mail add-on for SB edition
>>>>>>> 09a77aaa
	+ Added REST client as interface with Zentyal Cloud
	+ New registration form on subscription wizard
2.3.1
	+ Use new module to calc average bandwidth from a day
	+ Some improvements to runnerd daemonisation
	+ Use RESTful API to send the jobs results to Zentyal Cloud
	+ Adapted to latest changes in core
	+ Use Apache mod API to include Cloud CA certificate
	+ Remove Apache2 configuration which is only in the main file
2.3
	+ Implement new EBox::Events::DispatcherProvider
	+ Adapted to new Model management and events frameworks
	+ Adapted storage of state info to the new JSON objects
	+ Added subscribe desktop action as Desktop::ServiceProvider
	+ Added journaling for REST requests
	+ Adapted Events to send additional info
	+ RESTClient sends the query request in application/json when the
	  data to send is an array
	+ Use new REST API
	+ Check subscription details everyday
	+ Rename Zentyal Cloud VPN client to remoteServices_client
	+ Check available options before subscribing if more than option
	  is available
	+ Added REST client as interface with Zentyal Cloud
	+ New subscription wizard
	+ Adapted messages in the UI for new editions
	+ Add new server editions
	+ New checks for Small Business edition
	+ Uniformize config boolean values (from true/false to yes/no)
	+ Use direct connection to QA repository even using a global proxy
	+ Delete version() method which is now implemented on EBox::Module::Base
	+ Set off-office hours for module cron jobs
	+ Show the number of available IDS rules in the Advanced Security
	  Updates model
	+ Replaced autotools with zbuildtools
	+ Do not clear cache when restarting the remoteservices module
	+ Bugfix: Do not crash if apt-key del command fails
	+ Bugfix: The internal cron jobs are now removed correctly
	+ Remove some configuration and packages when a downgrade is done
	+ Bugfix: Remove jobs when unsubscribing
	+ Bugfix: Remove apt preferences when unsubscribing
	+ Non-ASCII characters are explicitly not allowed in Zentyal Common Name
	+ Backup and restore all the cached data
2.2.2
	+ Download the backup archive from proxy using REST without
	  storing locally
	+ Download the backup archive using REST as well and optimising
	  to pass the stream directly without temporary files
	+ Configuration backup archive is now sent using curl in a REST
	  format
	+ Add EBox::RemoteServices::SOAPClient the chances to run any
	  SOAP::Lite method
2.2.1
	+ Avoid crash with undefined siteHost when migrating from 2.0
	+ Tolerate file permission errors when restoring subscription
	+ Better exception when we have no response for the SOAP call
2.1.11
	+ Added new icons for the wizard
	+ Reviewed some subscription strings
2.1.10
	+ Set script session starting code in
	  EBox::RemoteServices::Job::Helper to add audit support for jobs
	+ Allow remote access from the cloud with no dynamic host
	+ Bugfix: Typo in passwordless default value
2.1.9
	+ Reviewed some subscription strings
	+ WS check now is load-balanced
	+ Custom locations now works again after URL rewriting scheme
2.1.8
	+ Catch when the updates watcher is not available to enable
2.1.7
	+ Do not show subscription wizard if hide_subscription_wizard key defined
	+ Better integration with core theme
	+ Differentiate ads from notes
	+ Removed /zentyal prefix from URLs
	+ When subscribing modify other modules after saving new
	  subscription state
	+ Enable updates watcher after subscribing
	+ Include missing OverwriteRemoteBackup module
	+ Depend always on zentyal-software (needed for the automatic QA updates)
2.1.6
	+ Better error message when registering a subscription without
	  connectivity
	+ Disable wrong user/password autocompletion in Subscription form
	+ Remove innecesary checks for nameserver and web servers prior to
	  exchanging data with them
	+ Remove route is up checking for remote support since it is not
	  neccesary
	+ Added subscription_skip_vpn_scan configuration key to skip VPN
	  check while subscribing
	+ Added VPN client local address adjustment
	+ Improvements in subscriptions checks
	+ Added firewall helper to open and redirect ports for remote
	  access
	+ Added script for persist firewall rules when openvpn client restarts
	+ Link to wizard instead of the store to register a Basic subscription
	+ Add at package as dependency
	+ Remove unnecessary check for old 2.0.X versions of zentyal-software
2.1.5
	+ Bugfix with YAML::XS to decode UTF8 strings to let SOAP::Lite
	  perform the proper encoding
	+ Set proper suite in preferences with QA updates
2.1.4
	+ Use new path for openvpn logs at /var/log/openvpn
	+ Update wizard pages with new order option
2.1.3
	+ Use system configured NS if the Cloud NS is not available
	+ User HTTP instead of ping for check Cloud WS server
2.1.2
	+ Added support for DynDNS service
	+ Added ssh warnings to remote support page
	+ Added automatic registration + subscription wizard
2.1.1
	+ Pass new fallbackToRO option when making a configuration backup
	+ Added Cloud DNS connection check
	+ Fix last report link in Subscription page
	+ Catch all exceptions when the server is not connected to Cloud
	+ Add reportAdminPort to let Zentyal Cloud know the TCP port where
	  the server UI is listening to
	+ Remove unecessary parameter when making automatic backup
	+ Avoid log entry with unexistant file
	+ Rename dispatcher receiver to Zentyal Cloud
	+ Using unconfigured interfaces as last resort to connect to Cloud
	+ Added exception for no connection to Cloud
	+ Bugfix: Migration for VPN clients to new local port and address
	  options works
	+ Bugfix: VPN local address tests are now quiet
	+ Enforcing type in SOAP response is now allowed
	+ Added new models to show information about our several services:
	  - Server subscriptions
	  - Advanced Security Updates
	  - Disaster Recovery
	  - Technical Support
	+ New Zentyal Cloud client widget with new services information
	+ Remote services VPN client now uses local port and address options
	+ Give support for new QA repository for Zentyal Server	 >= 2.1
	+ Re-enable support for Professional subscription
	+ Bugfix: fixed error in remote backup template when a basic
	  subscription already has a backup in the cloud
	+ Added WS and VPN server connectivity check upon subscription
2.1
	+ Bugfix: package removal does not crash if can't unsubscribe
	+ Replace YAML::Tiny with libyaml written in C through YAML::XS wrapper
	+ Remove migrations and use new initial-setup
	+ Replace /etc/ebox/78remoteservices.conf with
	  /etc/zentyal/remoteservices.conf
	+ Bugfix: Remove key field in consolidation which is useless in
	  this context and it leads to errors everyday of the month except
	  the first one
	+ Indicate script to run when changing configuration file
2.0.8
	+ Remote backup is now overwritten with Basic Subscription
	+ Using a new key from bundle or dnsServer as fallback to set the
	  set of addresses to access from Zentyal Cloud
	+ Added check to not use any address when connected to Zentyal
	  Cloud to do remote support
2.0.7
	+ Added backup/restore of subscription credentials
	+ Added API to get the list of registered Zentyal servers
	+ Added API to get the backup credentials if available
	+ Added API to know if the disaster recovery add-on is on
	+ Fixed problems with cache values
2.0.6
	+ Typo fix to run cron job when the period says to do
	+ Set default order for dashboard widgets
2.0.5
	+ Set hostname as default value for server name
	+ Minor message changes
	+ Correct case for sql column names
2.0.4
	+ Fixed bad hour bug in remoteservices cron file generation
2.0.3
	+ Allow insecure clients (bad renegotiation CVE-2009-3555) until
	  Zentyal Cloud clients have the problem fixed.
	+ Do not save Apache module in module restarts as GUI already do
	  it at the end of saving modules stage
	+ Set random times for cron tasks
	+ Bugfix: Remote access is again passwordless after changing our
	  brand
	+ Bugfix: Asked for the subscription level after subscription
	  during saving changes stage to avoid showing up commercial
	  messages when they should not
	+ Bugfix: Added pageTitle property to remote support access page
2.0.2
	+ Handle exceptions in subscription levels SOAP calls
2.0.1
	+ Added API to query to internal nameserver
	+ Added API to know the subscription level
	+ Added API to know the add-on server has
	+ Switch to cloud.zentyal.com
2.0
	+ Fixed bug cleaning CC control jobs, added facilities for
	internal and no-CC job
1.5.8
	+ Check package installed with libapt-pkg-perl
	+ Mark squid as changed, if enabled, when subscription process is
	  done
	+ Add installer script execution after saving changes to make sure
	  VPN is up and running
	+ Bugfix: Speed up the subscription process when VPN is not set up
	  yet
1.5.7
	+ Zentyal rebrand
	+ I18n the commercial message
1.5.6
	+ More robust report method
	+ New commercial messages
1.5.5
	+ Bugfix: Test if /var/run/screen exists before changing its
	  permissions
	+ Bugfix: Work when there is nothing to report yet
1.5.4
	+ Fix bug to pass conf keys to the execute procedures after extracting
	  the bundle
1.5.3
	+ Password strength checker done every week included in report and
	  alert generated with the result
	+ Added support for ebox-qa apt sources
	+ Added support for scripts from subscription bundle
	+ Subscription enables monitor and logs module
	+ Bundle action occurs now when reloading the bundle (before only
	  when subscribing), adapted to remoteservices version requirement
	  for bundle
	+ Adapted to use preferences.d directory for QA's apt configuration
1.5.2
	+ Reload bundle while configuring the package and once a week to
	  support eBox CC migration automatically (new keys) to make
	  migration process even smoother
	+ Modified order in menu, now Control Center is right after software
1.5.1
	+ Security [ESN-1-1]: Added proxyDomain method needed for the CSRF fix
	+ Delete no longer available cron jobs when synchronising
	+ Use a new way to push stats to eBox Control Center by using
	  collectd directly instead of using a cron job and xdelta. Exposed
	  the required data to monitor module to work together.
	+ Added restriction to CC VPN to remote support feature
1.5
	+ Pass data-file for executing jobs
	+ Added class for easier parsing of CSV files
	+ Set monitor service as stopped on purpose to notify
	  monitor stats to eBox Control Center
	+ Set maximum number for eBox common name to 32
	+ Bugfix: Found a lost method makes the monitorization work again
	+ Allow read-only script sessions
	+ Added class for easier parsing of CSV files
	+ Added remote support option
1.4.2
	+ Bugfix: Not allow "." character in common name
1.3.14
	+ Bugfix: Show as disconnected if the eBox is not subscribed
	+ Bugfix: Configure and enable openvpn module dependencies when
	  subscribing an eBox to the Control Center
	+ Fix some misleading text to use coherent discourse
	+ Set the link to the new subscription form in eBox Tech website
1.3.13
	+ Show the email address is available to authenticate with
	+ Fix EBox::RemoteServices::Model::viewCustomizer to return always
	  a customizer instance to match the new API
1.3.12
	+ Passwordless from Control Center is now the default option and
	  it is not editable from GUI anynmore
	+ Run cron getter after subscribing while saving changes
	+ Configure/enable OpenVPN module when subscribing
	+ Add widget to know the Control Center connection status
	+ Add support for automatic backups done daily for a maximum number
	+ Allow job result submission to be sent in chunks
1.3.10
	+ Bugfix: Using a better message when the Internet is not
	  reachable when subscribing an eBox
	+ Bugfix: Use name in VPN client configuration for reaching the
	  VPN server to avoid problems if we change the IP addresses
	+ Bugfix: Better error handling in notify job results
	+ Bugfix: Using ebox as common base for Via protocol
1.3.7
	+ Bugfix: Add CACertificatePath to trust in CC job dispatchers
1.3.6
	+ Run cronjob sent by eBox CC
1.1.20
	+ New release
1.1
	+ Initial release<|MERGE_RESOLUTION|>--- conflicted
+++ resolved
@@ -1,5 +1,4 @@
 HEAD
-<<<<<<< HEAD
 	+ Remote configuration backup operations now run inside a popup
 	+ Added 'journaling' optional parameter to the RESTClient methods to
 	  enable/disable the journaling for that call
@@ -16,11 +15,9 @@
 	  stats should be sent using the VPN or not
 	+ Added function cloudDomain to get Zentyal Cloud domain name
 	+ Added function subscribedUUID to get server UUID
-=======
 	+ Give support for 400 errors in REST Client as external
 	  exceptions
 	+ Added logic for new mail add-on for SB edition
->>>>>>> 09a77aaa
 	+ Added REST client as interface with Zentyal Cloud
 	+ New registration form on subscription wizard
 2.3.1
