# Copyright (C) 2008-2013 Zentyal S.L.
#
# This program is free software; you can redistribute it and/or modify
# it under the terms of the GNU General Public License, version 2, as
# published by the Free Software Foundation.
#
# This program is distributed in the hope that it will be useful,
# but WITHOUT ANY WARRANTY; without even the implied warranty of
# MERCHANTABILITY or FITNESS FOR A PARTICULAR PURPOSE.  See the
# GNU General Public License for more details.
#
# You should have received a copy of the GNU General Public License
# along with this program; if not, write to the Free Software
# Foundation, Inc., 59 Temple Place, Suite 330, Boston, MA  02111-1307  USA

use strict;
use warnings;

package EBox::Event::Dispatcher::ControlCenter;

<<<<<<< HEAD
use base 'EBox::Event::Dispatcher::Abstract';

# Class: EBox::Dispatcher::ControlCenter
=======
# Class: EBox::Event::Dispatcher::ControlCenter
>>>>>>> 406bbeee
#
# This class is a dispatcher which sends the event to the control
# center where will be display by control panel
#

use EBox::Exceptions::MissingArgument;
use EBox::Exceptions::External;
use EBox::Model::Manager;
use EBox::RemoteServices::Alerts;
use EBox::Gettext;

# Group: Public methods

# Method: configured
#
# Overrides:
#
#        <EBox::Event::Dispatcher::Abstract::configured>
#
sub configured
{

    my ($self) = @_;

    return 1;
}

# Method: ConfigurationMethod
#
# Overrides:
#
#       <EBox::Event::Component::ConfigurationMethod>
#
sub ConfigurationMethod
{
    return 'link';
}

# Method: ConfigureURL
#
# Overrides:
#
#       <EBox::Event::Component::ConfigureURL>
#
sub ConfigureURL
{

    return '/RemoteServices/Composite/General';

}

# Method: EditableByUser
#
# Overrides:
#
#       <EBox::Event::Component::EditableByUser>
#
sub EditableByUser
{
    return 0;
}

# Method: send
#
#        Send the event to the admin using Jabber protocol
#
# Overrides:
#
#        <EBox::Event::Dispatcher::Abstract::send>
#
sub send
{

    my ($self, $event) = @_;

    defined ( $event ) or
      throw EBox::Exceptions::MissingArgument('event');

    my $alertSender = new EBox::RemoteServices::Alerts();
    $alertSender->pushAlerts([ $event ]);

}

# Group: Protected methods

# Method: _receiver
#
# Overrides:
#
#       <EBox::Event::Dispatcher::Abstract::_receiver>
#
sub _receiver
{

    return __('Zentyal Remote');

}

# Method: _name
#
# Overrides:
#
#       <EBox::Event::Dispatcher::Abstract::_name>
#
sub _name
{

    return __('Zentyal Remote');

}

# Method: _enable
#
# Overrides:
#
#        <EBox::Event::Dispatcher::Abstract::_enable>
#
sub _enable
{
}

# Group: Private methods

1;<|MERGE_RESOLUTION|>--- conflicted
+++ resolved
@@ -18,13 +18,9 @@
 
 package EBox::Event::Dispatcher::ControlCenter;
 
-<<<<<<< HEAD
 use base 'EBox::Event::Dispatcher::Abstract';
 
-# Class: EBox::Dispatcher::ControlCenter
-=======
 # Class: EBox::Event::Dispatcher::ControlCenter
->>>>>>> 406bbeee
 #
 # This class is a dispatcher which sends the event to the control
 # center where will be display by control panel
