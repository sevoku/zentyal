--- conflicted
+++ resolved
@@ -127,9 +127,6 @@
     }
 
     return $value;
-<<<<<<< HEAD
-=======
-
 }
 
 # Method: vpnClientForServices
@@ -334,7 +331,6 @@
     my $client  = $self->vpnClientForServices();
 
     return ($client->isRunning() and $client->ifaceAddress());
->>>>>>> 3c118f3f
 }
 
 # Method: monitorGatherers
