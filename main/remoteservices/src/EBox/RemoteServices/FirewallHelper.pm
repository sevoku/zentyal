# Copyright (C) 2011-2013 Zentyal S.L.
#
# This program is free software; you can redistribute it and/or modify
# it under the terms of the GNU General Public License, version 2, as
# published by the Free Software Foundation.
#
# This program is distributed in the hope that it will be useful,
# but WITHOUT ANY WARRANTY; without even the implied warranty of
# MERCHANTABILITY or FITNESS FOR A PARTICULAR PURPOSE.  See the
# GNU General Public License for more details.
#
# You should have received a copy of the GNU General Public License
# along with this program; if not, write to the Free Software
# Foundation, Inc., 59 Temple Place, Suite 330, Boston, MA  02111-1307  USA

use strict;
use warnings;

package EBox::RemoteServices::FirewallHelper;

use base 'EBox::FirewallHelper';

use constant STD_SSH_PORT => 22;
use constant LISTEN_ALL => '0.0.0.0';

sub new
{
    my ($class, %params) = @_;

    my $self = $class->SUPER::new(%params);
    $self->{remoteSupport} = $params{remoteSupport};
    $self->{sshRedirect}   = $params{sshRedirect};
    $self->{vpnInterface}  = $params{vpnInterface};
    bless($self, $class);
    return $self;
}

# WARNING: the rules should be generated in a form which matches iptables-save
# output; otherwise route-up-support-access script will not work

sub prerouting
{
    my ($self) = @_;
    if (not $self->_mustRedirect()) {
        return [];
    }

    my $addr = $self->{sshRedirect}->{address};
    my $port = $self->{sshRedirect}->{port};

    my $iface = $self->{vpnInterface};

    my $cmd = qq{-t nat -i $iface } .
              qq{-p tcp -m tcp --dport } . STD_SSH_PORT . ' ';

    if ($addr ne LISTEN_ALL) {
        $cmd .= qq{-j DNAT --to-destination $addr:$port}
    } else {
        $cmd .=   qq{-j REDIRECT --to-ports $port};
    }
    return [$cmd];
}

sub input
{
    my ($self) = @_;
    if (not $self->_mustRedirect()) {
        return [];
    }

    my $addr = $self->{sshRedirect}->{address};
    my $port = $self->{sshRedirect}->{port};
    my $iface = $self->{vpnInterface};

    my $cmd = '';
    if ($addr ne LISTEN_ALL) {
        $cmd .= qq{-d $addr/32 }
    }
    $cmd .= qq{-i $iface } .
              qq{-p tcp -m tcp --dport $port };

<<<<<<< HEAD
    $cmd .=   qq{-j ACCEPT};
=======

    $cmd .=   qq{-j iaccept};
>>>>>>> a8a05d1f

    return [$cmd];
}

sub _mustRedirect
{
    my ($self) = @_;
    if (not $self->{remoteSupport}) {
        return 0;
    }
    if (not $self->{sshRedirect}) {
        return 0;
    }
    if (not $self->{vpnInterface}) {
        return 0;
    }

    return 1;
}

1;<|MERGE_RESOLUTION|>--- conflicted
+++ resolved
@@ -76,15 +76,9 @@
     if ($addr ne LISTEN_ALL) {
         $cmd .= qq{-d $addr/32 }
     }
-    $cmd .= qq{-i $iface } .
-              qq{-p tcp -m tcp --dport $port };
+    $cmd .= qq{-i $iface } . qq{-p tcp -m tcp --dport $port };
 
-<<<<<<< HEAD
-    $cmd .=   qq{-j ACCEPT};
-=======
-
-    $cmd .=   qq{-j iaccept};
->>>>>>> a8a05d1f
+    $cmd .= qq{-j iaccept};
 
     return [$cmd];
 }
