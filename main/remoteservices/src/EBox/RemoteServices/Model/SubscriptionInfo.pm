# Copyright (C) 2011-2012 eBox Technologies S.L.
#
# This program is free software; you can redistribute it and/or modify
# it under the terms of the GNU General Public License, version 2, as
# published by the Free Software Foundation.
#
# This program is distributed in the hope that it will be useful,
# but WITHOUT ANY WARRANTY; without even the implied warranty of
# MERCHANTABILITY or FITNESS FOR A PARTICULAR PURPOSE.  See the
# GNU General Public License for more details.
#
# You should have received a copy of the GNU General Public License
# along with this program; if not, write to the Free Software
# Foundation, Inc., 59 Temple Place, Suite 330, Boston, MA  02111-1307  USA

# Class: EBox::RemoteServices::Model::SubscriptionInfo
#
# This class is the model to show information about the server edition
#
#     - server name
#     - server edition
#     - subscription renovation date
#     - Central Monitoring & management
#

package EBox::RemoteServices::Model::SubscriptionInfo;

use strict;
use warnings;

use v5.10;

use base 'EBox::Model::DataForm::ReadOnly';

use EBox::Gettext;
use EBox::Global;
use EBox::RemoteServices::Types::EBoxCommonName;
use EBox::Types::Text;
use EBox::Types::HTML;

# Core modules
use Error qw(:try);
use POSIX;

use constant STORE_URL => 'http://store.zentyal.com/';
use constant UTM       => '?utm_source=zentyal&utm_medium=ebox&utm_content=remoteservices'
                          . '&utm_campaign=register';
use constant BASIC_URL  => STORE_URL . 'serversubscriptions/subscription-basic.html' . UTM;

# Group: Public methods

# Constructor: new
#
#     Create the subscription form
#
# Overrides:
#
#     <EBox::Model::DataForm::new>
#
# Returns:
#
#     <EBox::RemoteServices::Model::SubscriptionInfo>
#
sub new
{

    my $class = shift;
    my %opts = @_;
    my $self = $class->SUPER::new(@_);
    bless ( $self, $class);

    return $self;

}

# Method: headTitle
#
#   Overrides <EBox::Model::DataTable::headTitle>
#
sub headTitle
{
    return undef;
}

# Group: Protected methods

# Method: _table
#
# Overrides:
#
#     <EBox::Model::DataForm::_table>
#
sub _table
{
    my ($self) = @_;

    my @tableDesc =
      (
       new EBox::RemoteServices::Types::EBoxCommonName(
           fieldName     => 'server_name',
           printableName => __('Server name'),
          ),
       new EBox::Types::HTML(
           fieldName     => 'edition',
           printableName => __('Server edition'),
           ),
       new EBox::Types::Text(
           fieldName     => 'external_server_name',
           printableName => __('External server name (Dynamic DNS)'),
           help          => __('Use this name to connect to Zentyal externally'),
          ),
       new EBox::Types::Text(
           fieldName     => 'renovation_date',
           printableName => __('Renovation date'),
          ),
       # new EBox::Types::Text(
       #     fieldName     => 'mm',
       #     printableName => __('Central monitoring & management'),
       #    ),
      );

    my $dataForm = {
                    tableName          => 'SubscriptionInfo',
                    printableTableName => __('Server info'),
                    defaultActions     => [ 'changeView' ],
                    modelDomain        => 'RemoteServices',
                    tableDescription   => \@tableDesc,
                   };

    return $dataForm;
}

# Method: _content
#
# Overrides:
#
#    <EBox::Model::DataForm::ReadOnly::_content>
#
sub _content
{
    my ($self) = @_;

    my $rs = $self->{confmodule};

    my ($serverName, $fqdn, $subs, $renovationDate, $mm) =
<<<<<<< HEAD
      ( __('None'), __('Not using Zentyal Dynamic DNS service'),
        __sx('<span>None - {ohb}Get Free Basic Subscription{ch}</span>',
             ohb => '<a href="' . BASIC_URL . '" target="_blank">',
=======
      ( __('None'), __('Not using Zentyal Remote DynDNS service'),
        __sx('<span>None - {oh}Register for Free!{ch}</span>',
             oh => '<a href="/Wizard?page=RemoteServices/Wizard/Subscription">',
>>>>>>> abdb78c7
             ch  => '</a>'),
        __('None'), __('Disabled'));

    if ( $rs->eBoxSubscribed() ) {
        $serverName = $rs->eBoxCommonName();

        my $net = EBox::Global->getInstance(1)->modInstance('network');
        if ( $net->can('DDNSUsingCloud') and $net->DDNSUsingCloud() ) {
            $fqdn = $rs->dynamicHostname();
        }

        $subs = '<span>' . $rs->i18nServerEdition() . '</span>';

        $renovationDate = $rs->renovationDate();
        given ($renovationDate) {
            when (-1) { $renovationDate = __('Unknown'); }
            when (0)  { $renovationDate = __('Unlimited'); }
            default {
                $renovationDate = POSIX::strftime("%c", localtime($renovationDate));
            }
        }

        $mm = __('Enabled') if ($rs->subscriptionLevel() >= 2);
    }

    return {
        server_name          => $serverName ,
        external_server_name => $fqdn,
        edition              => $subs,
        renovation_date      => $renovationDate,
        # mm                   => $mm,
       };
}

1;
<|MERGE_RESOLUTION|>--- conflicted
+++ resolved
@@ -143,15 +143,9 @@
     my $rs = $self->{confmodule};
 
     my ($serverName, $fqdn, $subs, $renovationDate, $mm) =
-<<<<<<< HEAD
       ( __('None'), __('Not using Zentyal Dynamic DNS service'),
-        __sx('<span>None - {ohb}Get Free Basic Subscription{ch}</span>',
-             ohb => '<a href="' . BASIC_URL . '" target="_blank">',
-=======
-      ( __('None'), __('Not using Zentyal Remote DynDNS service'),
         __sx('<span>None - {oh}Register for Free!{ch}</span>',
              oh => '<a href="/Wizard?page=RemoteServices/Wizard/Subscription">',
->>>>>>> abdb78c7
              ch  => '</a>'),
         __('None'), __('Disabled'));
 
