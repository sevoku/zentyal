<<<<<<< HEAD
HEAD
	+ Disable outdated script hook as it is not shown in the UI
	+ Make freshclam-observer work again
=======
3.0.1
>>>>>>> b67c32ba
	+ Enhanced way of getting signatures form logs: alternative log
	  line supported and dates checked
3.0
	+ Reviewed registration strings
2.3.4
	+ Removed unused report code
2.3.3
	+ Antivirus is now under Office instead of UTM
2.3.2
	+ Adapted to new Model management framework
	+ Use freshclam log file to find update events
2.3.1
	+ More robust signature count
	+ Adapted messages in the UI for new editions
2.3
	+ Replaced autotools with zbuildtools
2.1.4
	+ Reviewed some subscription strings
2.1.3
	+ Differentiate ads from notes
2.1.2
	+ Fixed argument passing in constructor, readonly instances now work
2.1.1
	+ Set custom AppArmor profile configuration in local subdirectory
	  to be less invasive
	+ Use new AppArmor profile management by the framework
2.1
	+ Use new initial-setup script for post-install setup
	+ All obsolete migrations removed
	+ Trigger apache restart after package remove
2.0.5
	+ Removed duplicated entry in usedFiles
	+ Removed creation of empty /etc/cron.hourly/freshclam script
2.0.4
	+ Show 0 signatures when the antivirus is not even launched
2.0.3
	+ Bugfix: passing template args to freshclam.conf correctly
2.0.2
	+ Add support for authenticated proxy
2.0.1
	+ Launch freshclam as a cron script from the required path by
	  clamav-freshclam init script
	+ Bugfix: Include a tailored AppArmor profile to allow the
	  observer scripts execution
	+ Added signatures to the database information page
	+ Added commercial message
	+ Bugfix: Show right messages when the module is not configured nor
	  enabled
1.5.2
	+ Add support for updates using the system wide defined proxy
1.5.1
	+ Avoid errors in ebox.log if /etc/cron.hourly/freshclam not exists
1.5
	+ New config templates from the lucid version of ClamAV
1.3.14
	+ Changed outdated message, to avoid befuddle users
1.3.13
	+ Changed location of freshclam state file, maybe it could solve
	  some notification errors in some installations
1.3.12
	+ Add page title
1.3.10
	+ Use disableApparmorProfile from EBox::Module::Service
	  in setConf to avoid issues if apparmor is installed
	  after antivirus.
1.3.6
	+ bugfix: notify squid module when antivirus is enabled, so it
	  could change its configuration if needed
1.1.20
	+ run it as root for now to make it work samba-vscan
	+ do not use upstart for clamd
	+ use pidfiles() and pidfile
	+ freshclam status file is store in a ebox directory with
	  clamav persmisions
1.1.10
	+ New release
1.1
	+ Initial release<|MERGE_RESOLUTION|>--- conflicted
+++ resolved
@@ -1,10 +1,7 @@
-<<<<<<< HEAD
 HEAD
 	+ Disable outdated script hook as it is not shown in the UI
 	+ Make freshclam-observer work again
-=======
 3.0.1
->>>>>>> b67c32ba
 	+ Enhanced way of getting signatures form logs: alternative log
 	  line supported and dates checked
 3.0
