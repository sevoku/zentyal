--- conflicted
+++ resolved
@@ -12,13 +12,8 @@
 Architecture: all
 Replaces: ebox-samba (<< 2.0.100)
 Breaks: ebox-samba (<< 2.0.100), zentyal-printers (<< 3.0.2)
-<<<<<<< HEAD
-Depends: zentyal-core (>= 3.0.14), zentyal-core (<< 3.0.100), zentyal-network,
-         zentyal-firewall, zentyal-users (>= 3.0.10), zentyal-dns (>= 3.0.5),
-=======
-Depends: zentyal-core (>= 3.0.12), zentyal-core (<< 3.0.100), zentyal-network,
-         zentyal-firewall, zentyal-users (>= 3.0.10), zentyal-dns (>= 3.0.6),
->>>>>>> d72f7254
+Depends: zentyal-core (>= 3.0.15), zentyal-core (<< 3.0.100), zentyal-network,
+         zentyal-firewall, zentyal-users (>= 3.0.11), zentyal-dns (>= 3.0.7),
          rsync, acl, libdate-calc-perl, libnet-dns-perl, libauthen-krb5-easy-perl,
          libclamav-client-perl, libnet-ntp-perl, samba4 (>= 4.0.3-zentyal1),
          ${misc:Depends}
