--- conflicted
+++ resolved
@@ -12,19 +12,10 @@
 Architecture: all
 Replaces: ebox-samba (<< 2.0.100)
 Breaks: ebox-samba (<< 2.0.100)
-<<<<<<< HEAD
 Depends: zentyal-core (>= 3.0.9), zentyal-core (<< 3.0.100), zentyal-network,
          zentyal-firewall, zentyal-users (>= 3.0.7), zentyal-dns (>= 3.0.5),
-         acl, libdate-calc-perl, libnet-dns-perl, libauthen-krb5-easy-perl,
-         samba4 (>= 1:4.0.1-zentyal3), ${misc:Depends}
-=======
-Depends: zentyal-core (>= 3.0.9), zentyal-core (<< 3.0.100), zentyal-network, ldb-tools,
-         zentyal-firewall, zentyal-users (>= 3.0.7), zentyal-dns (>= 3.0.2), acl,
-         samba4 (>= 4.0.1+dfsg1-1+zentyal1),
-         samba-dsdb-modules (>= 4.0.1+dfsg1-1+zentyal1),
-         libdate-calc-perl, rsync, cifs-utils, keyutils,
-         libclamav-client-perl, ${misc:Depends}
->>>>>>> 52d75e38
+         rsync, acl, libdate-calc-perl, libnet-dns-perl, libauthen-krb5-easy-perl,
+         libclamav-client-perl, samba4 (>= 1:4.0.1-zentyal3), ${misc:Depends}
 Description: Zentyal - File Sharing and Domain Services
  Zentyal is a Linux small business server that can act as
  a Gateway, Unified Threat Manager, Office Server, Infrastructure
