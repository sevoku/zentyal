--- conflicted
+++ resolved
@@ -1,7 +1,5 @@
 HEAD
-<<<<<<< HEAD
 	+ Samba can now be reprovisioned if the hostname or domain changes
-=======
 	+ Set roaming profile and home drive for new created users if server
 	  is first DC
 	+ Default value of sync option in SambaShares is now 0
@@ -11,7 +9,6 @@
 	+ Use less costly LDB operations when adding or removing members
 	  from a group
 	+ Added EBox:Samba::LDBObject::deleteValues method
->>>>>>> d72f7254
 	+ Fix wrong URL on provision message
 	+ Better error messages when the environment checks for provision fail
 	+ Forbid provision if the server is replicating users either master or slave
