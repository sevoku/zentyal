--- conflicted
+++ resolved
@@ -1,10 +1,6 @@
-<<<<<<< HEAD
-3.1.2
-=======
 HEAD
 	+ Fix id mapping for users and groups added by the s4sync daemon
-3.0.18
->>>>>>> 524a2cfe
+3.1.2
 	+ Fix hostname change when having Samba installed: was trying to create
 	  again Administrator user, now we just update the credentials, ignore
 	  existing groups
