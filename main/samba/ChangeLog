--- conflicted
+++ resolved
@@ -1,12 +1,9 @@
 HEAD
-<<<<<<< HEAD
 	+ Initialise __USERS__ and Domain Users members to be the union of both
 	  groups.
-=======
 	+ Improve samba daemon startup wait condition
 	+ Improve GPO code to be more robust.
 	+ Set Administrator user as internal when migrating from 3.0
->>>>>>> 9124c42e
 	+ Do not try to migrate from 3.0 if module is not configured
 	+ Override daemons when migrating from 3.0
 	+ Migrate disabled accounts from 3.0
