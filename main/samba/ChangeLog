--- conflicted
+++ resolved
@@ -1,12 +1,9 @@
 HEAD
-<<<<<<< HEAD
+	+ Improve management of DNS zones stored in samba LDAP
+	+ Add classes to decode DNS data from samba LDAP
 	+ Use less costly LDB operations when adding or removing members
 	  from a group
 	+ Added EBox:Samba::LDBObject::deleteValues method
-=======
-	+ Improve management of DNS zones stored in samba LDAP
-	+ Add classes to decode DNS data from samba LDAP
->>>>>>> 3f5160fa
 	+ Fix wrong URL on provision message
 	+ Better error messages when the environment checks for provision fail
 	+ Forbid provision if the server is replicating users either master or slave
