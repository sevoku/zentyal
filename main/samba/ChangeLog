--- conflicted
+++ resolved
@@ -1,11 +1,8 @@
-<<<<<<< HEAD
 HEAD
 	+ Implemented security group and distribution group concept from AD.
 	+ Created an OrganizationalPerson object to reuse code between User
 	  accounts and Contacts.
-=======
 3.1.3
->>>>>>> 9c0d5350
 	+ Removed deprecated backup domains implementation
 	+ Fix id mapping for users and groups added by the s4sync daemon
 3.1.2
