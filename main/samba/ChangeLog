HEAD
<<<<<<< HEAD
	+ Integration with Disaster Recovery service
=======
	+ Adapted to changes in EBox::LogHelper::_convertTimestamp
>>>>>>> 10c2c194
	+ Use proper constant in userShares method used by remoteservices module
3.0.7
	+ Sync passwords to samba also when using kerberos keys
3.0.6
	+ Added missing use of UnwillingToPerform exception
	+ Fix bug importing service principals when it is not yet created in
	  LDAP
	+ Roaming profiles and drive letter options cannot be set when joining
	  to an existing domain to avoid overwritting per-user settings
	+ Use the new LdapUserBase interface methods preAddUser and preAddGroup
	  to create the user in samba before in zentyal LDAP. The uidNumber or
	  gidNumber of the Zentyal user is infered from the RID to guarantee
	  unique value in the domain
	+ Infer user's uidNumber and group's gidNumber from RID when this is
	  attribute is not present while synchronizing users. This guarantees
	  the same value for users and groups in all domain controllers
	+ Implement new preAdd(User|Group)Failed and add(User|Group)Failed to
	  remove the object from samba database if something goes wrong
	+ Do not add disabled accounts to Zentyal in s4sync
3.0.5
	+ Enabled optional signed SMB protocol in smb.conf
	+ Delete users and groups from shares ACL when these are deleted
	+ Refuse to delete system critical objects
	+ Added syncFolders information method to allow file syncing
	+ Implement SysInfo::Observer to disallow host or domain name changes if
	  module is configured and update the required fields if it is not
	+ Import sysvol after joining a domain, and add an upstart job to sync it
	  each 5 to 10 minutes (one way).
	+ Map root account to domain administrator account
	+ Reset sysvol ACLs after provision
3.0.4
	+ Fix netlogon share wrong path
	+ Depend on samba4 rc2+zentyal2, which include nmbd daemon for netbios
	  browsing support
3.0.3
	+ Update smb.conf for samba4 RC2
	+ During domain join precedure, wait a couple of seconds for samba to start
	+ Add configkey 'treat_contacts_as_users' to import distribution groups
	  containing contacts. The mail account name is used to locate an user with
	  that name and add it to the group.
	+ Improvements synchronizing group members.
	+ The 'users' method of EBox::Samba::Group has been renamed to 'members' and
	  also returns nested groups
	+ Do not import users and groups after join a domain. The s4sync script will
	  do the job
	+ Search for users and groups to synchronize outside CN=Users
	+ Add more SID's to the list of users and groups to avoid synchronize from
	  samba
	+ Improve GeneralSettings fields validation
	+ Remove duplicated disabled module warning on recycle bin and antivirus
	  modules
	+ Added method to GeneralSettings to update hostname-dependent fields
	+ Tolerate domains ended in .local
3.0.2
	+ Fix samba group members not imported to Zentyal in groups added by
	  the synchronizer
	+ Fix s4sync not starting on boot
	+ Restore DNS setup on domain join failure
	+ Add a line to /etc/fstab to increase the size of /var/lock to 50MB.
	  Samba stores there some tdb files (for example to track connections), so
	  if this fs goes out of space connections can be dropped.
3.0.1
	+ Stop daemon before restoring backup and start when finished
	+ Throw exceptions in checkEnvironment also during first install,
	  otherwise the module is not disabled if DNS is not properly
	  configured.
3.0
	+ Add parameter to _checkEnvironment to set the desired error level
	  (ignore, print on log or throw exception)
	+ Stop daemon while taking backup to avoid samba daemon modifying files
	  while being tarred
	+ Fix share type exceptions on antivirus and recycle bin
	+ Fix enabling guest access on shares need to save changes twice
	+ Fix wrong ACL that was denying access to quarantine folder to guest
	  users
	+ Fix error creating shares with spaces in the path
	+ Implemented configuration backup and restore
	+ Fix checking domain name in General Settings Model
	+ Fixed some strings
2.3.14
	+ Fix access for domain users to shares when guest access is enabled
	  on the share
	+ Setup quarantine directory for zavs and grant access to domain admins only
	+ Write zavs settings on smb.conf
2.3.13
	+ Change default domain netbios to match the left-most part of the
	  host dns domain
	+ Check environment is properly configured before provision samba
	+ Generate random administrator password instead of having a default
	  one for security reasons, to join machines to the domain any user
	  belonging to the Domain Admins group is enough, so there was no
	  need to show this password on the interface
	+ Removed dashboard widgets no longer compatible with samba4
	+ Depend on samba 4.0 beta 8
	+ Check provisioned flag and module enabled in s4sync script
	+ Set the provisioned flag at the end of provision function
	+ shareByFilename() method is now working with samba4
	+ Improved DNS management of the Samba internal domain
	+ Fixed labels on SambaSharePermissions model
	+ Fix guest access to shares (client do not ask for password)
	+ Map nobody and nogroup to domain guest and guests accounts
	+ Add missing use statement on EBox::Samba::User
	+ Fix updating Zentyal LDAP users kerberos keys from samba users
	+ Ensure proper permissions on the samba privileged socket
	+ Check that account names does not exists in the whole domain when
	  adding users and groups from the LdapModuleBase callbacks
	+ Do not notify samba module when deleting Zentyal users and groups
	  through the synchronizer script
	+ Improve netbios name validation (no dots)
	+ Validate netbios domain name as netbios name
	+ Force zentyal-dns dependency version
	+ Fix bug managing the dns domain when enabling/disabling the module
	+ Improvements in daemons management to avoid restarting them twice
	  while saving changes.
2.3.12
	+ Support additional domain controller mode
	+ Remove user addon to set the user as domain admin. Add it to the
	  domain admins group instead.
	+ Sync domain administrator and domain admins accounts to zentyal
	+ Increase log level from 1 to 3 to trace problems.
	+ Provision database only when saving changes, not in module
	  enable.
	+ Change samba home to /home/samba instead /home/ebox/samba
	+ Use the privileged LDAP socket to connect to samba LDAP.
	+ Provision using bind9 DLZ backend.
	+ Add config key to choose the fileserver to use, 'ntvfs' or 's3fs'
	+ Removed wrong empty string translations
	+ Enable printing daemon. Printers ACLs stored in a model within
	  printers module.
2.3.11
	+ Added modeldepends to yaml schema
	+ Enable printing daemon. Printers ACLs are now stored in a model within
	  printers module
	+ Removed wrong empty string translations
2.3.10
	+ Fix exception creating shares
	+ Sync passwords from LDAP to LDB directly from hashes
2.3.9
	+ Fields in General Settings can be edited now, with the exception
	  of domain and computer names
	+ Added methods to get the paths used by shares, users and groups
	  to generate disk usage reports
	+ User addon to enable/disable the account and set the user as
	  domain administrator
	+ Group addon to create group shares
	+ Added method to give captive portal module firewall rules to
	  allow domain joins
2.3.8
	+ Recycle Bin feature is now working with samba4
	+ Remove unnecessary dns enable depend as users already depend on it
	+ Integration with samba 4.0 beta2 which uses samba4 for
	  the Active Directory domain services and the samba3 daemon
	  for the file sharing and printing services
	+ Added LogObserver support
	+ Avoid showing admin password if provision command fails
	+ Add domain name validation, cannot be equal to host name
	+ Fix provision bug caused by passwords containing spaces
	+ Threaded synchronizer script
	+ Roaming profiles implementation
	+ Home drive implementation
	+ Guest access implementation
	+ Delete directories from disk when shares are removed
2.3.7
	+ Fixed problems with provision in fresh install
	+ Adapted to new Model management framework
	+ Store printers in redis using the new JSON config objects
2.3.6
	+ Integrate with zentyal DNS
	+ Fix loop over array reference in funcion usesPort
2.3.5
	+ New samba4 synchronization based on LDB module and LDIF files
	+ Depend on samba-zentyal-modules instead of libldb-perl
	+ Custom build of samba4 is no longer needed
2.3.4
	+ Packaging fixes for precise
	+ Code typo fix in Samba::Model::GeneralSettings::_checkDomainName
2.3.3
	+ Validate domain admin password in general settings
	+ Fixed bugs when adding users or groups with spaces
2.3.2
	+ Ignore mailfilter users in s4sync
2.3.1
	+ Samba4 integration
	+ Service description is now translatable
	+ Restore samba-vscan dependency
2.3
	+ Adapted to new MySQL logs backend
	+ Remove samba-vscan dependency as it is not yet available for precise
	+ Replaced autotools with zbuildtools
	+ Use always the same string to refer to the NetBIOS computer name
	+ Validation of maximum length of domain name, validation against
	  reserved words of netbios and domain names
2.1.7
	+ Allow non-ascii characters in share names and comments
2.1.6
	+ Added config key to set Zentyal folders and default domain prefix
	+ Removed /zentyal prefix from URLs
	+ Added maximum limits to PDC options
	+ Avoid duplicated restart during postinst
2.1.5
	+ Removed wrong quotes in smb.conf
	+ Added missing touch and minsize options in /etc/zentyal/samba.conf
	  for Recycle Bin
2.1.4
	+ Better validation of samba shares paths
	+ Improve smb.conf template: delete use_client_driver and allow include
	  per client
	+ Always depend on samba-vscan
	+ Use quote column option for periodic and report log consolidation
2.1.3
	+ Now deleted users and groups are removed correctly from printers
	  permissions lists
	+ Show group comment if exists as share description
	+ Fixed SQL in activity report section
	+ Removed redundant code _dumpSharesTree and _loadSharesTree
2.1.2
	+ Domain names ending in ".local" are no longer allowed
2.1.1
	+ Quotas are now included in users module
	+ Bugfix: disabled shares are correctly ignored now
	+ Bugfix: fixed bad column name in report consolidation
	+ Renamed internal-backups and quarantine shares from ebox- to zentyal-
	+ Bug fix: default file sharing quota works properly now
2.1
	+ Remove ebox- prefix from helper scripts names
	+ Use new standard enable-module script
	+ Replace /etc/ebox/80samba.conf with /etc/zentyal/samba.conf
	+ Use new initial-setup in postinst and delete old migrations
	+ Bug fix: Home directory is mapped when accessing from a Windows 7 client
	+ User quotas are now stored in configuration backup and users directory
	+ Bug fix: Share size is estimated although some files cannot be read
	+ Bug fix: Removed permissions are actually removed
	+ Roaming profiles with correct file attribs
	+ The files in a group share can be modified by all the members in the
	  group
	+ Show forbidden paths in the "Path not allowed" exception text
	+ Truncate the resource field to avoid overflow error of log database
2.0.7
	+ Removed printers are ignored during backup restore
	+ Added backup domain
	+ Added printers as restore dependency
2.0.6
	+ Check for incompatibility between PDC and PAM on slaves
	+ Improved performance by adding samba LDAP indexes
	+ Only set shares ACL if needed
	+ Set default order for dashboard widgets
2.0.5
	+ Only ASCII characters are now allowed for share names and comments
	+ Bug fix: guest shares also work if PDC not enabled
2.0.4
	+ Fixed quarantine folder permissions
	+ Don't ask for password in guest shares
2.0.3
	+ Bug fix: guest shares now work on Windows clients
	+ Fixed log retrieving for quarantine alerts
2.0.2
	+ Fixed problems in backup restoration
	+ Bug fix: support users and groups with spaces and so on in ACLs
2.0.1
	+ Bug fix: cups daemon is now started before samba one
	+ Bug fix: samba can be enabled now if filesystem does not support quotas
	+ Removed warning due to mix numeric and string values in printer hash.
	+ New CUPS printers are also stored in redis when editing groups
	+ Deleted obsolete code regarding external/non-external printers
1.5.9
	+ Rebranded domain name and description
1.5.8
	+ Zentyal rebrand
	+ On smb.conf.mas: use client driver = no to allow printer server
	  to give clients the uploaded drivers.
1.5.7
	+ Avoid antivirus scan on large files to fix read problems
	+ Add a keyconf to Samba listen on external interfaces
	+ Added more report subsections
1.5.6
	+ Move NSS from ebox-samba to ebox-usersandgroups
	+ Home directories are under /home now
	+ Shares permissions model now states if the ACL is for a user or a group
1.5.5
	+ Bug fix: set proper permissions on guest shares
	+ Bug fix: avoid parse of non-word characters in vscan log entries
1.5.4
	+ Added bridged mode support in firewall helper
1.5.3
	+ Bug fix: do not add acl attribute in /etc/fstab when using xfs
1.5.2
	+ Enforce uniqueness of 'user/group' filed in shares permissions
	+ Enable full audit feature as it's working again in samba 3.4.6
	+ Allow guest shares
1.5.1
	+ Add support for file system ACLs. Modify /etc/fstab
	  accordingly. Add dependency on acl.
	+ Bug fix: check if a group has been deleted when configurer printers,
	  otherwise users end up with a blank screen when granting printer
	  permissions
	+ Use the new upstart scripts that the Ubuntu samba packages ships
	  in Lucid
1.4.2
	+ Add missing samba_virus_report table
1.4.1
	+ Restored RecycleBin feature lost when merged breadcrumbs
1.3.15
	+ Added 'hide files' directive by default in smb.conf.mas
	+ Bug fix: PDC password policy settings are kept after samba restarts
1.3.14
	+ Add DefaultUser model to be used in users and groups default user
	  template. Admins can select if they wish to enable the file sharing
	  account by default when creating new users.
1.3.13
	+ Disable full_audit until fixed in a newer samba version
1.3.12
	+ Add breadcrumbs
1.3.11
	+ Added report support
1.3.10
	+ bugfix: ignore case when comparing domain and netbios names
	+ Added support for Recycle Bin in shares
	+ bugfix: restore Domain Users with GID 513 and not 512.
	  as this made Domain Admins not work
	+ Remove unused quota related methods
1.3.7
	+ Create .V2 profile directories. Windows Vista looks for them.
	+ remove extendedBackup, data files must be backuped using ebackup
1.3.6
	+ bugfix: do not allow netbios names longer than 15 characters
1.3.4
	+ bugfix: some samba actions never appeared in the access log
1.3.3
	+ bugfix: we dont consults users when users is not configured in EBox::Samba::existsShareResource
1.3.1
	+ bugfix: use right number for Domain Computers group
1.3.0
	+ bugfix: keep sambaMinPwdLength attribute
1.1.30
	+ bugfix: add user works if quota is disabled
	+ bugfix: replaced storeElementByName with store to avoid bug when restoring
1.1.20
	+ samba allows the use of internal virtual ifaces now
	+ bugfix: importFromLdif was calling a maethod that was removed in a previous merge
1.1.10
	+ Only update sambaPaths on users with sambaSamAccount object
	class
	+ UI imrpovement: in general setting some fileds are disabled when
	PDC is not selected
1.1
	+ Bugfix: issue with codepages on shares
	+ Home drive letter can be changed now from general settings
	+ Added new PDC model with password settings
	+ Use the new row() and ids() API
	+ Windows user's profiles are backed up only in extended backups
	+ Enable quota support again
	+ Bugfix: when importing data from ldiff we assure that the
	default group is created before any group assignment to avoid
	'group not existent' errors

0.12.101
	+ Bugfix: set force directory mode and force create mode to 0660 in shares
0.12.100
	+ Admin user method is more robust in face of user's incomplete
	groups membership
	+ Bugfix: `printers` method returns an empty list when
	`ebox-printers` package is not installed
	+ Add per-user disk quota
0.12.99
	+ New release
0.12.6.101
	+ Bugfix. roaming profiles are not created automatically when they are
	disabled
0.12.6.100
	+ Support for external printers configured with CUPS
	+ Bugfix. Set users and groups suffix properly in smb.conf
0.12.5
	+ Bugfix. Set loginShell when adding users. By default it takes /bin/false
	but users can change it using /etc/ebox/80samba.conf
0.12.4
	+ Bugfix. Check and correct if there is a user or group with a wrong SID.
	It's possible to run into that scenarion depending when the user/group is
	created
	+ Do not delete some domain attributes that are used to store password
	attributes such us password length, expiration...
0.12.3
	+ Add configuration variable to enable/disable quota support
	  as it might be really slow if we have many users
0.12.2
	+ Restore group share names when restoring a backup
0.12.1
	+ Leave Logon Home empty, as Logon Home = "" as stated by smb.conf
	documentation doesn't seem to work
	+ Make sure  workgroup and netbios names are different
0.12
	+ Add help to model fields
	+ Fix typo in defaultEnabledValue. Now shares are enabled by default.
	+ Fix typo in administrator label
	+ Mark shares strings to translate
	+ Use eBox OID number in LDAP schemas
	+ Do not use shares that don't have permission for any user or group
	+ Remove deprecated printer admin configuration key in smb.conf.mas
	+ Enable dns proxy in smb.conf.mas
0.11.103
	+ Bugfix. Add and use EBox::Samba::Types::Select to avoid
	  issues with the options cache
0.11.102
	+ Extend functinality to add custom shares and not only one per-group:
		- Any share within the file system
		- Any share automatically created under /home/samba/shares
		- Fine-grained access to the share: read-only, read and write,
		  administrator, per user and per group.
	+ Set editable attribute to 1 in User field. To comply with
	  what the type expects and avoid warnings

0.11.101
	+ New release
0.11.100
	+ Change slapd.conf ownership to module users
	+ Fix typos
	+ onInstall() functionality moved to migration script
0.11.99
	+ Allow others to read contents from users home directory to
	publish HTML
0.11
	+ New release
0.10.99
	+ New release
0.10
	+ Create directory with 0770
	+ Add users to Domain Users group
0.9.100
	+ New release
0.9.99
	+ New release
0.9.3
	+ New release
0.9.2
	+ Add ebox backup directory as a shared resource to download/upload
	  files
	+ Create smbldap_bind.conf which contains password with mask 0600
0.9.1
	+ New release
0.9
	+ Added Polish translation
	+ Added German translation
	+ Added Dutch  translation

0.8.99
	+ New release
0.8.1
	+ bugfix. Do not mess up home directories when upgrading
	+ Minor workaround. Create slapd run directory in case it does not
	  exist
0.8
	+ New release
0.7.99
	+ Full backup mode stores shared files
	+ Unlimited i-node quota
	+ Various bug-fixes
	+ Portuguese translation

0.7.1
	+ Initial support for PDC
	+ GUI improvements
	+ Added update/clean actions to eobx-samba-ldap
	+ Use EBox::LDAP singleton
	+ Debian package fixes
	+ Fetch SID from configuration file
	+ Use of ebox-sudoers-friendly

0.7
	+ First public release
0.6
	+ move to client
	+ API documented using naturaldocs
	+ Update install
	+ Update debian scripts
	+ Enable/disable printer sharing and file sharing independentely
	+ Use new syntax to define ACLs in slapd.conf
	+ Implements usesPort
	+ Add full support for printers
	+ Several bugfixes

0.5.2
	+ Fix some packaging issues

0.5.1
	+ Convert module to new menu system

0.5
	+ Initial release<|MERGE_RESOLUTION|>--- conflicted
+++ resolved
@@ -1,9 +1,6 @@
 HEAD
-<<<<<<< HEAD
 	+ Integration with Disaster Recovery service
-=======
 	+ Adapted to changes in EBox::LogHelper::_convertTimestamp
->>>>>>> 10c2c194
 	+ Use proper constant in userShares method used by remoteservices module
 3.0.7
 	+ Sync passwords to samba also when using kerberos keys
