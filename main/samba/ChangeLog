--- conflicted
+++ resolved
@@ -1,6 +1,9 @@
-<<<<<<< HEAD
 3.3
 	+ Set version to 3.3
+	+ Ignore container 'Microsoft Exchange System Objects' when quering
+	  users stored in LDB
+	+ Write openchange options to smb.conf if module installed
+	+ Fix precondition on GPOScripts model
 3.2.2
 	+ Added retry mechanism in SmbClient to wait until samba is ready
 	+ Do not try to get domainSID in s4sync if not ready
@@ -10,13 +13,6 @@
 	+ Rewrote a couple of methods to use file access directly instead of LDB
 	  so it doesn't depend on the service running
 	+ Stop starting samba on safeConnect calls
-=======
-HEAD
-	+ Ignore container 'Microsoft Exchange System Objects' when quering
-	  users stored in LDB
-	+ Write openchange options to smb.conf if module installed
-	+ Fix precondition on GPOScripts model
->>>>>>> b35066d9
 3.2.1
 	+ Fixed start of samba after reboot
 3.2
