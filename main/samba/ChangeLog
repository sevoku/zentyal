<<<<<<< HEAD
3.2
	+ Set version to 3.2
=======
HEAD
	+ Added missing EBox::Gettext uses
>>>>>>> 091aa9cc
	+ Prevent member sync between Domain Users and __USERS__ both are handled
	  automatically.
3.1.13
	+ Improve samba daemon startup wait condition
	+ Improve GPO code to be more robust.
	+ Set Administrator user as internal when migrating from 3.0
	+ Do not try to migrate from 3.0 if module is not configured
	+ Override daemons when migrating from 3.0
	+ Migrate disabled accounts from 3.0
3.1.12
	+ Only set share permissions when there is really a permission change
	  instead of doing it on every samba restart.
	+ Fix provisioning flag management on error
3.1.11
	+ Added migration code to be executed when upgrading from 3.0
3.1.10
	+ Wait until all the samba services are ready before trying to connect
	+ Removed useless and problematic enforceServiceState override
3.1.9
	+ Antivirus daemon unlinks the cache file before creating new one
	+ Fix user accounts not enabled when created by s4sync
	+ Wait for RID pool allocation after join domain as DC
	+ Remove no longer needed workaround for DNS SPN
	+ Add samba as a DomainDnsZones and ForestDnsZones replica holder
	  when joining as additional DC (samba bug #9200)
	+ Fixes for LDAP-LDB OUs synchronization
	+ Force restart of DNS module while provisioning to reload zones from LDB
	+ Block until samba LDAP task is listening when restarting module
	+ New state flag 'provisioning'
	+ Added 'All users' option to ACL group permissions
	+ Fix precondition on GPOScripts model
3.1.8
	+ Added EBox::LDB::securityGroups to get the list of security groups from
	  Samba.
	+ Requested SLAPD to add an index on the msdsObjectGUID field.
	+ Added support to set permissions recursively.
	+ Moved the code that sets the share permissions to EBox::Samba to execute
	  it on EBox::Module::Service::_postServiceHook hook so we are sure samba
	  is already started with the new configuration.
	+ Shares are created even if no permissions are assigned nor is a guest
	  shared. Administrators will always have permissions now, so the share
	  should exist.
	+ Fixed zentyal group memberships sync with Samba to handle all supported
	  members and to sync on group creation, not just on group update.
	+ Improved the way we sync group memberships from Samba to Zentyal so we
	  are able to sync nested groups if they are not yet created at that point.
	+ Allowed nested groups sync with OpenLDAP and reused as much as possible
	  code from EBox::Users::Group from EBox::Samba::Group.
	+ Do nothing with shares that are disabled.
	+ Fixed s4sync when checking for OUs updates.
	+ Ignore system ACLs for samba shares, use libsamba-perl library instead.
	+ Disabled custom auth methods for guests, so Kerberos authentication
	  works. This should be reverted once Guest support is fixed on Samba 4.
	+ Synced all members of Zentyal Groups, not just users, when provisioning
	  with Samba.
	+ Stop creating special users or groups on provision time, s4sync will do
	  it for us.
	+ Services principals are copied to Samba before Groups, so we can keep
	  memberships intact.
	+ Mark internal users and groups properly when creating them in LDAP
	+ Filter internal users and groups in ACLs selectors
	+ Fixed bad usage of OpenLDAP when it should be using LDB.
	+ Force a trace back printing when an LDB connection is not possible.
	+ Handled mail field sync for Group, User and Contact.
	+ Use new libsamba-perl for GPOs
	+ Fixed mail and given name sync for Contacts.
	+ Stop s4sync while dumping configuration backup
	+ Ignore Asterisk Queues OU in s4sync
	+ Added hiddenSid() method
	+ Change default description to Zentyal Server instead of File Server
	+ Don't put duplicate bridge interfaces in smb.conf
	+ Mapped group 'Domain Users' to '__USERS__' directly.
	+ Added isInAdvancedViewOnly and renamed setViewInAdvancedOnly to
	  setInAdvancedViewOnly to match the attribute name.
	+ Allowed the syncronization of Users, Groups and Contacts tagged as to be
	  shown only on the Advanced view.
	+ Allowed sync of users without kerberos credentials (Guest account).
	+ Linked Kerberos accounts from Samba with their copy in OpenLDAP.
	+ Removed sync_disabled_users key. We sync all users now.
	+ Removed the useraddon to enable or disable file sharing per user, you
	  can now enable or disable a user directly.
	+ Used text strings to reference userAccountControl flags instead of plain
	  numbers.
	+ Syncronized account disabled / enabled between OpenLDAP and Samba.
	+ Removed deprecated objectClass objects not required anymore because
	  Windows breaks when creating objects with those unused objectClass.
3.1.7
	+ When we are going to start a reprovision, we set the provision flag to
	  false and reset the LDB connection to clear any cached value.
	+ Handle the case where ou=Groups exist in OpenLDAP and a Windows AD, so
	  we map both on provision time instead of breaking.
	+ Fixed wrong call to _linkWithUsersObject in Provision
	+ DNS is now properly restarted after provision
3.1.6
	+ Fix Samba provisioning when joining an existing Windows server.
	+ Fixed s4sync to ignore all sub-OUs for a set of OUs so those tree
	  branches are not synced with samba or deleted from OpenLDAP by mistake.
	+ The Administrator user should be hidden.
3.1.5
	+ Adapted user-addon to right panel view
	+ (u|g)idNumber is now generated by Samba directly by default.
	+ Added support to BuiltinDomain objectClass and synced CN=Builtin,...
	  container as a LDAP OU.
	+ Adapted to updatedRowNotify call with no changes in values
	+ Added menu icon
	+ Added objectByObjectGUID to retrieve an LDB object from its LDAP
	  replica.
	+ Added _linkWithUsersEntry && _linkWithUsersObject and called for every
	  Samba object created from the users module, so we have a direct link
	  between objects.
	+ All LDBObject based objects will have the objectGUID field availble.
	+ Removed unused method EBox::LDB::existsDN.
	+ Updated EBox::LDB class to use the new EBox::LDAPBase to share code.
	+ Updated s4sync to handle OUs and contacts sync.
	+ Removed configuration key 'treat_contacts_as_users'. We handle now
	  Contacts and distribution groups natively.
	+ EBox::Samba::LdbObject inherites from EBox::Users::LdapObject to reuse
	  as much code as possible.
	+ Added a special case to map 'Domain Admins' DN from OpenLDAP to LDB.
	+ Don't allow a share with file system root as path
	+ Adapt firewall rules to new accept chains
	+ Add config key to skip writting homeDirectory and homeDrive attribute
	+ Do not store in samba_access table 4 records each 10s when antivirus
	  daemon is not running
	+ Adapted user addon to multi-OU tree view
	+ Ignored SIDs are now synced to LDAP, but hidden on the interface
	  according to the regexps in /etc/zentyal/sids-to-hide.regex
	+ Do not try to start nmbd if smb.conf is not written
	+ Use krb5 keys on new users when plain password not available
	+ Removed EBox::Samba::Group::usersNotIn() method. It was not used neither
	  valid for samba groups.
	+ New EBox::Samba::computers() to get all objects with computer class
	+ Implemented security group and distribution group concept from AD.
	+ Created an OrganizationalPerson object to reuse code between User
	  accounts and Contacts.
	+ Added incompatiblity with external AD authentication mode
3.1.4
	+ Fix SIDs to ignore list, add missing end of line character in regular
	  expressions
	+ NetBIOS computer name is now updated before reprovision and after
	  hostname change
	+ Use new EBox::Users namespace instead of EBox::UsersAndGroups
3.1.3
	+ Removed deprecated backup domains implementation
	+ Fix id mapping for users and groups added by the s4sync daemon
3.1.2
	+ Fix hostname change when having Samba installed: was trying to create
	  again Administrator user, now we just update the credentials, ignore
	  existing groups
3.1.1
	+ Fixed wrong setting of state in EBox::Samba::Provision
3.1
	+ Replace /home/samba/.provisioned file with a key in redis state
	+ Depend on zentyal-core 3.1
3.0.17
	+ New join_vista_with_guest_shares option in /etc/zentyal/samba.conf to
	  allow join of Windows Vista machines if guest shares are enabled
	+ New sync_disabled_users option in /etc/zentyal/samba.conf to sync
	  users with a disabled account in s4sync
	+ Removed 3.0.X migration code
	+ New s4sync-groups.ignore file to avoid sync internal groups to LDAP
	+ Allow to set "disable_fullaudit" config key in /etc/zentyal/samba.conf
	  to fully disable recording of samba VFS operations in the system log
	+ Added Pre-Depends on samba4 to avoid problems with upgrades
	+ Added Pre-Depends on mysql-server to avoid problems with upgrades
3.0.16
	+ Workaround with retries for the chown __USERS__ bug
	+ Hide sync with cloud options in shares list if remoteservices
	  is not installed
	+ Setup filesystem now writes a valid fstab file even if the filesystem
	  does not have any mount option
	+ Remove idmap_ldb:use_rf2307 option unnecessary with Samba 4.0.5
	+ Clearer error messages when EBox::LDB::safeConnect fails
	+ Raise exception if during the provision either the domain
	  administrator user or the domain administrator group are
	  incorrectly mapped
	+ Adapted firewallCaptivePortalExceptions method to API change
	+ Mark kerberos principal users as internal to be properly filtered
	+ Delete .provisioned file when purging zentyal-samba
	+ Avoid not numeric warning in hash size comparation during provision
	+ Allow user names composed only of digits
	+ Do not add firewall rules to loopback interface
	+ Improve checks when upgrading from 3.0.11
3.0.15
	+ Better check for the incompatibility of Samba with master/slave
	+ Samba can now be reprovisioned if the hostname or domain changes
	+ Depend on users module to fix save changes order during reprovision
	+ Set roaming profile and home drive for new created users if server
	  is first DC
	+ Default value of sync option in SambaShares is now 0
3.0.14
	+ Improve management of DNS zones stored in samba LDAP
	+ Add classes to decode DNS data from samba LDAP
	+ Use less costly LDB operations when adding or removing members
	  from a group
	+ Added EBox:Samba::LDBObject::deleteValues method
	+ Fix wrong URL on provision message
	+ Better error messages when the environment checks for provision fail
	+ Forbid provision if the server is replicating users either master or slave
3.0.13
	+ Integration of new samba 4.0.3 bundled version
	+ Samba daemon is now managed with init.d to avoid unexpected fork problems
	+ Reduce dns resolver timeout on provision checks when joining a domain
	+ Let zentyal manage all samba dependant daemons. Automatic start/stop
	  is disabled now.
	+ Add script to transfer FSMO roles to local server, useful to
	  migrate from Windows to Zentyal
	+ New FSMO management module
	+ Import sysvol maintaining ACLs
	+ Fixed configuration backup problems, stopping the daemon is no longer
	  needed when backing up and ACLs and dns partitions hard links are
	  recreated when restoring.
	+ Remove deprecated code related to printers module
	+ Remove unnecessary pidfiles declarations for upstart daemons
	+ Improve provision procedure
	+ Use clamd socket instead of shared library for antivirus, this is
	  faster and reduces memory consumption
	+ Do not create quarantine share if antivirus is not enabled
	+ Empty text files are created now when a virus is found on a share
	+ Modified 'size' field in samba_disk_usage and samba_disk_usage_report
	  tables from INT to BIGINT
3.0.12
	+ New advanced 'unmanaged_acls' option in /etc/zentyal/samba.conf to
	  disable overwriting of ACLs when saving changes
	+ Notify cloud-prof when installed when changes happen in
	  SyncShares and SambaShares models
	+ shareByFilename method now also returns the path and type of the share
	+ Fix shareByFilename method
	+ Update Loghelper to the new log formats
	+ Remove duplicated slash in samba shares and profiles paths
3.0.11
	+ Fixed EBox::Samba::LdbObject::get in list context
3.0.10
	+ Decode utf8 data in LdbObject::get() to avoid encoding problems
	+ Integration with Disaster Recovery service
	+ Restored backupDomains implementation
	+ Explicit set of folder name as default value implementation has changed
	+ Check in group pre-addition whether it already exists as built-in
	+ Added existsDN method to EBox::LDB
	+ Grant rx access on privileged ldap socket to allow user corner to
	  update user passwords
3.0.9
	+ Improve domain join process updating the joined domain DNS server
	+ Set kerberos keys when importing users from samba to zentyal
	+ Fix ACLs for system type shares
3.0.8
	+ Depend on Samba4 RC5
	+ Fix bug in enforceServiceState causing samba to restart twice while
	  saving changes
	+ Set pid file path for nmbd daemon
	+ Set bootDepends in yaml file
	+ Adapted to changes in EBox::LogHelper::_convertTimestamp
	+ Use proper constant in userShares method used by remoteservices module
3.0.7
	+ Sync passwords to samba also when using kerberos keys
3.0.6
	+ Added missing use of UnwillingToPerform exception
	+ Fix bug importing service principals when it is not yet created in
	  LDAP
	+ Roaming profiles and drive letter options cannot be set when joining
	  to an existing domain to avoid overwritting per-user settings
	+ Use the new LdapUserBase interface methods preAddUser and preAddGroup
	  to create the user in samba before in zentyal LDAP. The uidNumber or
	  gidNumber of the Zentyal user is infered from the RID to guarantee
	  unique value in the domain
	+ Infer user's uidNumber and group's gidNumber from RID when this is
	  attribute is not present while synchronizing users. This guarantees
	  the same value for users and groups in all domain controllers
	+ Implement new preAdd(User|Group)Failed and add(User|Group)Failed to
	  remove the object from samba database if something goes wrong
	+ Do not add disabled accounts to Zentyal in s4sync
3.0.5
	+ Enabled optional signed SMB protocol in smb.conf
	+ Delete users and groups from shares ACL when these are deleted
	+ Refuse to delete system critical objects
	+ Added syncFolders information method to allow file syncing
	+ Implement SysInfo::Observer to disallow host or domain name changes if
	  module is configured and update the required fields if it is not
	+ Import sysvol after joining a domain, and add an upstart job to sync it
	  each 5 to 10 minutes (one way).
	+ Map root account to domain administrator account
	+ Reset sysvol ACLs after provision
3.0.4
	+ Fix netlogon share wrong path
	+ Depend on samba4 rc2+zentyal2, which include nmbd daemon for netbios
	  browsing support
3.0.3
	+ Update smb.conf for samba4 RC2
	+ During domain join precedure, wait a couple of seconds for samba to start
	+ Add configkey 'treat_contacts_as_users' to import distribution groups
	  containing contacts. The mail account name is used to locate an user with
	  that name and add it to the group.
	+ Improvements synchronizing group members.
	+ The 'users' method of EBox::Samba::Group has been renamed to 'members' and
	  also returns nested groups
	+ Do not import users and groups after join a domain. The s4sync script will
	  do the job
	+ Search for users and groups to synchronize outside CN=Users
	+ Add more SID's to the list of users and groups to avoid synchronize from
	  samba
	+ Improve GeneralSettings fields validation
	+ Remove duplicated disabled module warning on recycle bin and antivirus
	  modules
	+ Added method to GeneralSettings to update hostname-dependent fields
	+ Tolerate domains ended in .local
3.0.2
	+ Fix samba group members not imported to Zentyal in groups added by
	  the synchronizer
	+ Fix s4sync not starting on boot
	+ Restore DNS setup on domain join failure
	+ Add a line to /etc/fstab to increase the size of /var/lock to 50MB.
	  Samba stores there some tdb files (for example to track connections), so
	  if this fs goes out of space connections can be dropped.
3.0.1
	+ Stop daemon before restoring backup and start when finished
	+ Throw exceptions in checkEnvironment also during first install,
	  otherwise the module is not disabled if DNS is not properly
	  configured.
3.0
	+ Add parameter to _checkEnvironment to set the desired error level
	  (ignore, print on log or throw exception)
	+ Stop daemon while taking backup to avoid samba daemon modifying files
	  while being tarred
	+ Fix share type exceptions on antivirus and recycle bin
	+ Fix enabling guest access on shares need to save changes twice
	+ Fix wrong ACL that was denying access to quarantine folder to guest
	  users
	+ Fix error creating shares with spaces in the path
	+ Implemented configuration backup and restore
	+ Fix checking domain name in General Settings Model
	+ Fixed some strings
2.3.14
	+ Fix access for domain users to shares when guest access is enabled
	  on the share
	+ Setup quarantine directory for zavs and grant access to domain admins only
	+ Write zavs settings on smb.conf
2.3.13
	+ Change default domain netbios to match the left-most part of the
	  host dns domain
	+ Check environment is properly configured before provision samba
	+ Generate random administrator password instead of having a default
	  one for security reasons, to join machines to the domain any user
	  belonging to the Domain Admins group is enough, so there was no
	  need to show this password on the interface
	+ Removed dashboard widgets no longer compatible with samba4
	+ Depend on samba 4.0 beta 8
	+ Check provisioned flag and module enabled in s4sync script
	+ Set the provisioned flag at the end of provision function
	+ shareByFilename() method is now working with samba4
	+ Improved DNS management of the Samba internal domain
	+ Fixed labels on SambaSharePermissions model
	+ Fix guest access to shares (client do not ask for password)
	+ Map nobody and nogroup to domain guest and guests accounts
	+ Add missing use statement on EBox::Samba::User
	+ Fix updating Zentyal LDAP users kerberos keys from samba users
	+ Ensure proper permissions on the samba privileged socket
	+ Check that account names does not exists in the whole domain when
	  adding users and groups from the LdapModuleBase callbacks
	+ Do not notify samba module when deleting Zentyal users and groups
	  through the synchronizer script
	+ Improve netbios name validation (no dots)
	+ Validate netbios domain name as netbios name
	+ Force zentyal-dns dependency version
	+ Fix bug managing the dns domain when enabling/disabling the module
	+ Improvements in daemons management to avoid restarting them twice
	  while saving changes.
2.3.12
	+ Support additional domain controller mode
	+ Remove user addon to set the user as domain admin. Add it to the
	  domain admins group instead.
	+ Sync domain administrator and domain admins accounts to zentyal
	+ Increase log level from 1 to 3 to trace problems.
	+ Provision database only when saving changes, not in module
	  enable.
	+ Change samba home to /home/samba instead /home/ebox/samba
	+ Use the privileged LDAP socket to connect to samba LDAP.
	+ Provision using bind9 DLZ backend.
	+ Add config key to choose the fileserver to use, 'ntvfs' or 's3fs'
	+ Removed wrong empty string translations
	+ Enable printing daemon. Printers ACLs stored in a model within
	  printers module.
2.3.11
	+ Added modeldepends to yaml schema
	+ Enable printing daemon. Printers ACLs are now stored in a model within
	  printers module
	+ Removed wrong empty string translations
2.3.10
	+ Fix exception creating shares
	+ Sync passwords from LDAP to LDB directly from hashes
2.3.9
	+ Fields in General Settings can be edited now, with the exception
	  of domain and computer names
	+ Added methods to get the paths used by shares, users and groups
	  to generate disk usage reports
	+ User addon to enable/disable the account and set the user as
	  domain administrator
	+ Group addon to create group shares
	+ Added method to give captive portal module firewall rules to
	  allow domain joins
2.3.8
	+ Recycle Bin feature is now working with samba4
	+ Remove unnecessary dns enable depend as users already depend on it
	+ Integration with samba 4.0 beta2 which uses samba4 for
	  the Active Directory domain services and the samba3 daemon
	  for the file sharing and printing services
	+ Added LogObserver support
	+ Avoid showing admin password if provision command fails
	+ Add domain name validation, cannot be equal to host name
	+ Fix provision bug caused by passwords containing spaces
	+ Threaded synchronizer script
	+ Roaming profiles implementation
	+ Home drive implementation
	+ Guest access implementation
	+ Delete directories from disk when shares are removed
2.3.7
	+ Fixed problems with provision in fresh install
	+ Adapted to new Model management framework
	+ Store printers in redis using the new JSON config objects
2.3.6
	+ Integrate with zentyal DNS
	+ Fix loop over array reference in funcion usesPort
2.3.5
	+ New samba4 synchronization based on LDB module and LDIF files
	+ Depend on samba-zentyal-modules instead of libldb-perl
	+ Custom build of samba4 is no longer needed
2.3.4
	+ Packaging fixes for precise
	+ Code typo fix in Samba::Model::GeneralSettings::_checkDomainName
2.3.3
	+ Validate domain admin password in general settings
	+ Fixed bugs when adding users or groups with spaces
2.3.2
	+ Ignore mailfilter users in s4sync
2.3.1
	+ Samba4 integration
	+ Service description is now translatable
	+ Restore samba-vscan dependency
2.3
	+ Adapted to new MySQL logs backend
	+ Remove samba-vscan dependency as it is not yet available for precise
	+ Replaced autotools with zbuildtools
	+ Use always the same string to refer to the NetBIOS computer name
	+ Validation of maximum length of domain name, validation against
	  reserved words of netbios and domain names
2.1.7
	+ Allow non-ascii characters in share names and comments
2.1.6
	+ Added config key to set Zentyal folders and default domain prefix
	+ Removed /zentyal prefix from URLs
	+ Added maximum limits to PDC options
	+ Avoid duplicated restart during postinst
2.1.5
	+ Removed wrong quotes in smb.conf
	+ Added missing touch and minsize options in /etc/zentyal/samba.conf
	  for Recycle Bin
2.1.4
	+ Better validation of samba shares paths
	+ Improve smb.conf template: delete use_client_driver and allow include
	  per client
	+ Always depend on samba-vscan
	+ Use quote column option for periodic and report log consolidation
2.1.3
	+ Now deleted users and groups are removed correctly from printers
	  permissions lists
	+ Show group comment if exists as share description
	+ Fixed SQL in activity report section
	+ Removed redundant code _dumpSharesTree and _loadSharesTree
2.1.2
	+ Domain names ending in ".local" are no longer allowed
2.1.1
	+ Quotas are now included in users module
	+ Bugfix: disabled shares are correctly ignored now
	+ Bugfix: fixed bad column name in report consolidation
	+ Renamed internal-backups and quarantine shares from ebox- to zentyal-
	+ Bug fix: default file sharing quota works properly now
2.1
	+ Remove ebox- prefix from helper scripts names
	+ Use new standard enable-module script
	+ Replace /etc/ebox/80samba.conf with /etc/zentyal/samba.conf
	+ Use new initial-setup in postinst and delete old migrations
	+ Bug fix: Home directory is mapped when accessing from a Windows 7 client
	+ User quotas are now stored in configuration backup and users directory
	+ Bug fix: Share size is estimated although some files cannot be read
	+ Bug fix: Removed permissions are actually removed
	+ Roaming profiles with correct file attribs
	+ The files in a group share can be modified by all the members in the
	  group
	+ Show forbidden paths in the "Path not allowed" exception text
	+ Truncate the resource field to avoid overflow error of log database
2.0.7
	+ Removed printers are ignored during backup restore
	+ Added backup domain
	+ Added printers as restore dependency
2.0.6
	+ Check for incompatibility between PDC and PAM on slaves
	+ Improved performance by adding samba LDAP indexes
	+ Only set shares ACL if needed
	+ Set default order for dashboard widgets
2.0.5
	+ Only ASCII characters are now allowed for share names and comments
	+ Bug fix: guest shares also work if PDC not enabled
2.0.4
	+ Fixed quarantine folder permissions
	+ Don't ask for password in guest shares
2.0.3
	+ Bug fix: guest shares now work on Windows clients
	+ Fixed log retrieving for quarantine alerts
2.0.2
	+ Fixed problems in backup restoration
	+ Bug fix: support users and groups with spaces and so on in ACLs
2.0.1
	+ Bug fix: cups daemon is now started before samba one
	+ Bug fix: samba can be enabled now if filesystem does not support quotas
	+ Removed warning due to mix numeric and string values in printer hash.
	+ New CUPS printers are also stored in redis when editing groups
	+ Deleted obsolete code regarding external/non-external printers
1.5.9
	+ Rebranded domain name and description
1.5.8
	+ Zentyal rebrand
	+ On smb.conf.mas: use client driver = no to allow printer server
	  to give clients the uploaded drivers.
1.5.7
	+ Avoid antivirus scan on large files to fix read problems
	+ Add a keyconf to Samba listen on external interfaces
	+ Added more report subsections
1.5.6
	+ Move NSS from ebox-samba to ebox-usersandgroups
	+ Home directories are under /home now
	+ Shares permissions model now states if the ACL is for a user or a group
1.5.5
	+ Bug fix: set proper permissions on guest shares
	+ Bug fix: avoid parse of non-word characters in vscan log entries
1.5.4
	+ Added bridged mode support in firewall helper
1.5.3
	+ Bug fix: do not add acl attribute in /etc/fstab when using xfs
1.5.2
	+ Enforce uniqueness of 'user/group' filed in shares permissions
	+ Enable full audit feature as it's working again in samba 3.4.6
	+ Allow guest shares
1.5.1
	+ Add support for file system ACLs. Modify /etc/fstab
	  accordingly. Add dependency on acl.
	+ Bug fix: check if a group has been deleted when configurer printers,
	  otherwise users end up with a blank screen when granting printer
	  permissions
	+ Use the new upstart scripts that the Ubuntu samba packages ships
	  in Lucid
1.4.2
	+ Add missing samba_virus_report table
1.4.1
	+ Restored RecycleBin feature lost when merged breadcrumbs
1.3.15
	+ Added 'hide files' directive by default in smb.conf.mas
	+ Bug fix: PDC password policy settings are kept after samba restarts
1.3.14
	+ Add DefaultUser model to be used in users and groups default user
	  template. Admins can select if they wish to enable the file sharing
	  account by default when creating new users.
1.3.13
	+ Disable full_audit until fixed in a newer samba version
1.3.12
	+ Add breadcrumbs
1.3.11
	+ Added report support
1.3.10
	+ bugfix: ignore case when comparing domain and netbios names
	+ Added support for Recycle Bin in shares
	+ bugfix: restore Domain Users with GID 513 and not 512.
	  as this made Domain Admins not work
	+ Remove unused quota related methods
1.3.7
	+ Create .V2 profile directories. Windows Vista looks for them.
	+ remove extendedBackup, data files must be backuped using ebackup
1.3.6
	+ bugfix: do not allow netbios names longer than 15 characters
1.3.4
	+ bugfix: some samba actions never appeared in the access log
1.3.3
	+ bugfix: we dont consults users when users is not configured in EBox::Samba::existsShareResource
1.3.1
	+ bugfix: use right number for Domain Computers group
1.3.0
	+ bugfix: keep sambaMinPwdLength attribute
1.1.30
	+ bugfix: add user works if quota is disabled
	+ bugfix: replaced storeElementByName with store to avoid bug when restoring
1.1.20
	+ samba allows the use of internal virtual ifaces now
	+ bugfix: importFromLdif was calling a maethod that was removed in a previous merge
1.1.10
	+ Only update sambaPaths on users with sambaSamAccount object
	class
	+ UI imrpovement: in general setting some fileds are disabled when
	PDC is not selected
1.1
	+ Bugfix: issue with codepages on shares
	+ Home drive letter can be changed now from general settings
	+ Added new PDC model with password settings
	+ Use the new row() and ids() API
	+ Windows user's profiles are backed up only in extended backups
	+ Enable quota support again
	+ Bugfix: when importing data from ldiff we assure that the
	default group is created before any group assignment to avoid
	'group not existent' errors

0.12.101
	+ Bugfix: set force directory mode and force create mode to 0660 in shares
0.12.100
	+ Admin user method is more robust in face of user's incomplete
	groups membership
	+ Bugfix: `printers` method returns an empty list when
	`ebox-printers` package is not installed
	+ Add per-user disk quota
0.12.99
	+ New release
0.12.6.101
	+ Bugfix. roaming profiles are not created automatically when they are
	disabled
0.12.6.100
	+ Support for external printers configured with CUPS
	+ Bugfix. Set users and groups suffix properly in smb.conf
0.12.5
	+ Bugfix. Set loginShell when adding users. By default it takes /bin/false
	but users can change it using /etc/ebox/80samba.conf
0.12.4
	+ Bugfix. Check and correct if there is a user or group with a wrong SID.
	It's possible to run into that scenarion depending when the user/group is
	created
	+ Do not delete some domain attributes that are used to store password
	attributes such us password length, expiration...
0.12.3
	+ Add configuration variable to enable/disable quota support
	  as it might be really slow if we have many users
0.12.2
	+ Restore group share names when restoring a backup
0.12.1
	+ Leave Logon Home empty, as Logon Home = "" as stated by smb.conf
	documentation doesn't seem to work
	+ Make sure  workgroup and netbios names are different
0.12
	+ Add help to model fields
	+ Fix typo in defaultEnabledValue. Now shares are enabled by default.
	+ Fix typo in administrator label
	+ Mark shares strings to translate
	+ Use eBox OID number in LDAP schemas
	+ Do not use shares that don't have permission for any user or group
	+ Remove deprecated printer admin configuration key in smb.conf.mas
	+ Enable dns proxy in smb.conf.mas
0.11.103
	+ Bugfix. Add and use EBox::Samba::Types::Select to avoid
	  issues with the options cache
0.11.102
	+ Extend functinality to add custom shares and not only one per-group:
		- Any share within the file system
		- Any share automatically created under /home/samba/shares
		- Fine-grained access to the share: read-only, read and write,
		  administrator, per user and per group.
	+ Set editable attribute to 1 in User field. To comply with
	  what the type expects and avoid warnings

0.11.101
	+ New release
0.11.100
	+ Change slapd.conf ownership to module users
	+ Fix typos
	+ onInstall() functionality moved to migration script
0.11.99
	+ Allow others to read contents from users home directory to
	publish HTML
0.11
	+ New release
0.10.99
	+ New release
0.10
	+ Create directory with 0770
	+ Add users to Domain Users group
0.9.100
	+ New release
0.9.99
	+ New release
0.9.3
	+ New release
0.9.2
	+ Add ebox backup directory as a shared resource to download/upload
	  files
	+ Create smbldap_bind.conf which contains password with mask 0600
0.9.1
	+ New release
0.9
	+ Added Polish translation
	+ Added German translation
	+ Added Dutch  translation

0.8.99
	+ New release
0.8.1
	+ bugfix. Do not mess up home directories when upgrading
	+ Minor workaround. Create slapd run directory in case it does not
	  exist
0.8
	+ New release
0.7.99
	+ Full backup mode stores shared files
	+ Unlimited i-node quota
	+ Various bug-fixes
	+ Portuguese translation

0.7.1
	+ Initial support for PDC
	+ GUI improvements
	+ Added update/clean actions to eobx-samba-ldap
	+ Use EBox::LDAP singleton
	+ Debian package fixes
	+ Fetch SID from configuration file
	+ Use of ebox-sudoers-friendly

0.7
	+ First public release
0.6
	+ move to client
	+ API documented using naturaldocs
	+ Update install
	+ Update debian scripts
	+ Enable/disable printer sharing and file sharing independentely
	+ Use new syntax to define ACLs in slapd.conf
	+ Implements usesPort
	+ Add full support for printers
	+ Several bugfixes

0.5.2
	+ Fix some packaging issues

0.5.1
	+ Convert module to new menu system

0.5
	+ Initial release<|MERGE_RESOLUTION|>--- conflicted
+++ resolved
@@ -1,10 +1,6 @@
-<<<<<<< HEAD
 3.2
 	+ Set version to 3.2
-=======
-HEAD
 	+ Added missing EBox::Gettext uses
->>>>>>> 091aa9cc
 	+ Prevent member sync between Domain Users and __USERS__ both are handled
 	  automatically.
 3.1.13
