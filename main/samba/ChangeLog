--- conflicted
+++ resolved
@@ -1,10 +1,7 @@
 HEAD
-<<<<<<< HEAD
-	+ Removed 3.0.X migration code
-=======
 	+ New sync_disabled_users option in /etc/zentyal/samba.conf to sync
 	  users with a disabled account in s4sync
->>>>>>> 95f2e9c8
+	+ Removed 3.0.X migration code
 	+ New s4sync-groups.ignore file to avoid sync internal groups to LDAP
 	+ Allow to set "disable_fullaudit" config key in /etc/zentyal/samba.conf
 	  to fully disable recording of samba VFS operations in the system log
