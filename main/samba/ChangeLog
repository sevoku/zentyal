HEAD
<<<<<<< HEAD
	+ Removed wrong empty string translations
=======
	+ Enable printing daemon. Printers ACLs stored in a model within
	  printers module.
>>>>>>> aecfd6a6
2.3.10
	+ Fix exception creating shares
	+ Sync passwords from LDAP to LDB directly from hashes
2.3.9
	+ Fields in General Settings can be edited now, with the exception
	  of domain and computer names
	+ Added methods to get the paths used by shares, users and groups
	  to generate disk usage reports
	+ User addon to enable/disable the account and set the user as
	  domain administrator
	+ Group addon to create group shares
	+ Added method to give captive portal module firewall rules to
	  allow domain joins
2.3.8
	+ Recycle Bin feature is now working with samba4
	+ Remove unnecessary dns enable depend as users already depend on it
	+ Integration with samba 4.0 beta2 which uses samba4 for
	  the Active Directory domain services and the samba3 daemon
	  for the file sharing and printing services
	+ Added LogObserver support
	+ Avoid showing admin password if provision command fails
	+ Add domain name validation, cannot be equal to host name
	+ Fix provision bug caused by passwords containing spaces
	+ Threaded synchronizer script
	+ Roaming profiles implementation
	+ Home drive implementation
	+ Guest access implementation
	+ Delete directories from disk when shares are removed
2.3.7
	+ Fixed problems with provision in fresh install
	+ Adapted to new Model management framework
	+ Store printers in redis using the new JSON config objects
2.3.6
	+ Integrate with zentyal DNS
	+ Fix loop over array reference in funcion usesPort
2.3.5
	+ New samba4 synchronization based on LDB module and LDIF files
	+ Depend on samba-zentyal-modules instead of libldb-perl
	+ Custom build of samba4 is no longer needed
2.3.4
	+ Packaging fixes for precise
	+ Code typo fix in Samba::Model::GeneralSettings::_checkDomainName
2.3.3
	+ Validate domain admin password in general settings
	+ Fixed bugs when adding users or groups with spaces
2.3.2
	+ Ignore mailfilter users in s4sync
2.3.1
	+ Samba4 integration
	+ Service description is now translatable
	+ Restore samba-vscan dependency
2.3
	+ Adapted to new MySQL logs backend
	+ Remove samba-vscan dependency as it is not yet available for precise
	+ Replaced autotools with zbuildtools
	+ Use always the same string to refer to the NetBIOS computer name
	+ Validation of maximum length of domain name, validation against
	  reserved words of netbios and domain names
2.1.7
	+ Allow non-ascii characters in share names and comments
2.1.6
	+ Added config key to set Zentyal folders and default domain prefix
	+ Removed /zentyal prefix from URLs
	+ Added maximum limits to PDC options
	+ Avoid duplicated restart during postinst
2.1.5
	+ Removed wrong quotes in smb.conf
	+ Added missing touch and minsize options in /etc/zentyal/samba.conf
	  for Recycle Bin
2.1.4
	+ Better validation of samba shares paths
	+ Improve smb.conf template: delete use_client_driver and allow include
	  per client
	+ Always depend on samba-vscan
	+ Use quote column option for periodic and report log consolidation
2.1.3
	+ Now deleted users and groups are removed correctly from printers
	  permissions lists
	+ Show group comment if exists as share description
	+ Fixed SQL in activity report section
	+ Removed redundant code _dumpSharesTree and _loadSharesTree
2.1.2
	+ Domain names ending in ".local" are no longer allowed
2.1.1
	+ Quotas are now included in users module
	+ Bugfix: disabled shares are correctly ignored now
	+ Bugfix: fixed bad column name in report consolidation
	+ Renamed internal-backups and quarantine shares from ebox- to zentyal-
	+ Bug fix: default file sharing quota works properly now
2.1
	+ Remove ebox- prefix from helper scripts names
	+ Use new standard enable-module script
	+ Replace /etc/ebox/80samba.conf with /etc/zentyal/samba.conf
	+ Use new initial-setup in postinst and delete old migrations
	+ Bug fix: Home directory is mapped when accessing from a Windows 7 client
	+ User quotas are now stored in configuration backup and users directory
	+ Bug fix: Share size is estimated although some files cannot be read
	+ Bug fix: Removed permissions are actually removed
	+ Roaming profiles with correct file attribs
	+ The files in a group share can be modified by all the members in the
	  group
	+ Show forbidden paths in the "Path not allowed" exception text
	+ Truncate the resource field to avoid overflow error of log database
2.0.7
	+ Removed printers are ignored during backup restore
	+ Added backup domain
	+ Added printers as restore dependency
2.0.6
	+ Check for incompatibility between PDC and PAM on slaves
	+ Improved performance by adding samba LDAP indexes
	+ Only set shares ACL if needed
	+ Set default order for dashboard widgets
2.0.5
	+ Only ASCII characters are now allowed for share names and comments
	+ Bug fix: guest shares also work if PDC not enabled
2.0.4
	+ Fixed quarantine folder permissions
	+ Don't ask for password in guest shares
2.0.3
	+ Bug fix: guest shares now work on Windows clients
	+ Fixed log retrieving for quarantine alerts
2.0.2
	+ Fixed problems in backup restoration
	+ Bug fix: support users and groups with spaces and so on in ACLs
2.0.1
	+ Bug fix: cups daemon is now started before samba one
	+ Bug fix: samba can be enabled now if filesystem does not support quotas
	+ Removed warning due to mix numeric and string values in printer hash.
	+ New CUPS printers are also stored in redis when editing groups
	+ Deleted obsolete code regarding external/non-external printers
1.5.9
	+ Rebranded domain name and description
1.5.8
	+ Zentyal rebrand
	+ On smb.conf.mas: use client driver = no to allow printer server
	  to give clients the uploaded drivers.
1.5.7
	+ Avoid antivirus scan on large files to fix read problems
	+ Add a keyconf to Samba listen on external interfaces
	+ Added more report subsections
1.5.6
	+ Move NSS from ebox-samba to ebox-usersandgroups
	+ Home directories are under /home now
	+ Shares permissions model now states if the ACL is for a user or a group
1.5.5
	+ Bug fix: set proper permissions on guest shares
	+ Bug fix: avoid parse of non-word characters in vscan log entries
1.5.4
	+ Added bridged mode support in firewall helper
1.5.3
	+ Bug fix: do not add acl attribute in /etc/fstab when using xfs
1.5.2
	+ Enforce uniqueness of 'user/group' filed in shares permissions
	+ Enable full audit feature as it's working again in samba 3.4.6
	+ Allow guest shares
1.5.1
	+ Add support for file system ACLs. Modify /etc/fstab
	  accordingly. Add dependency on acl.
	+ Bug fix: check if a group has been deleted when configurer printers,
	  otherwise users end up with a blank screen when granting printer
	  permissions
	+ Use the new upstart scripts that the Ubuntu samba packages ships
	  in Lucid
1.4.2
	+ Add missing samba_virus_report table
1.4.1
	+ Restored RecycleBin feature lost when merged breadcrumbs
1.3.15
	+ Added 'hide files' directive by default in smb.conf.mas
	+ Bug fix: PDC password policy settings are kept after samba restarts
1.3.14
	+ Add DefaultUser model to be used in users and groups default user
	  template. Admins can select if they wish to enable the file sharing
	  account by default when creating new users.
1.3.13
	+ Disable full_audit until fixed in a newer samba version
1.3.12
	+ Add breadcrumbs
1.3.11
	+ Added report support
1.3.10
	+ bugfix: ignore case when comparing domain and netbios names
	+ Added support for Recycle Bin in shares
	+ bugfix: restore Domain Users with GID 513 and not 512.
	  as this made Domain Admins not work
	+ Remove unused quota related methods
1.3.7
	+ Create .V2 profile directories. Windows Vista looks for them.
	+ remove extendedBackup, data files must be backuped using ebackup
1.3.6
	+ bugfix: do not allow netbios names longer than 15 characters
1.3.4
	+ bugfix: some samba actions never appeared in the access log
1.3.3
	+ bugfix: we dont consults users when users is not configured in EBox::Samba::existsShareResource
1.3.1
	+ bugfix: use right number for Domain Computers group
1.3.0
	+ bugfix: keep sambaMinPwdLength attribute
1.1.30
	+ bugfix: add user works if quota is disabled
	+ bugfix: replaced storeElementByName with store to avoid bug when restoring
1.1.20
	+ samba allows the use of internal virtual ifaces now
	+ bugfix: importFromLdif was calling a maethod that was removed in a previous merge
1.1.10
	+ Only update sambaPaths on users with sambaSamAccount object
	class
	+ UI imrpovement: in general setting some fileds are disabled when
	PDC is not selected
1.1
	+ Bugfix: issue with codepages on shares
	+ Home drive letter can be changed now from general settings
	+ Added new PDC model with password settings
	+ Use the new row() and ids() API
	+ Windows user's profiles are backed up only in extended backups
	+ Enable quota support again
	+ Bugfix: when importing data from ldiff we assure that the
	default group is created before any group assignment to avoid
	'group not existent' errors

0.12.101
	+ Bugfix: set force directory mode and force create mode to 0660 in shares
0.12.100
	+ Admin user method is more robust in face of user's incomplete
	groups membership
	+ Bugfix: `printers` method returns an empty list when
	`ebox-printers` package is not installed
	+ Add per-user disk quota
0.12.99
	+ New release
0.12.6.101
	+ Bugfix. roaming profiles are not created automatically when they are
	disabled
0.12.6.100
	+ Support for external printers configured with CUPS
	+ Bugfix. Set users and groups suffix properly in smb.conf
0.12.5
	+ Bugfix. Set loginShell when adding users. By default it takes /bin/false
	but users can change it using /etc/ebox/80samba.conf
0.12.4
	+ Bugfix. Check and correct if there is a user or group with a wrong SID.
	It's possible to run into that scenarion depending when the user/group is
	created
	+ Do not delete some domain attributes that are used to store password
	attributes such us password length, expiration...
0.12.3
	+ Add configuration variable to enable/disable quota support
	  as it might be really slow if we have many users
0.12.2
	+ Restore group share names when restoring a backup
0.12.1
	+ Leave Logon Home empty, as Logon Home = "" as stated by smb.conf
	documentation doesn't seem to work
	+ Make sure  workgroup and netbios names are different
0.12
	+ Add help to model fields
	+ Fix typo in defaultEnabledValue. Now shares are enabled by default.
	+ Fix typo in administrator label
	+ Mark shares strings to translate
	+ Use eBox OID number in LDAP schemas
	+ Do not use shares that don't have permission for any user or group
	+ Remove deprecated printer admin configuration key in smb.conf.mas
	+ Enable dns proxy in smb.conf.mas
0.11.103
	+ Bugfix. Add and use EBox::Samba::Types::Select to avoid
	  issues with the options cache
0.11.102
	+ Extend functinality to add custom shares and not only one per-group:
		- Any share within the file system
		- Any share automatically created under /home/samba/shares
		- Fine-grained access to the share: read-only, read and write,
		  administrator, per user and per group.
	+ Set editable attribute to 1 in User field. To comply with
	  what the type expects and avoid warnings

0.11.101
	+ New release
0.11.100
	+ Change slapd.conf ownership to module users
	+ Fix typos
	+ onInstall() functionality moved to migration script
0.11.99
	+ Allow others to read contents from users home directory to
	publish HTML
0.11
	+ New release
0.10.99
	+ New release
0.10
	+ Create directory with 0770
	+ Add users to Domain Users group
0.9.100
	+ New release
0.9.99
	+ New release
0.9.3
	+ New release
0.9.2
	+ Add ebox backup directory as a shared resource to download/upload
	  files
	+ Create smbldap_bind.conf which contains password with mask 0600
0.9.1
	+ New release
0.9
	+ Added Polish translation
	+ Added German translation
	+ Added Dutch  translation

0.8.99
	+ New release
0.8.1
	+ bugfix. Do not mess up home directories when upgrading
	+ Minor workaround. Create slapd run directory in case it does not
	  exist
0.8
	+ New release
0.7.99
	+ Full backup mode stores shared files
	+ Unlimited i-node quota
	+ Various bug-fixes
	+ Portuguese translation

0.7.1
	+ Initial support for PDC
	+ GUI improvements
	+ Added update/clean actions to eobx-samba-ldap
	+ Use EBox::LDAP singleton
	+ Debian package fixes
	+ Fetch SID from configuration file
	+ Use of ebox-sudoers-friendly

0.7
	+ First public release
0.6
	+ move to client
	+ API documented using naturaldocs
	+ Update install
	+ Update debian scripts
	+ Enable/disable printer sharing and file sharing independentely
	+ Use new syntax to define ACLs in slapd.conf
	+ Implements usesPort
	+ Add full support for printers
	+ Several bugfixes

0.5.2
	+ Fix some packaging issues

0.5.1
	+ Convert module to new menu system

0.5
	+ Initial release<|MERGE_RESOLUTION|>--- conflicted
+++ resolved
@@ -1,10 +1,7 @@
 HEAD
-<<<<<<< HEAD
+	+ Enable printing daemon. Printers ACLs are now stored in a model within
+	  printers module
 	+ Removed wrong empty string translations
-=======
-	+ Enable printing daemon. Printers ACLs stored in a model within
-	  printers module.
->>>>>>> aecfd6a6
 2.3.10
 	+ Fix exception creating shares
 	+ Sync passwords from LDAP to LDB directly from hashes
