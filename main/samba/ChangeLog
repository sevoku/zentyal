HEAD
<<<<<<< HEAD
	+ Implemented security group and distribution group concept from AD.
	+ Created an OrganizationalPerson object to reuse code between User
	  accounts and Contacts.
=======
	+ Removed deprecated backup domains implementation
	+ Fix id mapping for users and groups added by the s4sync daemon
>>>>>>> 39d0361a
3.1.2
	+ Fix hostname change when having Samba installed: was trying to create
	  again Administrator user, now we just update the credentials, ignore
	  existing groups
3.1.1
	+ Fixed wrong setting of state in EBox::Samba::Provision
3.1
	+ Replace /home/samba/.provisioned file with a key in redis state
	+ Depend on zentyal-core 3.1
3.0.17
	+ New join_vista_with_guest_shares option in /etc/zentyal/samba.conf to
	  allow join of Windows Vista machines if guest shares are enabled
	+ New sync_disabled_users option in /etc/zentyal/samba.conf to sync
	  users with a disabled account in s4sync
	+ Removed 3.0.X migration code
	+ New s4sync-groups.ignore file to avoid sync internal groups to LDAP
	+ Allow to set "disable_fullaudit" config key in /etc/zentyal/samba.conf
	  to fully disable recording of samba VFS operations in the system log
	+ Added Pre-Depends on samba4 to avoid problems with upgrades
	+ Added Pre-Depends on mysql-server to avoid problems with upgrades
3.0.16
	+ Workaround with retries for the chown __USERS__ bug
	+ Hide sync with cloud options in shares list if remoteservices
	  is not installed
	+ Setup filesystem now writes a valid fstab file even if the filesystem
	  does not have any mount option
	+ Remove idmap_ldb:use_rf2307 option unnecessary with Samba 4.0.5
	+ Clearer error messages when EBox::LDB::safeConnect fails
	+ Raise exception if during the provision either the domain
	  administrator user or the domain administrator group are
	  incorrectly mapped
	+ Adapted firewallCaptivePortalExceptions method to API change
	+ Mark kerberos principal users as internal to be properly filtered
	+ Delete .provisioned file when purging zentyal-samba
	+ Avoid not numeric warning in hash size comparation during provision
	+ Allow user names composed only of digits
	+ Do not add firewall rules to loopback interface
	+ Improve checks when upgrading from 3.0.11
3.0.15
	+ Better check for the incompatibility of Samba with master/slave
	+ Samba can now be reprovisioned if the hostname or domain changes
	+ Depend on users module to fix save changes order during reprovision
	+ Set roaming profile and home drive for new created users if server
	  is first DC
	+ Default value of sync option in SambaShares is now 0
3.0.14
	+ Improve management of DNS zones stored in samba LDAP
	+ Add classes to decode DNS data from samba LDAP
	+ Use less costly LDB operations when adding or removing members
	  from a group
	+ Added EBox:Samba::LDBObject::deleteValues method
	+ Fix wrong URL on provision message
	+ Better error messages when the environment checks for provision fail
	+ Forbid provision if the server is replicating users either master or slave
3.0.13
	+ Integration of new samba 4.0.3 bundled version
	+ Samba daemon is now managed with init.d to avoid unexpected fork problems
	+ Reduce dns resolver timeout on provision checks when joining a domain
	+ Let zentyal manage all samba dependant daemons. Automatic start/stop
	  is disabled now.
	+ Add script to transfer FSMO roles to local server, useful to
	  migrate from Windows to Zentyal
	+ New FSMO management module
	+ Import sysvol maintaining ACLs
	+ Fixed configuration backup problems, stopping the daemon is no longer
	  needed when backing up and ACLs and dns partitions hard links are
	  recreated when restoring.
	+ Remove deprecated code related to printers module
	+ Remove unnecessary pidfiles declarations for upstart daemons
	+ Improve provision procedure
	+ Use clamd socket instead of shared library for antivirus, this is
	  faster and reduces memory consumption
	+ Do not create quarantine share if antivirus is not enabled
	+ Empty text files are created now when a virus is found on a share
	+ Modified 'size' field in samba_disk_usage and samba_disk_usage_report
	  tables from INT to BIGINT
3.0.12
	+ New advanced 'unmanaged_acls' option in /etc/zentyal/samba.conf to
	  disable overwriting of ACLs when saving changes
	+ Notify cloud-prof when installed when changes happen in
	  SyncShares and SambaShares models
	+ shareByFilename method now also returns the path and type of the share
	+ Fix shareByFilename method
	+ Update Loghelper to the new log formats
	+ Remove duplicated slash in samba shares and profiles paths
3.0.11
	+ Fixed EBox::Samba::LdbObject::get in list context
3.0.10
	+ Decode utf8 data in LdbObject::get() to avoid encoding problems
	+ Integration with Disaster Recovery service
	+ Restored backupDomains implementation
	+ Explicit set of folder name as default value implementation has changed
	+ Check in group pre-addition whether it already exists as built-in
	+ Added existsDN method to EBox::LDB
	+ Grant rx access on privileged ldap socket to allow user corner to
	  update user passwords
3.0.9
	+ Improve domain join process updating the joined domain DNS server
	+ Set kerberos keys when importing users from samba to zentyal
	+ Fix ACLs for system type shares
3.0.8
	+ Depend on Samba4 RC5
	+ Fix bug in enforceServiceState causing samba to restart twice while
	  saving changes
	+ Set pid file path for nmbd daemon
	+ Set bootDepends in yaml file
	+ Adapted to changes in EBox::LogHelper::_convertTimestamp
	+ Use proper constant in userShares method used by remoteservices module
3.0.7
	+ Sync passwords to samba also when using kerberos keys
3.0.6
	+ Added missing use of UnwillingToPerform exception
	+ Fix bug importing service principals when it is not yet created in
	  LDAP
	+ Roaming profiles and drive letter options cannot be set when joining
	  to an existing domain to avoid overwritting per-user settings
	+ Use the new LdapUserBase interface methods preAddUser and preAddGroup
	  to create the user in samba before in zentyal LDAP. The uidNumber or
	  gidNumber of the Zentyal user is infered from the RID to guarantee
	  unique value in the domain
	+ Infer user's uidNumber and group's gidNumber from RID when this is
	  attribute is not present while synchronizing users. This guarantees
	  the same value for users and groups in all domain controllers
	+ Implement new preAdd(User|Group)Failed and add(User|Group)Failed to
	  remove the object from samba database if something goes wrong
	+ Do not add disabled accounts to Zentyal in s4sync
3.0.5
	+ Enabled optional signed SMB protocol in smb.conf
	+ Delete users and groups from shares ACL when these are deleted
	+ Refuse to delete system critical objects
	+ Added syncFolders information method to allow file syncing
	+ Implement SysInfo::Observer to disallow host or domain name changes if
	  module is configured and update the required fields if it is not
	+ Import sysvol after joining a domain, and add an upstart job to sync it
	  each 5 to 10 minutes (one way).
	+ Map root account to domain administrator account
	+ Reset sysvol ACLs after provision
3.0.4
	+ Fix netlogon share wrong path
	+ Depend on samba4 rc2+zentyal2, which include nmbd daemon for netbios
	  browsing support
3.0.3
	+ Update smb.conf for samba4 RC2
	+ During domain join precedure, wait a couple of seconds for samba to start
	+ Add configkey 'treat_contacts_as_users' to import distribution groups
	  containing contacts. The mail account name is used to locate an user with
	  that name and add it to the group.
	+ Improvements synchronizing group members.
	+ The 'users' method of EBox::Samba::Group has been renamed to 'members' and
	  also returns nested groups
	+ Do not import users and groups after join a domain. The s4sync script will
	  do the job
	+ Search for users and groups to synchronize outside CN=Users
	+ Add more SID's to the list of users and groups to avoid synchronize from
	  samba
	+ Improve GeneralSettings fields validation
	+ Remove duplicated disabled module warning on recycle bin and antivirus
	  modules
	+ Added method to GeneralSettings to update hostname-dependent fields
	+ Tolerate domains ended in .local
3.0.2
	+ Fix samba group members not imported to Zentyal in groups added by
	  the synchronizer
	+ Fix s4sync not starting on boot
	+ Restore DNS setup on domain join failure
	+ Add a line to /etc/fstab to increase the size of /var/lock to 50MB.
	  Samba stores there some tdb files (for example to track connections), so
	  if this fs goes out of space connections can be dropped.
3.0.1
	+ Stop daemon before restoring backup and start when finished
	+ Throw exceptions in checkEnvironment also during first install,
	  otherwise the module is not disabled if DNS is not properly
	  configured.
3.0
	+ Add parameter to _checkEnvironment to set the desired error level
	  (ignore, print on log or throw exception)
	+ Stop daemon while taking backup to avoid samba daemon modifying files
	  while being tarred
	+ Fix share type exceptions on antivirus and recycle bin
	+ Fix enabling guest access on shares need to save changes twice
	+ Fix wrong ACL that was denying access to quarantine folder to guest
	  users
	+ Fix error creating shares with spaces in the path
	+ Implemented configuration backup and restore
	+ Fix checking domain name in General Settings Model
	+ Fixed some strings
2.3.14
	+ Fix access for domain users to shares when guest access is enabled
	  on the share
	+ Setup quarantine directory for zavs and grant access to domain admins only
	+ Write zavs settings on smb.conf
2.3.13
	+ Change default domain netbios to match the left-most part of the
	  host dns domain
	+ Check environment is properly configured before provision samba
	+ Generate random administrator password instead of having a default
	  one for security reasons, to join machines to the domain any user
	  belonging to the Domain Admins group is enough, so there was no
	  need to show this password on the interface
	+ Removed dashboard widgets no longer compatible with samba4
	+ Depend on samba 4.0 beta 8
	+ Check provisioned flag and module enabled in s4sync script
	+ Set the provisioned flag at the end of provision function
	+ shareByFilename() method is now working with samba4
	+ Improved DNS management of the Samba internal domain
	+ Fixed labels on SambaSharePermissions model
	+ Fix guest access to shares (client do not ask for password)
	+ Map nobody and nogroup to domain guest and guests accounts
	+ Add missing use statement on EBox::Samba::User
	+ Fix updating Zentyal LDAP users kerberos keys from samba users
	+ Ensure proper permissions on the samba privileged socket
	+ Check that account names does not exists in the whole domain when
	  adding users and groups from the LdapModuleBase callbacks
	+ Do not notify samba module when deleting Zentyal users and groups
	  through the synchronizer script
	+ Improve netbios name validation (no dots)
	+ Validate netbios domain name as netbios name
	+ Force zentyal-dns dependency version
	+ Fix bug managing the dns domain when enabling/disabling the module
	+ Improvements in daemons management to avoid restarting them twice
	  while saving changes.
2.3.12
	+ Support additional domain controller mode
	+ Remove user addon to set the user as domain admin. Add it to the
	  domain admins group instead.
	+ Sync domain administrator and domain admins accounts to zentyal
	+ Increase log level from 1 to 3 to trace problems.
	+ Provision database only when saving changes, not in module
	  enable.
	+ Change samba home to /home/samba instead /home/ebox/samba
	+ Use the privileged LDAP socket to connect to samba LDAP.
	+ Provision using bind9 DLZ backend.
	+ Add config key to choose the fileserver to use, 'ntvfs' or 's3fs'
	+ Removed wrong empty string translations
	+ Enable printing daemon. Printers ACLs stored in a model within
	  printers module.
2.3.11
	+ Added modeldepends to yaml schema
	+ Enable printing daemon. Printers ACLs are now stored in a model within
	  printers module
	+ Removed wrong empty string translations
2.3.10
	+ Fix exception creating shares
	+ Sync passwords from LDAP to LDB directly from hashes
2.3.9
	+ Fields in General Settings can be edited now, with the exception
	  of domain and computer names
	+ Added methods to get the paths used by shares, users and groups
	  to generate disk usage reports
	+ User addon to enable/disable the account and set the user as
	  domain administrator
	+ Group addon to create group shares
	+ Added method to give captive portal module firewall rules to
	  allow domain joins
2.3.8
	+ Recycle Bin feature is now working with samba4
	+ Remove unnecessary dns enable depend as users already depend on it
	+ Integration with samba 4.0 beta2 which uses samba4 for
	  the Active Directory domain services and the samba3 daemon
	  for the file sharing and printing services
	+ Added LogObserver support
	+ Avoid showing admin password if provision command fails
	+ Add domain name validation, cannot be equal to host name
	+ Fix provision bug caused by passwords containing spaces
	+ Threaded synchronizer script
	+ Roaming profiles implementation
	+ Home drive implementation
	+ Guest access implementation
	+ Delete directories from disk when shares are removed
2.3.7
	+ Fixed problems with provision in fresh install
	+ Adapted to new Model management framework
	+ Store printers in redis using the new JSON config objects
2.3.6
	+ Integrate with zentyal DNS
	+ Fix loop over array reference in funcion usesPort
2.3.5
	+ New samba4 synchronization based on LDB module and LDIF files
	+ Depend on samba-zentyal-modules instead of libldb-perl
	+ Custom build of samba4 is no longer needed
2.3.4
	+ Packaging fixes for precise
	+ Code typo fix in Samba::Model::GeneralSettings::_checkDomainName
2.3.3
	+ Validate domain admin password in general settings
	+ Fixed bugs when adding users or groups with spaces
2.3.2
	+ Ignore mailfilter users in s4sync
2.3.1
	+ Samba4 integration
	+ Service description is now translatable
	+ Restore samba-vscan dependency
2.3
	+ Adapted to new MySQL logs backend
	+ Remove samba-vscan dependency as it is not yet available for precise
	+ Replaced autotools with zbuildtools
	+ Use always the same string to refer to the NetBIOS computer name
	+ Validation of maximum length of domain name, validation against
	  reserved words of netbios and domain names
2.1.7
	+ Allow non-ascii characters in share names and comments
2.1.6
	+ Added config key to set Zentyal folders and default domain prefix
	+ Removed /zentyal prefix from URLs
	+ Added maximum limits to PDC options
	+ Avoid duplicated restart during postinst
2.1.5
	+ Removed wrong quotes in smb.conf
	+ Added missing touch and minsize options in /etc/zentyal/samba.conf
	  for Recycle Bin
2.1.4
	+ Better validation of samba shares paths
	+ Improve smb.conf template: delete use_client_driver and allow include
	  per client
	+ Always depend on samba-vscan
	+ Use quote column option for periodic and report log consolidation
2.1.3
	+ Now deleted users and groups are removed correctly from printers
	  permissions lists
	+ Show group comment if exists as share description
	+ Fixed SQL in activity report section
	+ Removed redundant code _dumpSharesTree and _loadSharesTree
2.1.2
	+ Domain names ending in ".local" are no longer allowed
2.1.1
	+ Quotas are now included in users module
	+ Bugfix: disabled shares are correctly ignored now
	+ Bugfix: fixed bad column name in report consolidation
	+ Renamed internal-backups and quarantine shares from ebox- to zentyal-
	+ Bug fix: default file sharing quota works properly now
2.1
	+ Remove ebox- prefix from helper scripts names
	+ Use new standard enable-module script
	+ Replace /etc/ebox/80samba.conf with /etc/zentyal/samba.conf
	+ Use new initial-setup in postinst and delete old migrations
	+ Bug fix: Home directory is mapped when accessing from a Windows 7 client
	+ User quotas are now stored in configuration backup and users directory
	+ Bug fix: Share size is estimated although some files cannot be read
	+ Bug fix: Removed permissions are actually removed
	+ Roaming profiles with correct file attribs
	+ The files in a group share can be modified by all the members in the
	  group
	+ Show forbidden paths in the "Path not allowed" exception text
	+ Truncate the resource field to avoid overflow error of log database
2.0.7
	+ Removed printers are ignored during backup restore
	+ Added backup domain
	+ Added printers as restore dependency
2.0.6
	+ Check for incompatibility between PDC and PAM on slaves
	+ Improved performance by adding samba LDAP indexes
	+ Only set shares ACL if needed
	+ Set default order for dashboard widgets
2.0.5
	+ Only ASCII characters are now allowed for share names and comments
	+ Bug fix: guest shares also work if PDC not enabled
2.0.4
	+ Fixed quarantine folder permissions
	+ Don't ask for password in guest shares
2.0.3
	+ Bug fix: guest shares now work on Windows clients
	+ Fixed log retrieving for quarantine alerts
2.0.2
	+ Fixed problems in backup restoration
	+ Bug fix: support users and groups with spaces and so on in ACLs
2.0.1
	+ Bug fix: cups daemon is now started before samba one
	+ Bug fix: samba can be enabled now if filesystem does not support quotas
	+ Removed warning due to mix numeric and string values in printer hash.
	+ New CUPS printers are also stored in redis when editing groups
	+ Deleted obsolete code regarding external/non-external printers
1.5.9
	+ Rebranded domain name and description
1.5.8
	+ Zentyal rebrand
	+ On smb.conf.mas: use client driver = no to allow printer server
	  to give clients the uploaded drivers.
1.5.7
	+ Avoid antivirus scan on large files to fix read problems
	+ Add a keyconf to Samba listen on external interfaces
	+ Added more report subsections
1.5.6
	+ Move NSS from ebox-samba to ebox-usersandgroups
	+ Home directories are under /home now
	+ Shares permissions model now states if the ACL is for a user or a group
1.5.5
	+ Bug fix: set proper permissions on guest shares
	+ Bug fix: avoid parse of non-word characters in vscan log entries
1.5.4
	+ Added bridged mode support in firewall helper
1.5.3
	+ Bug fix: do not add acl attribute in /etc/fstab when using xfs
1.5.2
	+ Enforce uniqueness of 'user/group' filed in shares permissions
	+ Enable full audit feature as it's working again in samba 3.4.6
	+ Allow guest shares
1.5.1
	+ Add support for file system ACLs. Modify /etc/fstab
	  accordingly. Add dependency on acl.
	+ Bug fix: check if a group has been deleted when configurer printers,
	  otherwise users end up with a blank screen when granting printer
	  permissions
	+ Use the new upstart scripts that the Ubuntu samba packages ships
	  in Lucid
1.4.2
	+ Add missing samba_virus_report table
1.4.1
	+ Restored RecycleBin feature lost when merged breadcrumbs
1.3.15
	+ Added 'hide files' directive by default in smb.conf.mas
	+ Bug fix: PDC password policy settings are kept after samba restarts
1.3.14
	+ Add DefaultUser model to be used in users and groups default user
	  template. Admins can select if they wish to enable the file sharing
	  account by default when creating new users.
1.3.13
	+ Disable full_audit until fixed in a newer samba version
1.3.12
	+ Add breadcrumbs
1.3.11
	+ Added report support
1.3.10
	+ bugfix: ignore case when comparing domain and netbios names
	+ Added support for Recycle Bin in shares
	+ bugfix: restore Domain Users with GID 513 and not 512.
	  as this made Domain Admins not work
	+ Remove unused quota related methods
1.3.7
	+ Create .V2 profile directories. Windows Vista looks for them.
	+ remove extendedBackup, data files must be backuped using ebackup
1.3.6
	+ bugfix: do not allow netbios names longer than 15 characters
1.3.4
	+ bugfix: some samba actions never appeared in the access log
1.3.3
	+ bugfix: we dont consults users when users is not configured in EBox::Samba::existsShareResource
1.3.1
	+ bugfix: use right number for Domain Computers group
1.3.0
	+ bugfix: keep sambaMinPwdLength attribute
1.1.30
	+ bugfix: add user works if quota is disabled
	+ bugfix: replaced storeElementByName with store to avoid bug when restoring
1.1.20
	+ samba allows the use of internal virtual ifaces now
	+ bugfix: importFromLdif was calling a maethod that was removed in a previous merge
1.1.10
	+ Only update sambaPaths on users with sambaSamAccount object
	class
	+ UI imrpovement: in general setting some fileds are disabled when
	PDC is not selected
1.1
	+ Bugfix: issue with codepages on shares
	+ Home drive letter can be changed now from general settings
	+ Added new PDC model with password settings
	+ Use the new row() and ids() API
	+ Windows user's profiles are backed up only in extended backups
	+ Enable quota support again
	+ Bugfix: when importing data from ldiff we assure that the
	default group is created before any group assignment to avoid
	'group not existent' errors

0.12.101
	+ Bugfix: set force directory mode and force create mode to 0660 in shares
0.12.100
	+ Admin user method is more robust in face of user's incomplete
	groups membership
	+ Bugfix: `printers` method returns an empty list when
	`ebox-printers` package is not installed
	+ Add per-user disk quota
0.12.99
	+ New release
0.12.6.101
	+ Bugfix. roaming profiles are not created automatically when they are
	disabled
0.12.6.100
	+ Support for external printers configured with CUPS
	+ Bugfix. Set users and groups suffix properly in smb.conf
0.12.5
	+ Bugfix. Set loginShell when adding users. By default it takes /bin/false
	but users can change it using /etc/ebox/80samba.conf
0.12.4
	+ Bugfix. Check and correct if there is a user or group with a wrong SID.
	It's possible to run into that scenarion depending when the user/group is
	created
	+ Do not delete some domain attributes that are used to store password
	attributes such us password length, expiration...
0.12.3
	+ Add configuration variable to enable/disable quota support
	  as it might be really slow if we have many users
0.12.2
	+ Restore group share names when restoring a backup
0.12.1
	+ Leave Logon Home empty, as Logon Home = "" as stated by smb.conf
	documentation doesn't seem to work
	+ Make sure  workgroup and netbios names are different
0.12
	+ Add help to model fields
	+ Fix typo in defaultEnabledValue. Now shares are enabled by default.
	+ Fix typo in administrator label
	+ Mark shares strings to translate
	+ Use eBox OID number in LDAP schemas
	+ Do not use shares that don't have permission for any user or group
	+ Remove deprecated printer admin configuration key in smb.conf.mas
	+ Enable dns proxy in smb.conf.mas
0.11.103
	+ Bugfix. Add and use EBox::Samba::Types::Select to avoid
	  issues with the options cache
0.11.102
	+ Extend functinality to add custom shares and not only one per-group:
		- Any share within the file system
		- Any share automatically created under /home/samba/shares
		- Fine-grained access to the share: read-only, read and write,
		  administrator, per user and per group.
	+ Set editable attribute to 1 in User field. To comply with
	  what the type expects and avoid warnings

0.11.101
	+ New release
0.11.100
	+ Change slapd.conf ownership to module users
	+ Fix typos
	+ onInstall() functionality moved to migration script
0.11.99
	+ Allow others to read contents from users home directory to
	publish HTML
0.11
	+ New release
0.10.99
	+ New release
0.10
	+ Create directory with 0770
	+ Add users to Domain Users group
0.9.100
	+ New release
0.9.99
	+ New release
0.9.3
	+ New release
0.9.2
	+ Add ebox backup directory as a shared resource to download/upload
	  files
	+ Create smbldap_bind.conf which contains password with mask 0600
0.9.1
	+ New release
0.9
	+ Added Polish translation
	+ Added German translation
	+ Added Dutch  translation

0.8.99
	+ New release
0.8.1
	+ bugfix. Do not mess up home directories when upgrading
	+ Minor workaround. Create slapd run directory in case it does not
	  exist
0.8
	+ New release
0.7.99
	+ Full backup mode stores shared files
	+ Unlimited i-node quota
	+ Various bug-fixes
	+ Portuguese translation

0.7.1
	+ Initial support for PDC
	+ GUI improvements
	+ Added update/clean actions to eobx-samba-ldap
	+ Use EBox::LDAP singleton
	+ Debian package fixes
	+ Fetch SID from configuration file
	+ Use of ebox-sudoers-friendly

0.7
	+ First public release
0.6
	+ move to client
	+ API documented using naturaldocs
	+ Update install
	+ Update debian scripts
	+ Enable/disable printer sharing and file sharing independentely
	+ Use new syntax to define ACLs in slapd.conf
	+ Implements usesPort
	+ Add full support for printers
	+ Several bugfixes

0.5.2
	+ Fix some packaging issues

0.5.1
	+ Convert module to new menu system

0.5
	+ Initial release<|MERGE_RESOLUTION|>--- conflicted
+++ resolved
@@ -1,12 +1,9 @@
 HEAD
-<<<<<<< HEAD
 	+ Implemented security group and distribution group concept from AD.
 	+ Created an OrganizationalPerson object to reuse code between User
 	  accounts and Contacts.
-=======
 	+ Removed deprecated backup domains implementation
 	+ Fix id mapping for users and groups added by the s4sync daemon
->>>>>>> 39d0361a
 3.1.2
 	+ Fix hostname change when having Samba installed: was trying to create
 	  again Administrator user, now we just update the credentials, ignore
