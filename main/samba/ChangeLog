--- conflicted
+++ resolved
@@ -1,7 +1,5 @@
 HEAD
-<<<<<<< HEAD
 	+ Integration with Disaster Recovery service
-=======
 	+ Fix ACLs for system type shares
 3.0.8
 	+ Depend on Samba4 RC5
@@ -9,7 +7,6 @@
 	  saving changes
 	+ Set pid file path for nmbd daemon
 	+ Set bootDepends in yaml file
->>>>>>> 99ba1829
 	+ Adapted to changes in EBox::LogHelper::_convertTimestamp
 	+ Use proper constant in userShares method used by remoteservices module
 3.0.7
