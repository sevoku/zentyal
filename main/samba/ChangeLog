HEAD
<<<<<<< HEAD
	+ Mapped group 'Domain Users' to '__USERS__' directly.
	+ Added isInAdvancedViewOnly and renamed setViewInAdvancedOnly to
	  setInAdvancedViewOnly to match the attribute name.
	+ Allowed the syncronization of Users, Groups and Contacts tagged as to be
	  shown only on the Advanced view.
	+ Allowed sync of users without kerberos credentials (Guest account).
	+ Linked Kerberos accounts from Samba with their copy in OpenLDAP.
	+ Removed sync_disabled_users key. We sync all users now.
	+ Removed the useraddon to enable or disable file sharing per user, you
	  can now enable or disable a user directly.
	+ Used text strings to reference userAccountControl flags instead of plain
	  numbers.
	+ Syncronized account disabled / enabled between OpenLDAP and Samba.
	+ Removed deprecated objectClass objects not required anymore because
	  Windows breaks when creating objects with those unused objectClass.
3.1.7
	+ When we are going to start a reprovision, we set the provision flag to
	  false and reset the LDB connection to clear any cached value.
	+ Handle the case where ou=Groups exist in OpenLDAP and a Windows AD, so
	  we map both on provision time instead of breaking.
	+ Fixed wrong call to _linkWithUsersObject in Provision
	+ DNS is now properly restarted after provision
3.1.6
	+ Fix Samba provisioning when joining an existing Windows server.
	+ Fixed s4sync to ignore all sub-OUs for a set of OUs so those tree
	  branches are not synced with samba or deleted from OpenLDAP by mistake.
	+ The Administrator user should be hidden.
3.1.5
	+ Adapted user-addon to right panel view
	+ (u|g)idNumber is now generated by Samba directly by default.
	+ Added support to BuiltinDomain objectClass and synced CN=Builtin,...
	  container as a LDAP OU.
	+ Adapted to updatedRowNotify call with no changes in values
	+ Added menu icon
	+ Added objectByObjectGUID to retrieve an LDB object from its LDAP
	  replica.
	+ Added _linkWithUsersEntry && _linkWithUsersObject and called for every
	  Samba object created from the users module, so we have a direct link
	  between objects.
	+ All LDBObject based objects will have the objectGUID field availble.
	+ Removed unused method EBox::LDB::existsDN.
	+ Updated EBox::LDB class to use the new EBox::LDAPBase to share code.
	+ Updated s4sync to handle OUs and contacts sync.
	+ Removed configuration key 'treat_contacts_as_users'. We handle now
	  Contacts and distribution groups natively.
	+ EBox::Samba::LdbObject inherites from EBox::Users::LdapObject to reuse
	  as much code as possible.
	+ Added a special case to map 'Domain Admins' DN from OpenLDAP to LDB.
=======
	+ Don't put duplicate bridge interfaces in smb.conf
>>>>>>> d8bb9059
	+ Don't allow a share with file system root as path
	+ Adapt firewall rules to new accept chains
	+ Add config key to skip writting homeDirectory and homeDrive attribute
	+ Do not store in samba_access table 4 records each 10s when antivirus
	  daemon is not running
	+ Adapted user addon to multi-OU tree view
	+ Ignored SIDs are now synced to LDAP, but hidden on the interface
	  according to the regexps in /etc/zentyal/sids-to-hide.regex
	+ Do not try to start nmbd if smb.conf is not written
	+ Use krb5 keys on new users when plain password not available
	+ Removed EBox::Samba::Group::usersNotIn() method. It was not used neither
	  valid for samba groups.
	+ New EBox::Samba::computers() to get all objects with computer class
	+ Implemented security group and distribution group concept from AD.
	+ Created an OrganizationalPerson object to reuse code between User
	  accounts and Contacts.
	+ Added incompatiblity with external AD authentication mode
3.1.4
	+ Fix SIDs to ignore list, add missing end of line character in regular
	  expressions
	+ NetBIOS computer name is now updated before reprovision and after
	  hostname change
	+ Use new EBox::Users namespace instead of EBox::UsersAndGroups
3.1.3
	+ Removed deprecated backup domains implementation
	+ Fix id mapping for users and groups added by the s4sync daemon
3.1.2
	+ Fix hostname change when having Samba installed: was trying to create
	  again Administrator user, now we just update the credentials, ignore
	  existing groups
3.1.1
	+ Fixed wrong setting of state in EBox::Samba::Provision
3.1
	+ Replace /home/samba/.provisioned file with a key in redis state
	+ Depend on zentyal-core 3.1
3.0.17
	+ New join_vista_with_guest_shares option in /etc/zentyal/samba.conf to
	  allow join of Windows Vista machines if guest shares are enabled
	+ New sync_disabled_users option in /etc/zentyal/samba.conf to sync
	  users with a disabled account in s4sync
	+ Removed 3.0.X migration code
	+ New s4sync-groups.ignore file to avoid sync internal groups to LDAP
	+ Allow to set "disable_fullaudit" config key in /etc/zentyal/samba.conf
	  to fully disable recording of samba VFS operations in the system log
	+ Added Pre-Depends on samba4 to avoid problems with upgrades
	+ Added Pre-Depends on mysql-server to avoid problems with upgrades
3.0.16
	+ Workaround with retries for the chown __USERS__ bug
	+ Hide sync with cloud options in shares list if remoteservices
	  is not installed
	+ Setup filesystem now writes a valid fstab file even if the filesystem
	  does not have any mount option
	+ Remove idmap_ldb:use_rf2307 option unnecessary with Samba 4.0.5
	+ Clearer error messages when EBox::LDB::safeConnect fails
	+ Raise exception if during the provision either the domain
	  administrator user or the domain administrator group are
	  incorrectly mapped
	+ Adapted firewallCaptivePortalExceptions method to API change
	+ Mark kerberos principal users as internal to be properly filtered
	+ Delete .provisioned file when purging zentyal-samba
	+ Avoid not numeric warning in hash size comparation during provision
	+ Allow user names composed only of digits
	+ Do not add firewall rules to loopback interface
	+ Improve checks when upgrading from 3.0.11
3.0.15
	+ Better check for the incompatibility of Samba with master/slave
	+ Samba can now be reprovisioned if the hostname or domain changes
	+ Depend on users module to fix save changes order during reprovision
	+ Set roaming profile and home drive for new created users if server
	  is first DC
	+ Default value of sync option in SambaShares is now 0
3.0.14
	+ Improve management of DNS zones stored in samba LDAP
	+ Add classes to decode DNS data from samba LDAP
	+ Use less costly LDB operations when adding or removing members
	  from a group
	+ Added EBox:Samba::LDBObject::deleteValues method
	+ Fix wrong URL on provision message
	+ Better error messages when the environment checks for provision fail
	+ Forbid provision if the server is replicating users either master or slave
3.0.13
	+ Integration of new samba 4.0.3 bundled version
	+ Samba daemon is now managed with init.d to avoid unexpected fork problems
	+ Reduce dns resolver timeout on provision checks when joining a domain
	+ Let zentyal manage all samba dependant daemons. Automatic start/stop
	  is disabled now.
	+ Add script to transfer FSMO roles to local server, useful to
	  migrate from Windows to Zentyal
	+ New FSMO management module
	+ Import sysvol maintaining ACLs
	+ Fixed configuration backup problems, stopping the daemon is no longer
	  needed when backing up and ACLs and dns partitions hard links are
	  recreated when restoring.
	+ Remove deprecated code related to printers module
	+ Remove unnecessary pidfiles declarations for upstart daemons
	+ Improve provision procedure
	+ Use clamd socket instead of shared library for antivirus, this is
	  faster and reduces memory consumption
	+ Do not create quarantine share if antivirus is not enabled
	+ Empty text files are created now when a virus is found on a share
	+ Modified 'size' field in samba_disk_usage and samba_disk_usage_report
	  tables from INT to BIGINT
3.0.12
	+ New advanced 'unmanaged_acls' option in /etc/zentyal/samba.conf to
	  disable overwriting of ACLs when saving changes
	+ Notify cloud-prof when installed when changes happen in
	  SyncShares and SambaShares models
	+ shareByFilename method now also returns the path and type of the share
	+ Fix shareByFilename method
	+ Update Loghelper to the new log formats
	+ Remove duplicated slash in samba shares and profiles paths
3.0.11
	+ Fixed EBox::Samba::LdbObject::get in list context
3.0.10
	+ Decode utf8 data in LdbObject::get() to avoid encoding problems
	+ Integration with Disaster Recovery service
	+ Restored backupDomains implementation
	+ Explicit set of folder name as default value implementation has changed
	+ Check in group pre-addition whether it already exists as built-in
	+ Added existsDN method to EBox::LDB
	+ Grant rx access on privileged ldap socket to allow user corner to
	  update user passwords
3.0.9
	+ Improve domain join process updating the joined domain DNS server
	+ Set kerberos keys when importing users from samba to zentyal
	+ Fix ACLs for system type shares
3.0.8
	+ Depend on Samba4 RC5
	+ Fix bug in enforceServiceState causing samba to restart twice while
	  saving changes
	+ Set pid file path for nmbd daemon
	+ Set bootDepends in yaml file
	+ Adapted to changes in EBox::LogHelper::_convertTimestamp
	+ Use proper constant in userShares method used by remoteservices module
3.0.7
	+ Sync passwords to samba also when using kerberos keys
3.0.6
	+ Added missing use of UnwillingToPerform exception
	+ Fix bug importing service principals when it is not yet created in
	  LDAP
	+ Roaming profiles and drive letter options cannot be set when joining
	  to an existing domain to avoid overwritting per-user settings
	+ Use the new LdapUserBase interface methods preAddUser and preAddGroup
	  to create the user in samba before in zentyal LDAP. The uidNumber or
	  gidNumber of the Zentyal user is infered from the RID to guarantee
	  unique value in the domain
	+ Infer user's uidNumber and group's gidNumber from RID when this is
	  attribute is not present while synchronizing users. This guarantees
	  the same value for users and groups in all domain controllers
	+ Implement new preAdd(User|Group)Failed and add(User|Group)Failed to
	  remove the object from samba database if something goes wrong
	+ Do not add disabled accounts to Zentyal in s4sync
3.0.5
	+ Enabled optional signed SMB protocol in smb.conf
	+ Delete users and groups from shares ACL when these are deleted
	+ Refuse to delete system critical objects
	+ Added syncFolders information method to allow file syncing
	+ Implement SysInfo::Observer to disallow host or domain name changes if
	  module is configured and update the required fields if it is not
	+ Import sysvol after joining a domain, and add an upstart job to sync it
	  each 5 to 10 minutes (one way).
	+ Map root account to domain administrator account
	+ Reset sysvol ACLs after provision
3.0.4
	+ Fix netlogon share wrong path
	+ Depend on samba4 rc2+zentyal2, which include nmbd daemon for netbios
	  browsing support
3.0.3
	+ Update smb.conf for samba4 RC2
	+ During domain join precedure, wait a couple of seconds for samba to start
	+ Add configkey 'treat_contacts_as_users' to import distribution groups
	  containing contacts. The mail account name is used to locate an user with
	  that name and add it to the group.
	+ Improvements synchronizing group members.
	+ The 'users' method of EBox::Samba::Group has been renamed to 'members' and
	  also returns nested groups
	+ Do not import users and groups after join a domain. The s4sync script will
	  do the job
	+ Search for users and groups to synchronize outside CN=Users
	+ Add more SID's to the list of users and groups to avoid synchronize from
	  samba
	+ Improve GeneralSettings fields validation
	+ Remove duplicated disabled module warning on recycle bin and antivirus
	  modules
	+ Added method to GeneralSettings to update hostname-dependent fields
	+ Tolerate domains ended in .local
3.0.2
	+ Fix samba group members not imported to Zentyal in groups added by
	  the synchronizer
	+ Fix s4sync not starting on boot
	+ Restore DNS setup on domain join failure
	+ Add a line to /etc/fstab to increase the size of /var/lock to 50MB.
	  Samba stores there some tdb files (for example to track connections), so
	  if this fs goes out of space connections can be dropped.
3.0.1
	+ Stop daemon before restoring backup and start when finished
	+ Throw exceptions in checkEnvironment also during first install,
	  otherwise the module is not disabled if DNS is not properly
	  configured.
3.0
	+ Add parameter to _checkEnvironment to set the desired error level
	  (ignore, print on log or throw exception)
	+ Stop daemon while taking backup to avoid samba daemon modifying files
	  while being tarred
	+ Fix share type exceptions on antivirus and recycle bin
	+ Fix enabling guest access on shares need to save changes twice
	+ Fix wrong ACL that was denying access to quarantine folder to guest
	  users
	+ Fix error creating shares with spaces in the path
	+ Implemented configuration backup and restore
	+ Fix checking domain name in General Settings Model
	+ Fixed some strings
2.3.14
	+ Fix access for domain users to shares when guest access is enabled
	  on the share
	+ Setup quarantine directory for zavs and grant access to domain admins only
	+ Write zavs settings on smb.conf
2.3.13
	+ Change default domain netbios to match the left-most part of the
	  host dns domain
	+ Check environment is properly configured before provision samba
	+ Generate random administrator password instead of having a default
	  one for security reasons, to join machines to the domain any user
	  belonging to the Domain Admins group is enough, so there was no
	  need to show this password on the interface
	+ Removed dashboard widgets no longer compatible with samba4
	+ Depend on samba 4.0 beta 8
	+ Check provisioned flag and module enabled in s4sync script
	+ Set the provisioned flag at the end of provision function
	+ shareByFilename() method is now working with samba4
	+ Improved DNS management of the Samba internal domain
	+ Fixed labels on SambaSharePermissions model
	+ Fix guest access to shares (client do not ask for password)
	+ Map nobody and nogroup to domain guest and guests accounts
	+ Add missing use statement on EBox::Samba::User
	+ Fix updating Zentyal LDAP users kerberos keys from samba users
	+ Ensure proper permissions on the samba privileged socket
	+ Check that account names does not exists in the whole domain when
	  adding users and groups from the LdapModuleBase callbacks
	+ Do not notify samba module when deleting Zentyal users and groups
	  through the synchronizer script
	+ Improve netbios name validation (no dots)
	+ Validate netbios domain name as netbios name
	+ Force zentyal-dns dependency version
	+ Fix bug managing the dns domain when enabling/disabling the module
	+ Improvements in daemons management to avoid restarting them twice
	  while saving changes.
2.3.12
	+ Support additional domain controller mode
	+ Remove user addon to set the user as domain admin. Add it to the
	  domain admins group instead.
	+ Sync domain administrator and domain admins accounts to zentyal
	+ Increase log level from 1 to 3 to trace problems.
	+ Provision database only when saving changes, not in module
	  enable.
	+ Change samba home to /home/samba instead /home/ebox/samba
	+ Use the privileged LDAP socket to connect to samba LDAP.
	+ Provision using bind9 DLZ backend.
	+ Add config key to choose the fileserver to use, 'ntvfs' or 's3fs'
	+ Removed wrong empty string translations
	+ Enable printing daemon. Printers ACLs stored in a model within
	  printers module.
2.3.11
	+ Added modeldepends to yaml schema
	+ Enable printing daemon. Printers ACLs are now stored in a model within
	  printers module
	+ Removed wrong empty string translations
2.3.10
	+ Fix exception creating shares
	+ Sync passwords from LDAP to LDB directly from hashes
2.3.9
	+ Fields in General Settings can be edited now, with the exception
	  of domain and computer names
	+ Added methods to get the paths used by shares, users and groups
	  to generate disk usage reports
	+ User addon to enable/disable the account and set the user as
	  domain administrator
	+ Group addon to create group shares
	+ Added method to give captive portal module firewall rules to
	  allow domain joins
2.3.8
	+ Recycle Bin feature is now working with samba4
	+ Remove unnecessary dns enable depend as users already depend on it
	+ Integration with samba 4.0 beta2 which uses samba4 for
	  the Active Directory domain services and the samba3 daemon
	  for the file sharing and printing services
	+ Added LogObserver support
	+ Avoid showing admin password if provision command fails
	+ Add domain name validation, cannot be equal to host name
	+ Fix provision bug caused by passwords containing spaces
	+ Threaded synchronizer script
	+ Roaming profiles implementation
	+ Home drive implementation
	+ Guest access implementation
	+ Delete directories from disk when shares are removed
2.3.7
	+ Fixed problems with provision in fresh install
	+ Adapted to new Model management framework
	+ Store printers in redis using the new JSON config objects
2.3.6
	+ Integrate with zentyal DNS
	+ Fix loop over array reference in funcion usesPort
2.3.5
	+ New samba4 synchronization based on LDB module and LDIF files
	+ Depend on samba-zentyal-modules instead of libldb-perl
	+ Custom build of samba4 is no longer needed
2.3.4
	+ Packaging fixes for precise
	+ Code typo fix in Samba::Model::GeneralSettings::_checkDomainName
2.3.3
	+ Validate domain admin password in general settings
	+ Fixed bugs when adding users or groups with spaces
2.3.2
	+ Ignore mailfilter users in s4sync
2.3.1
	+ Samba4 integration
	+ Service description is now translatable
	+ Restore samba-vscan dependency
2.3
	+ Adapted to new MySQL logs backend
	+ Remove samba-vscan dependency as it is not yet available for precise
	+ Replaced autotools with zbuildtools
	+ Use always the same string to refer to the NetBIOS computer name
	+ Validation of maximum length of domain name, validation against
	  reserved words of netbios and domain names
2.1.7
	+ Allow non-ascii characters in share names and comments
2.1.6
	+ Added config key to set Zentyal folders and default domain prefix
	+ Removed /zentyal prefix from URLs
	+ Added maximum limits to PDC options
	+ Avoid duplicated restart during postinst
2.1.5
	+ Removed wrong quotes in smb.conf
	+ Added missing touch and minsize options in /etc/zentyal/samba.conf
	  for Recycle Bin
2.1.4
	+ Better validation of samba shares paths
	+ Improve smb.conf template: delete use_client_driver and allow include
	  per client
	+ Always depend on samba-vscan
	+ Use quote column option for periodic and report log consolidation
2.1.3
	+ Now deleted users and groups are removed correctly from printers
	  permissions lists
	+ Show group comment if exists as share description
	+ Fixed SQL in activity report section
	+ Removed redundant code _dumpSharesTree and _loadSharesTree
2.1.2
	+ Domain names ending in ".local" are no longer allowed
2.1.1
	+ Quotas are now included in users module
	+ Bugfix: disabled shares are correctly ignored now
	+ Bugfix: fixed bad column name in report consolidation
	+ Renamed internal-backups and quarantine shares from ebox- to zentyal-
	+ Bug fix: default file sharing quota works properly now
2.1
	+ Remove ebox- prefix from helper scripts names
	+ Use new standard enable-module script
	+ Replace /etc/ebox/80samba.conf with /etc/zentyal/samba.conf
	+ Use new initial-setup in postinst and delete old migrations
	+ Bug fix: Home directory is mapped when accessing from a Windows 7 client
	+ User quotas are now stored in configuration backup and users directory
	+ Bug fix: Share size is estimated although some files cannot be read
	+ Bug fix: Removed permissions are actually removed
	+ Roaming profiles with correct file attribs
	+ The files in a group share can be modified by all the members in the
	  group
	+ Show forbidden paths in the "Path not allowed" exception text
	+ Truncate the resource field to avoid overflow error of log database
2.0.7
	+ Removed printers are ignored during backup restore
	+ Added backup domain
	+ Added printers as restore dependency
2.0.6
	+ Check for incompatibility between PDC and PAM on slaves
	+ Improved performance by adding samba LDAP indexes
	+ Only set shares ACL if needed
	+ Set default order for dashboard widgets
2.0.5
	+ Only ASCII characters are now allowed for share names and comments
	+ Bug fix: guest shares also work if PDC not enabled
2.0.4
	+ Fixed quarantine folder permissions
	+ Don't ask for password in guest shares
2.0.3
	+ Bug fix: guest shares now work on Windows clients
	+ Fixed log retrieving for quarantine alerts
2.0.2
	+ Fixed problems in backup restoration
	+ Bug fix: support users and groups with spaces and so on in ACLs
2.0.1
	+ Bug fix: cups daemon is now started before samba one
	+ Bug fix: samba can be enabled now if filesystem does not support quotas
	+ Removed warning due to mix numeric and string values in printer hash.
	+ New CUPS printers are also stored in redis when editing groups
	+ Deleted obsolete code regarding external/non-external printers
1.5.9
	+ Rebranded domain name and description
1.5.8
	+ Zentyal rebrand
	+ On smb.conf.mas: use client driver = no to allow printer server
	  to give clients the uploaded drivers.
1.5.7
	+ Avoid antivirus scan on large files to fix read problems
	+ Add a keyconf to Samba listen on external interfaces
	+ Added more report subsections
1.5.6
	+ Move NSS from ebox-samba to ebox-usersandgroups
	+ Home directories are under /home now
	+ Shares permissions model now states if the ACL is for a user or a group
1.5.5
	+ Bug fix: set proper permissions on guest shares
	+ Bug fix: avoid parse of non-word characters in vscan log entries
1.5.4
	+ Added bridged mode support in firewall helper
1.5.3
	+ Bug fix: do not add acl attribute in /etc/fstab when using xfs
1.5.2
	+ Enforce uniqueness of 'user/group' filed in shares permissions
	+ Enable full audit feature as it's working again in samba 3.4.6
	+ Allow guest shares
1.5.1
	+ Add support for file system ACLs. Modify /etc/fstab
	  accordingly. Add dependency on acl.
	+ Bug fix: check if a group has been deleted when configurer printers,
	  otherwise users end up with a blank screen when granting printer
	  permissions
	+ Use the new upstart scripts that the Ubuntu samba packages ships
	  in Lucid
1.4.2
	+ Add missing samba_virus_report table
1.4.1
	+ Restored RecycleBin feature lost when merged breadcrumbs
1.3.15
	+ Added 'hide files' directive by default in smb.conf.mas
	+ Bug fix: PDC password policy settings are kept after samba restarts
1.3.14
	+ Add DefaultUser model to be used in users and groups default user
	  template. Admins can select if they wish to enable the file sharing
	  account by default when creating new users.
1.3.13
	+ Disable full_audit until fixed in a newer samba version
1.3.12
	+ Add breadcrumbs
1.3.11
	+ Added report support
1.3.10
	+ bugfix: ignore case when comparing domain and netbios names
	+ Added support for Recycle Bin in shares
	+ bugfix: restore Domain Users with GID 513 and not 512.
	  as this made Domain Admins not work
	+ Remove unused quota related methods
1.3.7
	+ Create .V2 profile directories. Windows Vista looks for them.
	+ remove extendedBackup, data files must be backuped using ebackup
1.3.6
	+ bugfix: do not allow netbios names longer than 15 characters
1.3.4
	+ bugfix: some samba actions never appeared in the access log
1.3.3
	+ bugfix: we dont consults users when users is not configured in EBox::Samba::existsShareResource
1.3.1
	+ bugfix: use right number for Domain Computers group
1.3.0
	+ bugfix: keep sambaMinPwdLength attribute
1.1.30
	+ bugfix: add user works if quota is disabled
	+ bugfix: replaced storeElementByName with store to avoid bug when restoring
1.1.20
	+ samba allows the use of internal virtual ifaces now
	+ bugfix: importFromLdif was calling a maethod that was removed in a previous merge
1.1.10
	+ Only update sambaPaths on users with sambaSamAccount object
	class
	+ UI imrpovement: in general setting some fileds are disabled when
	PDC is not selected
1.1
	+ Bugfix: issue with codepages on shares
	+ Home drive letter can be changed now from general settings
	+ Added new PDC model with password settings
	+ Use the new row() and ids() API
	+ Windows user's profiles are backed up only in extended backups
	+ Enable quota support again
	+ Bugfix: when importing data from ldiff we assure that the
	default group is created before any group assignment to avoid
	'group not existent' errors

0.12.101
	+ Bugfix: set force directory mode and force create mode to 0660 in shares
0.12.100
	+ Admin user method is more robust in face of user's incomplete
	groups membership
	+ Bugfix: `printers` method returns an empty list when
	`ebox-printers` package is not installed
	+ Add per-user disk quota
0.12.99
	+ New release
0.12.6.101
	+ Bugfix. roaming profiles are not created automatically when they are
	disabled
0.12.6.100
	+ Support for external printers configured with CUPS
	+ Bugfix. Set users and groups suffix properly in smb.conf
0.12.5
	+ Bugfix. Set loginShell when adding users. By default it takes /bin/false
	but users can change it using /etc/ebox/80samba.conf
0.12.4
	+ Bugfix. Check and correct if there is a user or group with a wrong SID.
	It's possible to run into that scenarion depending when the user/group is
	created
	+ Do not delete some domain attributes that are used to store password
	attributes such us password length, expiration...
0.12.3
	+ Add configuration variable to enable/disable quota support
	  as it might be really slow if we have many users
0.12.2
	+ Restore group share names when restoring a backup
0.12.1
	+ Leave Logon Home empty, as Logon Home = "" as stated by smb.conf
	documentation doesn't seem to work
	+ Make sure  workgroup and netbios names are different
0.12
	+ Add help to model fields
	+ Fix typo in defaultEnabledValue. Now shares are enabled by default.
	+ Fix typo in administrator label
	+ Mark shares strings to translate
	+ Use eBox OID number in LDAP schemas
	+ Do not use shares that don't have permission for any user or group
	+ Remove deprecated printer admin configuration key in smb.conf.mas
	+ Enable dns proxy in smb.conf.mas
0.11.103
	+ Bugfix. Add and use EBox::Samba::Types::Select to avoid
	  issues with the options cache
0.11.102
	+ Extend functinality to add custom shares and not only one per-group:
		- Any share within the file system
		- Any share automatically created under /home/samba/shares
		- Fine-grained access to the share: read-only, read and write,
		  administrator, per user and per group.
	+ Set editable attribute to 1 in User field. To comply with
	  what the type expects and avoid warnings

0.11.101
	+ New release
0.11.100
	+ Change slapd.conf ownership to module users
	+ Fix typos
	+ onInstall() functionality moved to migration script
0.11.99
	+ Allow others to read contents from users home directory to
	publish HTML
0.11
	+ New release
0.10.99
	+ New release
0.10
	+ Create directory with 0770
	+ Add users to Domain Users group
0.9.100
	+ New release
0.9.99
	+ New release
0.9.3
	+ New release
0.9.2
	+ Add ebox backup directory as a shared resource to download/upload
	  files
	+ Create smbldap_bind.conf which contains password with mask 0600
0.9.1
	+ New release
0.9
	+ Added Polish translation
	+ Added German translation
	+ Added Dutch  translation

0.8.99
	+ New release
0.8.1
	+ bugfix. Do not mess up home directories when upgrading
	+ Minor workaround. Create slapd run directory in case it does not
	  exist
0.8
	+ New release
0.7.99
	+ Full backup mode stores shared files
	+ Unlimited i-node quota
	+ Various bug-fixes
	+ Portuguese translation

0.7.1
	+ Initial support for PDC
	+ GUI improvements
	+ Added update/clean actions to eobx-samba-ldap
	+ Use EBox::LDAP singleton
	+ Debian package fixes
	+ Fetch SID from configuration file
	+ Use of ebox-sudoers-friendly

0.7
	+ First public release
0.6
	+ move to client
	+ API documented using naturaldocs
	+ Update install
	+ Update debian scripts
	+ Enable/disable printer sharing and file sharing independentely
	+ Use new syntax to define ACLs in slapd.conf
	+ Implements usesPort
	+ Add full support for printers
	+ Several bugfixes

0.5.2
	+ Fix some packaging issues

0.5.1
	+ Convert module to new menu system

0.5
	+ Initial release<|MERGE_RESOLUTION|>--- conflicted
+++ resolved
@@ -1,5 +1,5 @@
 HEAD
-<<<<<<< HEAD
+	+ Don't put duplicate bridge interfaces in smb.conf
 	+ Mapped group 'Domain Users' to '__USERS__' directly.
 	+ Added isInAdvancedViewOnly and renamed setViewInAdvancedOnly to
 	  setInAdvancedViewOnly to match the attribute name.
@@ -48,9 +48,6 @@
 	+ EBox::Samba::LdbObject inherites from EBox::Users::LdapObject to reuse
 	  as much code as possible.
 	+ Added a special case to map 'Domain Admins' DN from OpenLDAP to LDB.
-=======
-	+ Don't put duplicate bridge interfaces in smb.conf
->>>>>>> d8bb9059
 	+ Don't allow a share with file system root as path
 	+ Adapt firewall rules to new accept chains
 	+ Add config key to skip writting homeDirectory and homeDrive attribute
