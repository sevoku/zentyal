HEAD
<<<<<<< HEAD
	+ Add script to transfer FSMO roles to local server, usefull to
	  migrate from Windows to Zentyal
	+ New FSMO management module
	+ Improve provision prodecure
	+ Switch to samba4 bundled version
	+ Change paths for bundled samba4 version
=======
	+ Integration of new samba 4.0.3 bundled version
	+ Fixed configuration backup problems, stopping the daemon is no longer
	  needed when backing up and ACLs and dns partitions hard links are
	  recreated when restoring.
	+ Remove deprecated code related to printers module
	+ Remove unnecessary pidfiles declarations for upstart daemons
	+ Improve provision procedure
>>>>>>> 3ee30212
	+ Import sysvol maintaining ACLs
	+ Fixed configuration backup problems, stopping the daemon is no longer
	  needed when backing up and ACLs and dns partitions hard links are
	  recreated when restoring.
	+ Use clamd socket instead of shared library for antivirus, this is
	  faster and reduces memory consumption
	+ Do not create quarantine share if antivirus is not enabled
	+ Empty text files are created now when a virus is found on a share
	+ Modified 'size' field in samba_disk_usage and samba_disk_usage_report
	  tables from INT to BIGINT
3.0.12
	+ New advanced 'unmanaged_acls' option in /etc/zentyal/samba.conf to
	  disable overwriting of ACLs when saving changes
	+ Notify cloud-prof when installed when changes happen in
	  SyncShares and SambaShares models
	+ shareByFilename method now also returns the path and type of the share
	+ Fix shareByFilename method
	+ Update Loghelper to the new log formats
	+ Remove duplicated slash in samba shares and profiles paths
3.0.11
	+ Fixed EBox::Samba::LdbObject::get in list context
3.0.10
	+ Decode utf8 data in LdbObject::get() to avoid encoding problems
	+ Integration with Disaster Recovery service
	+ Restored backupDomains implementation
	+ Explicit set of folder name as default value implementation has changed
	+ Check in group pre-addition whether it already exists as built-in
	+ Added existsDN method to EBox::LDB
	+ Grant rx access on privileged ldap socket to allow user corner to
	  update user passwords
3.0.9
	+ Improve domain join process updating the joined domain DNS server
	+ Set kerberos keys when importing users from samba to zentyal
	+ Fix ACLs for system type shares
3.0.8
	+ Depend on Samba4 RC5
	+ Fix bug in enforceServiceState causing samba to restart twice while
	  saving changes
	+ Set pid file path for nmbd daemon
	+ Set bootDepends in yaml file
	+ Adapted to changes in EBox::LogHelper::_convertTimestamp
	+ Use proper constant in userShares method used by remoteservices module
3.0.7
	+ Sync passwords to samba also when using kerberos keys
3.0.6
	+ Added missing use of UnwillingToPerform exception
	+ Fix bug importing service principals when it is not yet created in
	  LDAP
	+ Roaming profiles and drive letter options cannot be set when joining
	  to an existing domain to avoid overwritting per-user settings
	+ Use the new LdapUserBase interface methods preAddUser and preAddGroup
	  to create the user in samba before in zentyal LDAP. The uidNumber or
	  gidNumber of the Zentyal user is infered from the RID to guarantee
	  unique value in the domain
	+ Infer user's uidNumber and group's gidNumber from RID when this is
	  attribute is not present while synchronizing users. This guarantees
	  the same value for users and groups in all domain controllers
	+ Implement new preAdd(User|Group)Failed and add(User|Group)Failed to
	  remove the object from samba database if something goes wrong
	+ Do not add disabled accounts to Zentyal in s4sync
3.0.5
	+ Enabled optional signed SMB protocol in smb.conf
	+ Delete users and groups from shares ACL when these are deleted
	+ Refuse to delete system critical objects
	+ Added syncFolders information method to allow file syncing
	+ Implement SysInfo::Observer to disallow host or domain name changes if
	  module is configured and update the required fields if it is not
	+ Import sysvol after joining a domain, and add an upstart job to sync it
	  each 5 to 10 minutes (one way).
	+ Map root account to domain administrator account
	+ Reset sysvol ACLs after provision
3.0.4
	+ Fix netlogon share wrong path
	+ Depend on samba4 rc2+zentyal2, which include nmbd daemon for netbios
	  browsing support
3.0.3
	+ Update smb.conf for samba4 RC2
	+ During domain join precedure, wait a couple of seconds for samba to start
	+ Add configkey 'treat_contacts_as_users' to import distribution groups
	  containing contacts. The mail account name is used to locate an user with
	  that name and add it to the group.
	+ Improvements synchronizing group members.
	+ The 'users' method of EBox::Samba::Group has been renamed to 'members' and
	  also returns nested groups
	+ Do not import users and groups after join a domain. The s4sync script will
	  do the job
	+ Search for users and groups to synchronize outside CN=Users
	+ Add more SID's to the list of users and groups to avoid synchronize from
	  samba
	+ Improve GeneralSettings fields validation
	+ Remove duplicated disabled module warning on recycle bin and antivirus
	  modules
	+ Added method to GeneralSettings to update hostname-dependent fields
	+ Tolerate domains ended in .local
3.0.2
	+ Fix samba group members not imported to Zentyal in groups added by
	  the synchronizer
	+ Fix s4sync not starting on boot
	+ Restore DNS setup on domain join failure
	+ Add a line to /etc/fstab to increase the size of /var/lock to 50MB.
	  Samba stores there some tdb files (for example to track connections), so
	  if this fs goes out of space connections can be dropped.
3.0.1
	+ Stop daemon before restoring backup and start when finished
	+ Throw exceptions in checkEnvironment also during first install,
	  otherwise the module is not disabled if DNS is not properly
	  configured.
3.0
	+ Add parameter to _checkEnvironment to set the desired error level
	  (ignore, print on log or throw exception)
	+ Stop daemon while taking backup to avoid samba daemon modifying files
	  while being tarred
	+ Fix share type exceptions on antivirus and recycle bin
	+ Fix enabling guest access on shares need to save changes twice
	+ Fix wrong ACL that was denying access to quarantine folder to guest
	  users
	+ Fix error creating shares with spaces in the path
	+ Implemented configuration backup and restore
	+ Fix checking domain name in General Settings Model
	+ Fixed some strings
2.3.14
	+ Fix access for domain users to shares when guest access is enabled
	  on the share
	+ Setup quarantine directory for zavs and grant access to domain admins only
	+ Write zavs settings on smb.conf
2.3.13
	+ Change default domain netbios to match the left-most part of the
	  host dns domain
	+ Check environment is properly configured before provision samba
	+ Generate random administrator password instead of having a default
	  one for security reasons, to join machines to the domain any user
	  belonging to the Domain Admins group is enough, so there was no
	  need to show this password on the interface
	+ Removed dashboard widgets no longer compatible with samba4
	+ Depend on samba 4.0 beta 8
	+ Check provisioned flag and module enabled in s4sync script
	+ Set the provisioned flag at the end of provision function
	+ shareByFilename() method is now working with samba4
	+ Improved DNS management of the Samba internal domain
	+ Fixed labels on SambaSharePermissions model
	+ Fix guest access to shares (client do not ask for password)
	+ Map nobody and nogroup to domain guest and guests accounts
	+ Add missing use statement on EBox::Samba::User
	+ Fix updating Zentyal LDAP users kerberos keys from samba users
	+ Ensure proper permissions on the samba privileged socket
	+ Check that account names does not exists in the whole domain when
	  adding users and groups from the LdapModuleBase callbacks
	+ Do not notify samba module when deleting Zentyal users and groups
	  through the synchronizer script
	+ Improve netbios name validation (no dots)
	+ Validate netbios domain name as netbios name
	+ Force zentyal-dns dependency version
	+ Fix bug managing the dns domain when enabling/disabling the module
	+ Improvements in daemons management to avoid restarting them twice
	  while saving changes.
2.3.12
	+ Support additional domain controller mode
	+ Remove user addon to set the user as domain admin. Add it to the
	  domain admins group instead.
	+ Sync domain administrator and domain admins accounts to zentyal
	+ Increase log level from 1 to 3 to trace problems.
	+ Provision database only when saving changes, not in module
	  enable.
	+ Change samba home to /home/samba instead /home/ebox/samba
	+ Use the privileged LDAP socket to connect to samba LDAP.
	+ Provision using bind9 DLZ backend.
	+ Add config key to choose the fileserver to use, 'ntvfs' or 's3fs'
	+ Removed wrong empty string translations
	+ Enable printing daemon. Printers ACLs stored in a model within
	  printers module.
2.3.11
	+ Added modeldepends to yaml schema
	+ Enable printing daemon. Printers ACLs are now stored in a model within
	  printers module
	+ Removed wrong empty string translations
2.3.10
	+ Fix exception creating shares
	+ Sync passwords from LDAP to LDB directly from hashes
2.3.9
	+ Fields in General Settings can be edited now, with the exception
	  of domain and computer names
	+ Added methods to get the paths used by shares, users and groups
	  to generate disk usage reports
	+ User addon to enable/disable the account and set the user as
	  domain administrator
	+ Group addon to create group shares
	+ Added method to give captive portal module firewall rules to
	  allow domain joins
2.3.8
	+ Recycle Bin feature is now working with samba4
	+ Remove unnecessary dns enable depend as users already depend on it
	+ Integration with samba 4.0 beta2 which uses samba4 for
	  the Active Directory domain services and the samba3 daemon
	  for the file sharing and printing services
	+ Added LogObserver support
	+ Avoid showing admin password if provision command fails
	+ Add domain name validation, cannot be equal to host name
	+ Fix provision bug caused by passwords containing spaces
	+ Threaded synchronizer script
	+ Roaming profiles implementation
	+ Home drive implementation
	+ Guest access implementation
	+ Delete directories from disk when shares are removed
2.3.7
	+ Fixed problems with provision in fresh install
	+ Adapted to new Model management framework
	+ Store printers in redis using the new JSON config objects
2.3.6
	+ Integrate with zentyal DNS
	+ Fix loop over array reference in funcion usesPort
2.3.5
	+ New samba4 synchronization based on LDB module and LDIF files
	+ Depend on samba-zentyal-modules instead of libldb-perl
	+ Custom build of samba4 is no longer needed
2.3.4
	+ Packaging fixes for precise
	+ Code typo fix in Samba::Model::GeneralSettings::_checkDomainName
2.3.3
	+ Validate domain admin password in general settings
	+ Fixed bugs when adding users or groups with spaces
2.3.2
	+ Ignore mailfilter users in s4sync
2.3.1
	+ Samba4 integration
	+ Service description is now translatable
	+ Restore samba-vscan dependency
2.3
	+ Adapted to new MySQL logs backend
	+ Remove samba-vscan dependency as it is not yet available for precise
	+ Replaced autotools with zbuildtools
	+ Use always the same string to refer to the NetBIOS computer name
	+ Validation of maximum length of domain name, validation against
	  reserved words of netbios and domain names
2.1.7
	+ Allow non-ascii characters in share names and comments
2.1.6
	+ Added config key to set Zentyal folders and default domain prefix
	+ Removed /zentyal prefix from URLs
	+ Added maximum limits to PDC options
	+ Avoid duplicated restart during postinst
2.1.5
	+ Removed wrong quotes in smb.conf
	+ Added missing touch and minsize options in /etc/zentyal/samba.conf
	  for Recycle Bin
2.1.4
	+ Better validation of samba shares paths
	+ Improve smb.conf template: delete use_client_driver and allow include
	  per client
	+ Always depend on samba-vscan
	+ Use quote column option for periodic and report log consolidation
2.1.3
	+ Now deleted users and groups are removed correctly from printers
	  permissions lists
	+ Show group comment if exists as share description
	+ Fixed SQL in activity report section
	+ Removed redundant code _dumpSharesTree and _loadSharesTree
2.1.2
	+ Domain names ending in ".local" are no longer allowed
2.1.1
	+ Quotas are now included in users module
	+ Bugfix: disabled shares are correctly ignored now
	+ Bugfix: fixed bad column name in report consolidation
	+ Renamed internal-backups and quarantine shares from ebox- to zentyal-
	+ Bug fix: default file sharing quota works properly now
2.1
	+ Remove ebox- prefix from helper scripts names
	+ Use new standard enable-module script
	+ Replace /etc/ebox/80samba.conf with /etc/zentyal/samba.conf
	+ Use new initial-setup in postinst and delete old migrations
	+ Bug fix: Home directory is mapped when accessing from a Windows 7 client
	+ User quotas are now stored in configuration backup and users directory
	+ Bug fix: Share size is estimated although some files cannot be read
	+ Bug fix: Removed permissions are actually removed
	+ Roaming profiles with correct file attribs
	+ The files in a group share can be modified by all the members in the
	  group
	+ Show forbidden paths in the "Path not allowed" exception text
	+ Truncate the resource field to avoid overflow error of log database
2.0.7
	+ Removed printers are ignored during backup restore
	+ Added backup domain
	+ Added printers as restore dependency
2.0.6
	+ Check for incompatibility between PDC and PAM on slaves
	+ Improved performance by adding samba LDAP indexes
	+ Only set shares ACL if needed
	+ Set default order for dashboard widgets
2.0.5
	+ Only ASCII characters are now allowed for share names and comments
	+ Bug fix: guest shares also work if PDC not enabled
2.0.4
	+ Fixed quarantine folder permissions
	+ Don't ask for password in guest shares
2.0.3
	+ Bug fix: guest shares now work on Windows clients
	+ Fixed log retrieving for quarantine alerts
2.0.2
	+ Fixed problems in backup restoration
	+ Bug fix: support users and groups with spaces and so on in ACLs
2.0.1
	+ Bug fix: cups daemon is now started before samba one
	+ Bug fix: samba can be enabled now if filesystem does not support quotas
	+ Removed warning due to mix numeric and string values in printer hash.
	+ New CUPS printers are also stored in redis when editing groups
	+ Deleted obsolete code regarding external/non-external printers
1.5.9
	+ Rebranded domain name and description
1.5.8
	+ Zentyal rebrand
	+ On smb.conf.mas: use client driver = no to allow printer server
	  to give clients the uploaded drivers.
1.5.7
	+ Avoid antivirus scan on large files to fix read problems
	+ Add a keyconf to Samba listen on external interfaces
	+ Added more report subsections
1.5.6
	+ Move NSS from ebox-samba to ebox-usersandgroups
	+ Home directories are under /home now
	+ Shares permissions model now states if the ACL is for a user or a group
1.5.5
	+ Bug fix: set proper permissions on guest shares
	+ Bug fix: avoid parse of non-word characters in vscan log entries
1.5.4
	+ Added bridged mode support in firewall helper
1.5.3
	+ Bug fix: do not add acl attribute in /etc/fstab when using xfs
1.5.2
	+ Enforce uniqueness of 'user/group' filed in shares permissions
	+ Enable full audit feature as it's working again in samba 3.4.6
	+ Allow guest shares
1.5.1
	+ Add support for file system ACLs. Modify /etc/fstab
	  accordingly. Add dependency on acl.
	+ Bug fix: check if a group has been deleted when configurer printers,
	  otherwise users end up with a blank screen when granting printer
	  permissions
	+ Use the new upstart scripts that the Ubuntu samba packages ships
	  in Lucid
1.4.2
	+ Add missing samba_virus_report table
1.4.1
	+ Restored RecycleBin feature lost when merged breadcrumbs
1.3.15
	+ Added 'hide files' directive by default in smb.conf.mas
	+ Bug fix: PDC password policy settings are kept after samba restarts
1.3.14
	+ Add DefaultUser model to be used in users and groups default user
	  template. Admins can select if they wish to enable the file sharing
	  account by default when creating new users.
1.3.13
	+ Disable full_audit until fixed in a newer samba version
1.3.12
	+ Add breadcrumbs
1.3.11
	+ Added report support
1.3.10
	+ bugfix: ignore case when comparing domain and netbios names
	+ Added support for Recycle Bin in shares
	+ bugfix: restore Domain Users with GID 513 and not 512.
	  as this made Domain Admins not work
	+ Remove unused quota related methods
1.3.7
	+ Create .V2 profile directories. Windows Vista looks for them.
	+ remove extendedBackup, data files must be backuped using ebackup
1.3.6
	+ bugfix: do not allow netbios names longer than 15 characters
1.3.4
	+ bugfix: some samba actions never appeared in the access log
1.3.3
	+ bugfix: we dont consults users when users is not configured in EBox::Samba::existsShareResource
1.3.1
	+ bugfix: use right number for Domain Computers group
1.3.0
	+ bugfix: keep sambaMinPwdLength attribute
1.1.30
	+ bugfix: add user works if quota is disabled
	+ bugfix: replaced storeElementByName with store to avoid bug when restoring
1.1.20
	+ samba allows the use of internal virtual ifaces now
	+ bugfix: importFromLdif was calling a maethod that was removed in a previous merge
1.1.10
	+ Only update sambaPaths on users with sambaSamAccount object
	class
	+ UI imrpovement: in general setting some fileds are disabled when
	PDC is not selected
1.1
	+ Bugfix: issue with codepages on shares
	+ Home drive letter can be changed now from general settings
	+ Added new PDC model with password settings
	+ Use the new row() and ids() API
	+ Windows user's profiles are backed up only in extended backups
	+ Enable quota support again
	+ Bugfix: when importing data from ldiff we assure that the
	default group is created before any group assignment to avoid
	'group not existent' errors

0.12.101
	+ Bugfix: set force directory mode and force create mode to 0660 in shares
0.12.100
	+ Admin user method is more robust in face of user's incomplete
	groups membership
	+ Bugfix: `printers` method returns an empty list when
	`ebox-printers` package is not installed
	+ Add per-user disk quota
0.12.99
	+ New release
0.12.6.101
	+ Bugfix. roaming profiles are not created automatically when they are
	disabled
0.12.6.100
	+ Support for external printers configured with CUPS
	+ Bugfix. Set users and groups suffix properly in smb.conf
0.12.5
	+ Bugfix. Set loginShell when adding users. By default it takes /bin/false
	but users can change it using /etc/ebox/80samba.conf
0.12.4
	+ Bugfix. Check and correct if there is a user or group with a wrong SID.
	It's possible to run into that scenarion depending when the user/group is
	created
	+ Do not delete some domain attributes that are used to store password
	attributes such us password length, expiration...
0.12.3
	+ Add configuration variable to enable/disable quota support
	  as it might be really slow if we have many users
0.12.2
	+ Restore group share names when restoring a backup
0.12.1
	+ Leave Logon Home empty, as Logon Home = "" as stated by smb.conf
	documentation doesn't seem to work
	+ Make sure  workgroup and netbios names are different
0.12
	+ Add help to model fields
	+ Fix typo in defaultEnabledValue. Now shares are enabled by default.
	+ Fix typo in administrator label
	+ Mark shares strings to translate
	+ Use eBox OID number in LDAP schemas
	+ Do not use shares that don't have permission for any user or group
	+ Remove deprecated printer admin configuration key in smb.conf.mas
	+ Enable dns proxy in smb.conf.mas
0.11.103
	+ Bugfix. Add and use EBox::Samba::Types::Select to avoid
	  issues with the options cache
0.11.102
	+ Extend functinality to add custom shares and not only one per-group:
		- Any share within the file system
		- Any share automatically created under /home/samba/shares
		- Fine-grained access to the share: read-only, read and write,
		  administrator, per user and per group.
	+ Set editable attribute to 1 in User field. To comply with
	  what the type expects and avoid warnings

0.11.101
	+ New release
0.11.100
	+ Change slapd.conf ownership to module users
	+ Fix typos
	+ onInstall() functionality moved to migration script
0.11.99
	+ Allow others to read contents from users home directory to
	publish HTML
0.11
	+ New release
0.10.99
	+ New release
0.10
	+ Create directory with 0770
	+ Add users to Domain Users group
0.9.100
	+ New release
0.9.99
	+ New release
0.9.3
	+ New release
0.9.2
	+ Add ebox backup directory as a shared resource to download/upload
	  files
	+ Create smbldap_bind.conf which contains password with mask 0600
0.9.1
	+ New release
0.9
	+ Added Polish translation
	+ Added German translation
	+ Added Dutch  translation

0.8.99
	+ New release
0.8.1
	+ bugfix. Do not mess up home directories when upgrading
	+ Minor workaround. Create slapd run directory in case it does not
	  exist
0.8
	+ New release
0.7.99
	+ Full backup mode stores shared files
	+ Unlimited i-node quota
	+ Various bug-fixes
	+ Portuguese translation

0.7.1
	+ Initial support for PDC
	+ GUI improvements
	+ Added update/clean actions to eobx-samba-ldap
	+ Use EBox::LDAP singleton
	+ Debian package fixes
	+ Fetch SID from configuration file
	+ Use of ebox-sudoers-friendly

0.7
	+ First public release
0.6
	+ move to client
	+ API documented using naturaldocs
	+ Update install
	+ Update debian scripts
	+ Enable/disable printer sharing and file sharing independentely
	+ Use new syntax to define ACLs in slapd.conf
	+ Implements usesPort
	+ Add full support for printers
	+ Several bugfixes

0.5.2
	+ Fix some packaging issues

0.5.1
	+ Convert module to new menu system

0.5
	+ Initial release<|MERGE_RESOLUTION|>--- conflicted
+++ resolved
@@ -1,24 +1,15 @@
 HEAD
-<<<<<<< HEAD
-	+ Add script to transfer FSMO roles to local server, usefull to
+	+ Integration of new samba 4.0.3 bundled version
+	+ Add script to transfer FSMO roles to local server, useful to
 	  migrate from Windows to Zentyal
 	+ New FSMO management module
-	+ Improve provision prodecure
-	+ Switch to samba4 bundled version
-	+ Change paths for bundled samba4 version
-=======
-	+ Integration of new samba 4.0.3 bundled version
+	+ Import sysvol maintaining ACLs
 	+ Fixed configuration backup problems, stopping the daemon is no longer
 	  needed when backing up and ACLs and dns partitions hard links are
 	  recreated when restoring.
 	+ Remove deprecated code related to printers module
 	+ Remove unnecessary pidfiles declarations for upstart daemons
 	+ Improve provision procedure
->>>>>>> 3ee30212
-	+ Import sysvol maintaining ACLs
-	+ Fixed configuration backup problems, stopping the daemon is no longer
-	  needed when backing up and ACLs and dns partitions hard links are
-	  recreated when restoring.
 	+ Use clamd socket instead of shared library for antivirus, this is
 	  faster and reduces memory consumption
 	+ Do not create quarantine share if antivirus is not enabled
