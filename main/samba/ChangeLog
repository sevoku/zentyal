<<<<<<< HEAD
3.0.16
=======
HEAD
	+ New s4sync-groups.ignore file to avoid sync internal groups to LDAP
>>>>>>> 4914d1dc
	+ Workaround with retries for the chown __USERS__ bug
	+ Hide sync with cloud options in shares list if remoteservices
	  is not installed
	+ Setup filesystem now writes a valid fstab file even if the filesystem
	  does not have any mount option
	+ Remove idmap_ldb:use_rf2307 option unnecessary with Samba 4.0.5
	+ Clearer error messages when EBox::LDB::safeConnect fails
	+ Raise exception if during the provision either the domain
	  administrator user or the domain administrator group are
	  incorrectly mapped
	+ Adapted firewallCaptivePortalExceptions method to API change
	+ Mark kerberos principal users as internal to be properly filtered
	+ Delete .provisioned file when purging zentyal-samba
	+ Avoid not numeric warning in hash size comparation during provision
	+ Allow user names composed only of digits
	+ Do not add firewall rules to loopback interface
	+ Improve checks when upgrading from 3.0.11
3.0.15
	+ Better check for the incompatibility of Samba with master/slave
	+ Samba can now be reprovisioned if the hostname or domain changes
	+ Depend on users module to fix save changes order during reprovision
	+ Set roaming profile and home drive for new created users if server
	  is first DC
	+ Default value of sync option in SambaShares is now 0
3.0.14
	+ Improve management of DNS zones stored in samba LDAP
	+ Add classes to decode DNS data from samba LDAP
	+ Use less costly LDB operations when adding or removing members
	  from a group
	+ Added EBox:Samba::LDBObject::deleteValues method
	+ Fix wrong URL on provision message
	+ Better error messages when the environment checks for provision fail
	+ Forbid provision if the server is replicating users either master or slave
3.0.13
	+ Integration of new samba 4.0.3 bundled version
	+ Samba daemon is now managed with init.d to avoid unexpected fork problems
	+ Reduce dns resolver timeout on provision checks when joining a domain
	+ Let zentyal manage all samba dependant daemons. Automatic start/stop
	  is disabled now.
	+ Add script to transfer FSMO roles to local server, useful to
	  migrate from Windows to Zentyal
	+ New FSMO management module
	+ Import sysvol maintaining ACLs
	+ Fixed configuration backup problems, stopping the daemon is no longer
	  needed when backing up and ACLs and dns partitions hard links are
	  recreated when restoring.
	+ Remove deprecated code related to printers module
	+ Remove unnecessary pidfiles declarations for upstart daemons
	+ Improve provision procedure
	+ Use clamd socket instead of shared library for antivirus, this is
	  faster and reduces memory consumption
	+ Do not create quarantine share if antivirus is not enabled
	+ Empty text files are created now when a virus is found on a share
	+ Modified 'size' field in samba_disk_usage and samba_disk_usage_report
	  tables from INT to BIGINT
3.0.12
	+ New advanced 'unmanaged_acls' option in /etc/zentyal/samba.conf to
	  disable overwriting of ACLs when saving changes
	+ Notify cloud-prof when installed when changes happen in
	  SyncShares and SambaShares models
	+ shareByFilename method now also returns the path and type of the share
	+ Fix shareByFilename method
	+ Update Loghelper to the new log formats
	+ Remove duplicated slash in samba shares and profiles paths
3.0.11
	+ Fixed EBox::Samba::LdbObject::get in list context
3.0.10
	+ Decode utf8 data in LdbObject::get() to avoid encoding problems
	+ Integration with Disaster Recovery service
	+ Restored backupDomains implementation
	+ Explicit set of folder name as default value implementation has changed
	+ Check in group pre-addition whether it already exists as built-in
	+ Added existsDN method to EBox::LDB
	+ Grant rx access on privileged ldap socket to allow user corner to
	  update user passwords
3.0.9
	+ Improve domain join process updating the joined domain DNS server
	+ Set kerberos keys when importing users from samba to zentyal
	+ Fix ACLs for system type shares
3.0.8
	+ Depend on Samba4 RC5
	+ Fix bug in enforceServiceState causing samba to restart twice while
	  saving changes
	+ Set pid file path for nmbd daemon
	+ Set bootDepends in yaml file
	+ Adapted to changes in EBox::LogHelper::_convertTimestamp
	+ Use proper constant in userShares method used by remoteservices module
3.0.7
	+ Sync passwords to samba also when using kerberos keys
3.0.6
	+ Added missing use of UnwillingToPerform exception
	+ Fix bug importing service principals when it is not yet created in
	  LDAP
	+ Roaming profiles and drive letter options cannot be set when joining
	  to an existing domain to avoid overwritting per-user settings
	+ Use the new LdapUserBase interface methods preAddUser and preAddGroup
	  to create the user in samba before in zentyal LDAP. The uidNumber or
	  gidNumber of the Zentyal user is infered from the RID to guarantee
	  unique value in the domain
	+ Infer user's uidNumber and group's gidNumber from RID when this is
	  attribute is not present while synchronizing users. This guarantees
	  the same value for users and groups in all domain controllers
	+ Implement new preAdd(User|Group)Failed and add(User|Group)Failed to
	  remove the object from samba database if something goes wrong
	+ Do not add disabled accounts to Zentyal in s4sync
3.0.5
	+ Enabled optional signed SMB protocol in smb.conf
	+ Delete users and groups from shares ACL when these are deleted
	+ Refuse to delete system critical objects
	+ Added syncFolders information method to allow file syncing
	+ Implement SysInfo::Observer to disallow host or domain name changes if
	  module is configured and update the required fields if it is not
	+ Import sysvol after joining a domain, and add an upstart job to sync it
	  each 5 to 10 minutes (one way).
	+ Map root account to domain administrator account
	+ Reset sysvol ACLs after provision
3.0.4
	+ Fix netlogon share wrong path
	+ Depend on samba4 rc2+zentyal2, which include nmbd daemon for netbios
	  browsing support
3.0.3
	+ Update smb.conf for samba4 RC2
	+ During domain join precedure, wait a couple of seconds for samba to start
	+ Add configkey 'treat_contacts_as_users' to import distribution groups
	  containing contacts. The mail account name is used to locate an user with
	  that name and add it to the group.
	+ Improvements synchronizing group members.
	+ The 'users' method of EBox::Samba::Group has been renamed to 'members' and
	  also returns nested groups
	+ Do not import users and groups after join a domain. The s4sync script will
	  do the job
	+ Search for users and groups to synchronize outside CN=Users
	+ Add more SID's to the list of users and groups to avoid synchronize from
	  samba
	+ Improve GeneralSettings fields validation
	+ Remove duplicated disabled module warning on recycle bin and antivirus
	  modules
	+ Added method to GeneralSettings to update hostname-dependent fields
	+ Tolerate domains ended in .local
3.0.2
	+ Fix samba group members not imported to Zentyal in groups added by
	  the synchronizer
	+ Fix s4sync not starting on boot
	+ Restore DNS setup on domain join failure
	+ Add a line to /etc/fstab to increase the size of /var/lock to 50MB.
	  Samba stores there some tdb files (for example to track connections), so
	  if this fs goes out of space connections can be dropped.
3.0.1
	+ Stop daemon before restoring backup and start when finished
	+ Throw exceptions in checkEnvironment also during first install,
	  otherwise the module is not disabled if DNS is not properly
	  configured.
3.0
	+ Add parameter to _checkEnvironment to set the desired error level
	  (ignore, print on log or throw exception)
	+ Stop daemon while taking backup to avoid samba daemon modifying files
	  while being tarred
	+ Fix share type exceptions on antivirus and recycle bin
	+ Fix enabling guest access on shares need to save changes twice
	+ Fix wrong ACL that was denying access to quarantine folder to guest
	  users
	+ Fix error creating shares with spaces in the path
	+ Implemented configuration backup and restore
	+ Fix checking domain name in General Settings Model
	+ Fixed some strings
2.3.14
	+ Fix access for domain users to shares when guest access is enabled
	  on the share
	+ Setup quarantine directory for zavs and grant access to domain admins only
	+ Write zavs settings on smb.conf
2.3.13
	+ Change default domain netbios to match the left-most part of the
	  host dns domain
	+ Check environment is properly configured before provision samba
	+ Generate random administrator password instead of having a default
	  one for security reasons, to join machines to the domain any user
	  belonging to the Domain Admins group is enough, so there was no
	  need to show this password on the interface
	+ Removed dashboard widgets no longer compatible with samba4
	+ Depend on samba 4.0 beta 8
	+ Check provisioned flag and module enabled in s4sync script
	+ Set the provisioned flag at the end of provision function
	+ shareByFilename() method is now working with samba4
	+ Improved DNS management of the Samba internal domain
	+ Fixed labels on SambaSharePermissions model
	+ Fix guest access to shares (client do not ask for password)
	+ Map nobody and nogroup to domain guest and guests accounts
	+ Add missing use statement on EBox::Samba::User
	+ Fix updating Zentyal LDAP users kerberos keys from samba users
	+ Ensure proper permissions on the samba privileged socket
	+ Check that account names does not exists in the whole domain when
	  adding users and groups from the LdapModuleBase callbacks
	+ Do not notify samba module when deleting Zentyal users and groups
	  through the synchronizer script
	+ Improve netbios name validation (no dots)
	+ Validate netbios domain name as netbios name
	+ Force zentyal-dns dependency version
	+ Fix bug managing the dns domain when enabling/disabling the module
	+ Improvements in daemons management to avoid restarting them twice
	  while saving changes.
2.3.12
	+ Support additional domain controller mode
	+ Remove user addon to set the user as domain admin. Add it to the
	  domain admins group instead.
	+ Sync domain administrator and domain admins accounts to zentyal
	+ Increase log level from 1 to 3 to trace problems.
	+ Provision database only when saving changes, not in module
	  enable.
	+ Change samba home to /home/samba instead /home/ebox/samba
	+ Use the privileged LDAP socket to connect to samba LDAP.
	+ Provision using bind9 DLZ backend.
	+ Add config key to choose the fileserver to use, 'ntvfs' or 's3fs'
	+ Removed wrong empty string translations
	+ Enable printing daemon. Printers ACLs stored in a model within
	  printers module.
2.3.11
	+ Added modeldepends to yaml schema
	+ Enable printing daemon. Printers ACLs are now stored in a model within
	  printers module
	+ Removed wrong empty string translations
2.3.10
	+ Fix exception creating shares
	+ Sync passwords from LDAP to LDB directly from hashes
2.3.9
	+ Fields in General Settings can be edited now, with the exception
	  of domain and computer names
	+ Added methods to get the paths used by shares, users and groups
	  to generate disk usage reports
	+ User addon to enable/disable the account and set the user as
	  domain administrator
	+ Group addon to create group shares
	+ Added method to give captive portal module firewall rules to
	  allow domain joins
2.3.8
	+ Recycle Bin feature is now working with samba4
	+ Remove unnecessary dns enable depend as users already depend on it
	+ Integration with samba 4.0 beta2 which uses samba4 for
	  the Active Directory domain services and the samba3 daemon
	  for the file sharing and printing services
	+ Added LogObserver support
	+ Avoid showing admin password if provision command fails
	+ Add domain name validation, cannot be equal to host name
	+ Fix provision bug caused by passwords containing spaces
	+ Threaded synchronizer script
	+ Roaming profiles implementation
	+ Home drive implementation
	+ Guest access implementation
	+ Delete directories from disk when shares are removed
2.3.7
	+ Fixed problems with provision in fresh install
	+ Adapted to new Model management framework
	+ Store printers in redis using the new JSON config objects
2.3.6
	+ Integrate with zentyal DNS
	+ Fix loop over array reference in funcion usesPort
2.3.5
	+ New samba4 synchronization based on LDB module and LDIF files
	+ Depend on samba-zentyal-modules instead of libldb-perl
	+ Custom build of samba4 is no longer needed
2.3.4
	+ Packaging fixes for precise
	+ Code typo fix in Samba::Model::GeneralSettings::_checkDomainName
2.3.3
	+ Validate domain admin password in general settings
	+ Fixed bugs when adding users or groups with spaces
2.3.2
	+ Ignore mailfilter users in s4sync
2.3.1
	+ Samba4 integration
	+ Service description is now translatable
	+ Restore samba-vscan dependency
2.3
	+ Adapted to new MySQL logs backend
	+ Remove samba-vscan dependency as it is not yet available for precise
	+ Replaced autotools with zbuildtools
	+ Use always the same string to refer to the NetBIOS computer name
	+ Validation of maximum length of domain name, validation against
	  reserved words of netbios and domain names
2.1.7
	+ Allow non-ascii characters in share names and comments
2.1.6
	+ Added config key to set Zentyal folders and default domain prefix
	+ Removed /zentyal prefix from URLs
	+ Added maximum limits to PDC options
	+ Avoid duplicated restart during postinst
2.1.5
	+ Removed wrong quotes in smb.conf
	+ Added missing touch and minsize options in /etc/zentyal/samba.conf
	  for Recycle Bin
2.1.4
	+ Better validation of samba shares paths
	+ Improve smb.conf template: delete use_client_driver and allow include
	  per client
	+ Always depend on samba-vscan
	+ Use quote column option for periodic and report log consolidation
2.1.3
	+ Now deleted users and groups are removed correctly from printers
	  permissions lists
	+ Show group comment if exists as share description
	+ Fixed SQL in activity report section
	+ Removed redundant code _dumpSharesTree and _loadSharesTree
2.1.2
	+ Domain names ending in ".local" are no longer allowed
2.1.1
	+ Quotas are now included in users module
	+ Bugfix: disabled shares are correctly ignored now
	+ Bugfix: fixed bad column name in report consolidation
	+ Renamed internal-backups and quarantine shares from ebox- to zentyal-
	+ Bug fix: default file sharing quota works properly now
2.1
	+ Remove ebox- prefix from helper scripts names
	+ Use new standard enable-module script
	+ Replace /etc/ebox/80samba.conf with /etc/zentyal/samba.conf
	+ Use new initial-setup in postinst and delete old migrations
	+ Bug fix: Home directory is mapped when accessing from a Windows 7 client
	+ User quotas are now stored in configuration backup and users directory
	+ Bug fix: Share size is estimated although some files cannot be read
	+ Bug fix: Removed permissions are actually removed
	+ Roaming profiles with correct file attribs
	+ The files in a group share can be modified by all the members in the
	  group
	+ Show forbidden paths in the "Path not allowed" exception text
	+ Truncate the resource field to avoid overflow error of log database
2.0.7
	+ Removed printers are ignored during backup restore
	+ Added backup domain
	+ Added printers as restore dependency
2.0.6
	+ Check for incompatibility between PDC and PAM on slaves
	+ Improved performance by adding samba LDAP indexes
	+ Only set shares ACL if needed
	+ Set default order for dashboard widgets
2.0.5
	+ Only ASCII characters are now allowed for share names and comments
	+ Bug fix: guest shares also work if PDC not enabled
2.0.4
	+ Fixed quarantine folder permissions
	+ Don't ask for password in guest shares
2.0.3
	+ Bug fix: guest shares now work on Windows clients
	+ Fixed log retrieving for quarantine alerts
2.0.2
	+ Fixed problems in backup restoration
	+ Bug fix: support users and groups with spaces and so on in ACLs
2.0.1
	+ Bug fix: cups daemon is now started before samba one
	+ Bug fix: samba can be enabled now if filesystem does not support quotas
	+ Removed warning due to mix numeric and string values in printer hash.
	+ New CUPS printers are also stored in redis when editing groups
	+ Deleted obsolete code regarding external/non-external printers
1.5.9
	+ Rebranded domain name and description
1.5.8
	+ Zentyal rebrand
	+ On smb.conf.mas: use client driver = no to allow printer server
	  to give clients the uploaded drivers.
1.5.7
	+ Avoid antivirus scan on large files to fix read problems
	+ Add a keyconf to Samba listen on external interfaces
	+ Added more report subsections
1.5.6
	+ Move NSS from ebox-samba to ebox-usersandgroups
	+ Home directories are under /home now
	+ Shares permissions model now states if the ACL is for a user or a group
1.5.5
	+ Bug fix: set proper permissions on guest shares
	+ Bug fix: avoid parse of non-word characters in vscan log entries
1.5.4
	+ Added bridged mode support in firewall helper
1.5.3
	+ Bug fix: do not add acl attribute in /etc/fstab when using xfs
1.5.2
	+ Enforce uniqueness of 'user/group' filed in shares permissions
	+ Enable full audit feature as it's working again in samba 3.4.6
	+ Allow guest shares
1.5.1
	+ Add support for file system ACLs. Modify /etc/fstab
	  accordingly. Add dependency on acl.
	+ Bug fix: check if a group has been deleted when configurer printers,
	  otherwise users end up with a blank screen when granting printer
	  permissions
	+ Use the new upstart scripts that the Ubuntu samba packages ships
	  in Lucid
1.4.2
	+ Add missing samba_virus_report table
1.4.1
	+ Restored RecycleBin feature lost when merged breadcrumbs
1.3.15
	+ Added 'hide files' directive by default in smb.conf.mas
	+ Bug fix: PDC password policy settings are kept after samba restarts
1.3.14
	+ Add DefaultUser model to be used in users and groups default user
	  template. Admins can select if they wish to enable the file sharing
	  account by default when creating new users.
1.3.13
	+ Disable full_audit until fixed in a newer samba version
1.3.12
	+ Add breadcrumbs
1.3.11
	+ Added report support
1.3.10
	+ bugfix: ignore case when comparing domain and netbios names
	+ Added support for Recycle Bin in shares
	+ bugfix: restore Domain Users with GID 513 and not 512.
	  as this made Domain Admins not work
	+ Remove unused quota related methods
1.3.7
	+ Create .V2 profile directories. Windows Vista looks for them.
	+ remove extendedBackup, data files must be backuped using ebackup
1.3.6
	+ bugfix: do not allow netbios names longer than 15 characters
1.3.4
	+ bugfix: some samba actions never appeared in the access log
1.3.3
	+ bugfix: we dont consults users when users is not configured in EBox::Samba::existsShareResource
1.3.1
	+ bugfix: use right number for Domain Computers group
1.3.0
	+ bugfix: keep sambaMinPwdLength attribute
1.1.30
	+ bugfix: add user works if quota is disabled
	+ bugfix: replaced storeElementByName with store to avoid bug when restoring
1.1.20
	+ samba allows the use of internal virtual ifaces now
	+ bugfix: importFromLdif was calling a maethod that was removed in a previous merge
1.1.10
	+ Only update sambaPaths on users with sambaSamAccount object
	class
	+ UI imrpovement: in general setting some fileds are disabled when
	PDC is not selected
1.1
	+ Bugfix: issue with codepages on shares
	+ Home drive letter can be changed now from general settings
	+ Added new PDC model with password settings
	+ Use the new row() and ids() API
	+ Windows user's profiles are backed up only in extended backups
	+ Enable quota support again
	+ Bugfix: when importing data from ldiff we assure that the
	default group is created before any group assignment to avoid
	'group not existent' errors

0.12.101
	+ Bugfix: set force directory mode and force create mode to 0660 in shares
0.12.100
	+ Admin user method is more robust in face of user's incomplete
	groups membership
	+ Bugfix: `printers` method returns an empty list when
	`ebox-printers` package is not installed
	+ Add per-user disk quota
0.12.99
	+ New release
0.12.6.101
	+ Bugfix. roaming profiles are not created automatically when they are
	disabled
0.12.6.100
	+ Support for external printers configured with CUPS
	+ Bugfix. Set users and groups suffix properly in smb.conf
0.12.5
	+ Bugfix. Set loginShell when adding users. By default it takes /bin/false
	but users can change it using /etc/ebox/80samba.conf
0.12.4
	+ Bugfix. Check and correct if there is a user or group with a wrong SID.
	It's possible to run into that scenarion depending when the user/group is
	created
	+ Do not delete some domain attributes that are used to store password
	attributes such us password length, expiration...
0.12.3
	+ Add configuration variable to enable/disable quota support
	  as it might be really slow if we have many users
0.12.2
	+ Restore group share names when restoring a backup
0.12.1
	+ Leave Logon Home empty, as Logon Home = "" as stated by smb.conf
	documentation doesn't seem to work
	+ Make sure  workgroup and netbios names are different
0.12
	+ Add help to model fields
	+ Fix typo in defaultEnabledValue. Now shares are enabled by default.
	+ Fix typo in administrator label
	+ Mark shares strings to translate
	+ Use eBox OID number in LDAP schemas
	+ Do not use shares that don't have permission for any user or group
	+ Remove deprecated printer admin configuration key in smb.conf.mas
	+ Enable dns proxy in smb.conf.mas
0.11.103
	+ Bugfix. Add and use EBox::Samba::Types::Select to avoid
	  issues with the options cache
0.11.102
	+ Extend functinality to add custom shares and not only one per-group:
		- Any share within the file system
		- Any share automatically created under /home/samba/shares
		- Fine-grained access to the share: read-only, read and write,
		  administrator, per user and per group.
	+ Set editable attribute to 1 in User field. To comply with
	  what the type expects and avoid warnings

0.11.101
	+ New release
0.11.100
	+ Change slapd.conf ownership to module users
	+ Fix typos
	+ onInstall() functionality moved to migration script
0.11.99
	+ Allow others to read contents from users home directory to
	publish HTML
0.11
	+ New release
0.10.99
	+ New release
0.10
	+ Create directory with 0770
	+ Add users to Domain Users group
0.9.100
	+ New release
0.9.99
	+ New release
0.9.3
	+ New release
0.9.2
	+ Add ebox backup directory as a shared resource to download/upload
	  files
	+ Create smbldap_bind.conf which contains password with mask 0600
0.9.1
	+ New release
0.9
	+ Added Polish translation
	+ Added German translation
	+ Added Dutch  translation

0.8.99
	+ New release
0.8.1
	+ bugfix. Do not mess up home directories when upgrading
	+ Minor workaround. Create slapd run directory in case it does not
	  exist
0.8
	+ New release
0.7.99
	+ Full backup mode stores shared files
	+ Unlimited i-node quota
	+ Various bug-fixes
	+ Portuguese translation

0.7.1
	+ Initial support for PDC
	+ GUI improvements
	+ Added update/clean actions to eobx-samba-ldap
	+ Use EBox::LDAP singleton
	+ Debian package fixes
	+ Fetch SID from configuration file
	+ Use of ebox-sudoers-friendly

0.7
	+ First public release
0.6
	+ move to client
	+ API documented using naturaldocs
	+ Update install
	+ Update debian scripts
	+ Enable/disable printer sharing and file sharing independentely
	+ Use new syntax to define ACLs in slapd.conf
	+ Implements usesPort
	+ Add full support for printers
	+ Several bugfixes

0.5.2
	+ Fix some packaging issues

0.5.1
	+ Convert module to new menu system

0.5
	+ Initial release<|MERGE_RESOLUTION|>--- conflicted
+++ resolved
@@ -1,9 +1,6 @@
-<<<<<<< HEAD
-3.0.16
-=======
 HEAD
 	+ New s4sync-groups.ignore file to avoid sync internal groups to LDAP
->>>>>>> 4914d1dc
+3.0.16
 	+ Workaround with retries for the chown __USERS__ bug
 	+ Hide sync with cloud options in shares list if remoteservices
 	  is not installed
