HEAD
<<<<<<< HEAD
	+ Created an OrganizationalPerson object to reuse code between User
	  accounts and Contacts.
=======
	+ Fix hostname change when having Samba installed: was trying to create
	  again Administrator user, now we just update the credentials, ignore
	  existing groups
>>>>>>> 2b2cf4b8
3.1.1
	+ Fixed wrong setting of state in EBox::Samba::Provision
3.1
	+ Replace /home/samba/.provisioned file with a key in redis state
	+ Depend on zentyal-core 3.1
3.0.17
	+ New join_vista_with_guest_shares option in /etc/zentyal/samba.conf to
	  allow join of Windows Vista machines if guest shares are enabled
	+ New sync_disabled_users option in /etc/zentyal/samba.conf to sync
	  users with a disabled account in s4sync
	+ Removed 3.0.X migration code
	+ New s4sync-groups.ignore file to avoid sync internal groups to LDAP
	+ Allow to set "disable_fullaudit" config key in /etc/zentyal/samba.conf
	  to fully disable recording of samba VFS operations in the system log
	+ Added Pre-Depends on samba4 to avoid problems with upgrades
	+ Added Pre-Depends on mysql-server to avoid problems with upgrades
3.0.16
	+ Workaround with retries for the chown __USERS__ bug
	+ Hide sync with cloud options in shares list if remoteservices
	  is not installed
	+ Setup filesystem now writes a valid fstab file even if the filesystem
	  does not have any mount option
	+ Remove idmap_ldb:use_rf2307 option unnecessary with Samba 4.0.5
	+ Clearer error messages when EBox::LDB::safeConnect fails
	+ Raise exception if during the provision either the domain
	  administrator user or the domain administrator group are
	  incorrectly mapped
	+ Adapted firewallCaptivePortalExceptions method to API change
	+ Mark kerberos principal users as internal to be properly filtered
	+ Delete .provisioned file when purging zentyal-samba
	+ Avoid not numeric warning in hash size comparation during provision
	+ Allow user names composed only of digits
	+ Do not add firewall rules to loopback interface
	+ Improve checks when upgrading from 3.0.11
3.0.15
	+ Better check for the incompatibility of Samba with master/slave
	+ Samba can now be reprovisioned if the hostname or domain changes
	+ Depend on users module to fix save changes order during reprovision
	+ Set roaming profile and home drive for new created users if server
	  is first DC
	+ Default value of sync option in SambaShares is now 0
3.0.14
	+ Improve management of DNS zones stored in samba LDAP
	+ Add classes to decode DNS data from samba LDAP
	+ Use less costly LDB operations when adding or removing members
	  from a group
	+ Added EBox:Samba::LDBObject::deleteValues method
	+ Fix wrong URL on provision message
	+ Better error messages when the environment checks for provision fail
	+ Forbid provision if the server is replicating users either master or slave
3.0.13
	+ Integration of new samba 4.0.3 bundled version
	+ Samba daemon is now managed with init.d to avoid unexpected fork problems
	+ Reduce dns resolver timeout on provision checks when joining a domain
	+ Let zentyal manage all samba dependant daemons. Automatic start/stop
	  is disabled now.
	+ Add script to transfer FSMO roles to local server, useful to
	  migrate from Windows to Zentyal
	+ New FSMO management module
	+ Import sysvol maintaining ACLs
	+ Fixed configuration backup problems, stopping the daemon is no longer
	  needed when backing up and ACLs and dns partitions hard links are
	  recreated when restoring.
	+ Remove deprecated code related to printers module
	+ Remove unnecessary pidfiles declarations for upstart daemons
	+ Improve provision procedure
	+ Use clamd socket instead of shared library for antivirus, this is
	  faster and reduces memory consumption
	+ Do not create quarantine share if antivirus is not enabled
	+ Empty text files are created now when a virus is found on a share
	+ Modified 'size' field in samba_disk_usage and samba_disk_usage_report
	  tables from INT to BIGINT
3.0.12
	+ New advanced 'unmanaged_acls' option in /etc/zentyal/samba.conf to
	  disable overwriting of ACLs when saving changes
	+ Notify cloud-prof when installed when changes happen in
	  SyncShares and SambaShares models
	+ shareByFilename method now also returns the path and type of the share
	+ Fix shareByFilename method
	+ Update Loghelper to the new log formats
	+ Remove duplicated slash in samba shares and profiles paths
3.0.11
	+ Fixed EBox::Samba::LdbObject::get in list context
3.0.10
	+ Decode utf8 data in LdbObject::get() to avoid encoding problems
	+ Integration with Disaster Recovery service
	+ Restored backupDomains implementation
	+ Explicit set of folder name as default value implementation has changed
	+ Check in group pre-addition whether it already exists as built-in
	+ Added existsDN method to EBox::LDB
	+ Grant rx access on privileged ldap socket to allow user corner to
	  update user passwords
3.0.9
	+ Improve domain join process updating the joined domain DNS server
	+ Set kerberos keys when importing users from samba to zentyal
	+ Fix ACLs for system type shares
3.0.8
	+ Depend on Samba4 RC5
	+ Fix bug in enforceServiceState causing samba to restart twice while
	  saving changes
	+ Set pid file path for nmbd daemon
	+ Set bootDepends in yaml file
	+ Adapted to changes in EBox::LogHelper::_convertTimestamp
	+ Use proper constant in userShares method used by remoteservices module
3.0.7
	+ Sync passwords to samba also when using kerberos keys
3.0.6
	+ Added missing use of UnwillingToPerform exception
	+ Fix bug importing service principals when it is not yet created in
	  LDAP
	+ Roaming profiles and drive letter options cannot be set when joining
	  to an existing domain to avoid overwritting per-user settings
	+ Use the new LdapUserBase interface methods preAddUser and preAddGroup
	  to create the user in samba before in zentyal LDAP. The uidNumber or
	  gidNumber of the Zentyal user is infered from the RID to guarantee
	  unique value in the domain
	+ Infer user's uidNumber and group's gidNumber from RID when this is
	  attribute is not present while synchronizing users. This guarantees
	  the same value for users and groups in all domain controllers
	+ Implement new preAdd(User|Group)Failed and add(User|Group)Failed to
	  remove the object from samba database if something goes wrong
	+ Do not add disabled accounts to Zentyal in s4sync
3.0.5
	+ Enabled optional signed SMB protocol in smb.conf
	+ Delete users and groups from shares ACL when these are deleted
	+ Refuse to delete system critical objects
	+ Added syncFolders information method to allow file syncing
	+ Implement SysInfo::Observer to disallow host or domain name changes if
	  module is configured and update the required fields if it is not
	+ Import sysvol after joining a domain, and add an upstart job to sync it
	  each 5 to 10 minutes (one way).
	+ Map root account to domain administrator account
	+ Reset sysvol ACLs after provision
3.0.4
	+ Fix netlogon share wrong path
	+ Depend on samba4 rc2+zentyal2, which include nmbd daemon for netbios
	  browsing support
3.0.3
	+ Update smb.conf for samba4 RC2
	+ During domain join precedure, wait a couple of seconds for samba to start
	+ Add configkey 'treat_contacts_as_users' to import distribution groups
	  containing contacts. The mail account name is used to locate an user with
	  that name and add it to the group.
	+ Improvements synchronizing group members.
	+ The 'users' method of EBox::Samba::Group has been renamed to 'members' and
	  also returns nested groups
	+ Do not import users and groups after join a domain. The s4sync script will
	  do the job
	+ Search for users and groups to synchronize outside CN=Users
	+ Add more SID's to the list of users and groups to avoid synchronize from
	  samba
	+ Improve GeneralSettings fields validation
	+ Remove duplicated disabled module warning on recycle bin and antivirus
	  modules
	+ Added method to GeneralSettings to update hostname-dependent fields
	+ Tolerate domains ended in .local
3.0.2
	+ Fix samba group members not imported to Zentyal in groups added by
	  the synchronizer
	+ Fix s4sync not starting on boot
	+ Restore DNS setup on domain join failure
	+ Add a line to /etc/fstab to increase the size of /var/lock to 50MB.
	  Samba stores there some tdb files (for example to track connections), so
	  if this fs goes out of space connections can be dropped.
3.0.1
	+ Stop daemon before restoring backup and start when finished
	+ Throw exceptions in checkEnvironment also during first install,
	  otherwise the module is not disabled if DNS is not properly
	  configured.
3.0
	+ Add parameter to _checkEnvironment to set the desired error level
	  (ignore, print on log or throw exception)
	+ Stop daemon while taking backup to avoid samba daemon modifying files
	  while being tarred
	+ Fix share type exceptions on antivirus and recycle bin
	+ Fix enabling guest access on shares need to save changes twice
	+ Fix wrong ACL that was denying access to quarantine folder to guest
	  users
	+ Fix error creating shares with spaces in the path
	+ Implemented configuration backup and restore
	+ Fix checking domain name in General Settings Model
	+ Fixed some strings
2.3.14
	+ Fix access for domain users to shares when guest access is enabled
	  on the share
	+ Setup quarantine directory for zavs and grant access to domain admins only
	+ Write zavs settings on smb.conf
2.3.13
	+ Change default domain netbios to match the left-most part of the
	  host dns domain
	+ Check environment is properly configured before provision samba
	+ Generate random administrator password instead of having a default
	  one for security reasons, to join machines to the domain any user
	  belonging to the Domain Admins group is enough, so there was no
	  need to show this password on the interface
	+ Removed dashboard widgets no longer compatible with samba4
	+ Depend on samba 4.0 beta 8
	+ Check provisioned flag and module enabled in s4sync script
	+ Set the provisioned flag at the end of provision function
	+ shareByFilename() method is now working with samba4
	+ Improved DNS management of the Samba internal domain
	+ Fixed labels on SambaSharePermissions model
	+ Fix guest access to shares (client do not ask for password)
	+ Map nobody and nogroup to domain guest and guests accounts
	+ Add missing use statement on EBox::Samba::User
	+ Fix updating Zentyal LDAP users kerberos keys from samba users
	+ Ensure proper permissions on the samba privileged socket
	+ Check that account names does not exists in the whole domain when
	  adding users and groups from the LdapModuleBase callbacks
	+ Do not notify samba module when deleting Zentyal users and groups
	  through the synchronizer script
	+ Improve netbios name validation (no dots)
	+ Validate netbios domain name as netbios name
	+ Force zentyal-dns dependency version
	+ Fix bug managing the dns domain when enabling/disabling the module
	+ Improvements in daemons management to avoid restarting them twice
	  while saving changes.
2.3.12
	+ Support additional domain controller mode
	+ Remove user addon to set the user as domain admin. Add it to the
	  domain admins group instead.
	+ Sync domain administrator and domain admins accounts to zentyal
	+ Increase log level from 1 to 3 to trace problems.
	+ Provision database only when saving changes, not in module
	  enable.
	+ Change samba home to /home/samba instead /home/ebox/samba
	+ Use the privileged LDAP socket to connect to samba LDAP.
	+ Provision using bind9 DLZ backend.
	+ Add config key to choose the fileserver to use, 'ntvfs' or 's3fs'
	+ Removed wrong empty string translations
	+ Enable printing daemon. Printers ACLs stored in a model within
	  printers module.
2.3.11
	+ Added modeldepends to yaml schema
	+ Enable printing daemon. Printers ACLs are now stored in a model within
	  printers module
	+ Removed wrong empty string translations
2.3.10
	+ Fix exception creating shares
	+ Sync passwords from LDAP to LDB directly from hashes
2.3.9
	+ Fields in General Settings can be edited now, with the exception
	  of domain and computer names
	+ Added methods to get the paths used by shares, users and groups
	  to generate disk usage reports
	+ User addon to enable/disable the account and set the user as
	  domain administrator
	+ Group addon to create group shares
	+ Added method to give captive portal module firewall rules to
	  allow domain joins
2.3.8
	+ Recycle Bin feature is now working with samba4
	+ Remove unnecessary dns enable depend as users already depend on it
	+ Integration with samba 4.0 beta2 which uses samba4 for
	  the Active Directory domain services and the samba3 daemon
	  for the file sharing and printing services
	+ Added LogObserver support
	+ Avoid showing admin password if provision command fails
	+ Add domain name validation, cannot be equal to host name
	+ Fix provision bug caused by passwords containing spaces
	+ Threaded synchronizer script
	+ Roaming profiles implementation
	+ Home drive implementation
	+ Guest access implementation
	+ Delete directories from disk when shares are removed
2.3.7
	+ Fixed problems with provision in fresh install
	+ Adapted to new Model management framework
	+ Store printers in redis using the new JSON config objects
2.3.6
	+ Integrate with zentyal DNS
	+ Fix loop over array reference in funcion usesPort
2.3.5
	+ New samba4 synchronization based on LDB module and LDIF files
	+ Depend on samba-zentyal-modules instead of libldb-perl
	+ Custom build of samba4 is no longer needed
2.3.4
	+ Packaging fixes for precise
	+ Code typo fix in Samba::Model::GeneralSettings::_checkDomainName
2.3.3
	+ Validate domain admin password in general settings
	+ Fixed bugs when adding users or groups with spaces
2.3.2
	+ Ignore mailfilter users in s4sync
2.3.1
	+ Samba4 integration
	+ Service description is now translatable
	+ Restore samba-vscan dependency
2.3
	+ Adapted to new MySQL logs backend
	+ Remove samba-vscan dependency as it is not yet available for precise
	+ Replaced autotools with zbuildtools
	+ Use always the same string to refer to the NetBIOS computer name
	+ Validation of maximum length of domain name, validation against
	  reserved words of netbios and domain names
2.1.7
	+ Allow non-ascii characters in share names and comments
2.1.6
	+ Added config key to set Zentyal folders and default domain prefix
	+ Removed /zentyal prefix from URLs
	+ Added maximum limits to PDC options
	+ Avoid duplicated restart during postinst
2.1.5
	+ Removed wrong quotes in smb.conf
	+ Added missing touch and minsize options in /etc/zentyal/samba.conf
	  for Recycle Bin
2.1.4
	+ Better validation of samba shares paths
	+ Improve smb.conf template: delete use_client_driver and allow include
	  per client
	+ Always depend on samba-vscan
	+ Use quote column option for periodic and report log consolidation
2.1.3
	+ Now deleted users and groups are removed correctly from printers
	  permissions lists
	+ Show group comment if exists as share description
	+ Fixed SQL in activity report section
	+ Removed redundant code _dumpSharesTree and _loadSharesTree
2.1.2
	+ Domain names ending in ".local" are no longer allowed
2.1.1
	+ Quotas are now included in users module
	+ Bugfix: disabled shares are correctly ignored now
	+ Bugfix: fixed bad column name in report consolidation
	+ Renamed internal-backups and quarantine shares from ebox- to zentyal-
	+ Bug fix: default file sharing quota works properly now
2.1
	+ Remove ebox- prefix from helper scripts names
	+ Use new standard enable-module script
	+ Replace /etc/ebox/80samba.conf with /etc/zentyal/samba.conf
	+ Use new initial-setup in postinst and delete old migrations
	+ Bug fix: Home directory is mapped when accessing from a Windows 7 client
	+ User quotas are now stored in configuration backup and users directory
	+ Bug fix: Share size is estimated although some files cannot be read
	+ Bug fix: Removed permissions are actually removed
	+ Roaming profiles with correct file attribs
	+ The files in a group share can be modified by all the members in the
	  group
	+ Show forbidden paths in the "Path not allowed" exception text
	+ Truncate the resource field to avoid overflow error of log database
2.0.7
	+ Removed printers are ignored during backup restore
	+ Added backup domain
	+ Added printers as restore dependency
2.0.6
	+ Check for incompatibility between PDC and PAM on slaves
	+ Improved performance by adding samba LDAP indexes
	+ Only set shares ACL if needed
	+ Set default order for dashboard widgets
2.0.5
	+ Only ASCII characters are now allowed for share names and comments
	+ Bug fix: guest shares also work if PDC not enabled
2.0.4
	+ Fixed quarantine folder permissions
	+ Don't ask for password in guest shares
2.0.3
	+ Bug fix: guest shares now work on Windows clients
	+ Fixed log retrieving for quarantine alerts
2.0.2
	+ Fixed problems in backup restoration
	+ Bug fix: support users and groups with spaces and so on in ACLs
2.0.1
	+ Bug fix: cups daemon is now started before samba one
	+ Bug fix: samba can be enabled now if filesystem does not support quotas
	+ Removed warning due to mix numeric and string values in printer hash.
	+ New CUPS printers are also stored in redis when editing groups
	+ Deleted obsolete code regarding external/non-external printers
1.5.9
	+ Rebranded domain name and description
1.5.8
	+ Zentyal rebrand
	+ On smb.conf.mas: use client driver = no to allow printer server
	  to give clients the uploaded drivers.
1.5.7
	+ Avoid antivirus scan on large files to fix read problems
	+ Add a keyconf to Samba listen on external interfaces
	+ Added more report subsections
1.5.6
	+ Move NSS from ebox-samba to ebox-usersandgroups
	+ Home directories are under /home now
	+ Shares permissions model now states if the ACL is for a user or a group
1.5.5
	+ Bug fix: set proper permissions on guest shares
	+ Bug fix: avoid parse of non-word characters in vscan log entries
1.5.4
	+ Added bridged mode support in firewall helper
1.5.3
	+ Bug fix: do not add acl attribute in /etc/fstab when using xfs
1.5.2
	+ Enforce uniqueness of 'user/group' filed in shares permissions
	+ Enable full audit feature as it's working again in samba 3.4.6
	+ Allow guest shares
1.5.1
	+ Add support for file system ACLs. Modify /etc/fstab
	  accordingly. Add dependency on acl.
	+ Bug fix: check if a group has been deleted when configurer printers,
	  otherwise users end up with a blank screen when granting printer
	  permissions
	+ Use the new upstart scripts that the Ubuntu samba packages ships
	  in Lucid
1.4.2
	+ Add missing samba_virus_report table
1.4.1
	+ Restored RecycleBin feature lost when merged breadcrumbs
1.3.15
	+ Added 'hide files' directive by default in smb.conf.mas
	+ Bug fix: PDC password policy settings are kept after samba restarts
1.3.14
	+ Add DefaultUser model to be used in users and groups default user
	  template. Admins can select if they wish to enable the file sharing
	  account by default when creating new users.
1.3.13
	+ Disable full_audit until fixed in a newer samba version
1.3.12
	+ Add breadcrumbs
1.3.11
	+ Added report support
1.3.10
	+ bugfix: ignore case when comparing domain and netbios names
	+ Added support for Recycle Bin in shares
	+ bugfix: restore Domain Users with GID 513 and not 512.
	  as this made Domain Admins not work
	+ Remove unused quota related methods
1.3.7
	+ Create .V2 profile directories. Windows Vista looks for them.
	+ remove extendedBackup, data files must be backuped using ebackup
1.3.6
	+ bugfix: do not allow netbios names longer than 15 characters
1.3.4
	+ bugfix: some samba actions never appeared in the access log
1.3.3
	+ bugfix: we dont consults users when users is not configured in EBox::Samba::existsShareResource
1.3.1
	+ bugfix: use right number for Domain Computers group
1.3.0
	+ bugfix: keep sambaMinPwdLength attribute
1.1.30
	+ bugfix: add user works if quota is disabled
	+ bugfix: replaced storeElementByName with store to avoid bug when restoring
1.1.20
	+ samba allows the use of internal virtual ifaces now
	+ bugfix: importFromLdif was calling a maethod that was removed in a previous merge
1.1.10
	+ Only update sambaPaths on users with sambaSamAccount object
	class
	+ UI imrpovement: in general setting some fileds are disabled when
	PDC is not selected
1.1
	+ Bugfix: issue with codepages on shares
	+ Home drive letter can be changed now from general settings
	+ Added new PDC model with password settings
	+ Use the new row() and ids() API
	+ Windows user's profiles are backed up only in extended backups
	+ Enable quota support again
	+ Bugfix: when importing data from ldiff we assure that the
	default group is created before any group assignment to avoid
	'group not existent' errors

0.12.101
	+ Bugfix: set force directory mode and force create mode to 0660 in shares
0.12.100
	+ Admin user method is more robust in face of user's incomplete
	groups membership
	+ Bugfix: `printers` method returns an empty list when
	`ebox-printers` package is not installed
	+ Add per-user disk quota
0.12.99
	+ New release
0.12.6.101
	+ Bugfix. roaming profiles are not created automatically when they are
	disabled
0.12.6.100
	+ Support for external printers configured with CUPS
	+ Bugfix. Set users and groups suffix properly in smb.conf
0.12.5
	+ Bugfix. Set loginShell when adding users. By default it takes /bin/false
	but users can change it using /etc/ebox/80samba.conf
0.12.4
	+ Bugfix. Check and correct if there is a user or group with a wrong SID.
	It's possible to run into that scenarion depending when the user/group is
	created
	+ Do not delete some domain attributes that are used to store password
	attributes such us password length, expiration...
0.12.3
	+ Add configuration variable to enable/disable quota support
	  as it might be really slow if we have many users
0.12.2
	+ Restore group share names when restoring a backup
0.12.1
	+ Leave Logon Home empty, as Logon Home = "" as stated by smb.conf
	documentation doesn't seem to work
	+ Make sure  workgroup and netbios names are different
0.12
	+ Add help to model fields
	+ Fix typo in defaultEnabledValue. Now shares are enabled by default.
	+ Fix typo in administrator label
	+ Mark shares strings to translate
	+ Use eBox OID number in LDAP schemas
	+ Do not use shares that don't have permission for any user or group
	+ Remove deprecated printer admin configuration key in smb.conf.mas
	+ Enable dns proxy in smb.conf.mas
0.11.103
	+ Bugfix. Add and use EBox::Samba::Types::Select to avoid
	  issues with the options cache
0.11.102
	+ Extend functinality to add custom shares and not only one per-group:
		- Any share within the file system
		- Any share automatically created under /home/samba/shares
		- Fine-grained access to the share: read-only, read and write,
		  administrator, per user and per group.
	+ Set editable attribute to 1 in User field. To comply with
	  what the type expects and avoid warnings

0.11.101
	+ New release
0.11.100
	+ Change slapd.conf ownership to module users
	+ Fix typos
	+ onInstall() functionality moved to migration script
0.11.99
	+ Allow others to read contents from users home directory to
	publish HTML
0.11
	+ New release
0.10.99
	+ New release
0.10
	+ Create directory with 0770
	+ Add users to Domain Users group
0.9.100
	+ New release
0.9.99
	+ New release
0.9.3
	+ New release
0.9.2
	+ Add ebox backup directory as a shared resource to download/upload
	  files
	+ Create smbldap_bind.conf which contains password with mask 0600
0.9.1
	+ New release
0.9
	+ Added Polish translation
	+ Added German translation
	+ Added Dutch  translation

0.8.99
	+ New release
0.8.1
	+ bugfix. Do not mess up home directories when upgrading
	+ Minor workaround. Create slapd run directory in case it does not
	  exist
0.8
	+ New release
0.7.99
	+ Full backup mode stores shared files
	+ Unlimited i-node quota
	+ Various bug-fixes
	+ Portuguese translation

0.7.1
	+ Initial support for PDC
	+ GUI improvements
	+ Added update/clean actions to eobx-samba-ldap
	+ Use EBox::LDAP singleton
	+ Debian package fixes
	+ Fetch SID from configuration file
	+ Use of ebox-sudoers-friendly

0.7
	+ First public release
0.6
	+ move to client
	+ API documented using naturaldocs
	+ Update install
	+ Update debian scripts
	+ Enable/disable printer sharing and file sharing independentely
	+ Use new syntax to define ACLs in slapd.conf
	+ Implements usesPort
	+ Add full support for printers
	+ Several bugfixes

0.5.2
	+ Fix some packaging issues

0.5.1
	+ Convert module to new menu system

0.5
	+ Initial release<|MERGE_RESOLUTION|>--- conflicted
+++ resolved
@@ -1,12 +1,9 @@
 HEAD
-<<<<<<< HEAD
 	+ Created an OrganizationalPerson object to reuse code between User
 	  accounts and Contacts.
-=======
 	+ Fix hostname change when having Samba installed: was trying to create
 	  again Administrator user, now we just update the credentials, ignore
 	  existing groups
->>>>>>> 2b2cf4b8
 3.1.1
 	+ Fixed wrong setting of state in EBox::Samba::Provision
 3.1
