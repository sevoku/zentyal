HEAD
<<<<<<< HEAD
	+ Improve netbios name validation (no dots)
	+ Validate netbios domain name as netbios name
	+ Force zentyal-dns dependency version
	+ Fix bug managing the dns domain when enabling/disabling the module
	+ Improvements in daemons management to avoid restarting them twice
	  while saving changes.
=======
	+ Check that account names does not exists in the whole domain when
	  adding users and groups from the LdapModuleBase callbacks
	+ Do not notify samba module when deleting Zentyal users and groups
	  through the synchronizer script
>>>>>>> 2f296a0d
2.3.12
	+ Support additional domain controller mode
	+ Remove user addon to set the user as domain admin. Add it to the
	  domain admins group instead.
	+ Sync domain administrator and domain admins accounts to zentyal
	+ Increase log level from 1 to 3 to trace problems.
	+ Provision database only when saving changes, not in module
	  enable.
	+ Change samba home to /home/samba instead /home/ebox/samba
	+ Use the privileged LDAP socket to connect to samba LDAP.
	+ Provision using bind9 DLZ backend.
	+ Add config key to choose the fileserver to use, 'ntvfs' or 's3fs'
	+ Removed wrong empty string translations
	+ Enable printing daemon. Printers ACLs stored in a model within
	  printers module.
2.3.11
	+ Added modeldepends to yaml schema
	+ Enable printing daemon. Printers ACLs are now stored in a model within
	  printers module
	+ Removed wrong empty string translations
2.3.10
	+ Fix exception creating shares
	+ Sync passwords from LDAP to LDB directly from hashes
2.3.9
	+ Fields in General Settings can be edited now, with the exception
	  of domain and computer names
	+ Added methods to get the paths used by shares, users and groups
	  to generate disk usage reports
	+ User addon to enable/disable the account and set the user as
	  domain administrator
	+ Group addon to create group shares
	+ Added method to give captive portal module firewall rules to
	  allow domain joins
2.3.8
	+ Recycle Bin feature is now working with samba4
	+ Remove unnecessary dns enable depend as users already depend on it
	+ Integration with samba 4.0 beta2 which uses samba4 for
	  the Active Directory domain services and the samba3 daemon
	  for the file sharing and printing services
	+ Added LogObserver support
	+ Avoid showing admin password if provision command fails
	+ Add domain name validation, cannot be equal to host name
	+ Fix provision bug caused by passwords containing spaces
	+ Threaded synchronizer script
	+ Roaming profiles implementation
	+ Home drive implementation
	+ Guest access implementation
	+ Delete directories from disk when shares are removed
2.3.7
	+ Fixed problems with provision in fresh install
	+ Adapted to new Model management framework
	+ Store printers in redis using the new JSON config objects
2.3.6
	+ Integrate with zentyal DNS
	+ Fix loop over array reference in funcion usesPort
2.3.5
	+ New samba4 synchronization based on LDB module and LDIF files
	+ Depend on samba-zentyal-modules instead of libldb-perl
	+ Custom build of samba4 is no longer needed
2.3.4
	+ Packaging fixes for precise
	+ Code typo fix in Samba::Model::GeneralSettings::_checkDomainName
2.3.3
	+ Validate domain admin password in general settings
	+ Fixed bugs when adding users or groups with spaces
2.3.2
	+ Ignore mailfilter users in s4sync
2.3.1
	+ Samba4 integration
	+ Service description is now translatable
	+ Restore samba-vscan dependency
2.3
	+ Adapted to new MySQL logs backend
	+ Remove samba-vscan dependency as it is not yet available for precise
	+ Replaced autotools with zbuildtools
	+ Use always the same string to refer to the NetBIOS computer name
	+ Validation of maximum length of domain name, validation against
	  reserved words of netbios and domain names
2.1.7
	+ Allow non-ascii characters in share names and comments
2.1.6
	+ Added config key to set Zentyal folders and default domain prefix
	+ Removed /zentyal prefix from URLs
	+ Added maximum limits to PDC options
	+ Avoid duplicated restart during postinst
2.1.5
	+ Removed wrong quotes in smb.conf
	+ Added missing touch and minsize options in /etc/zentyal/samba.conf
	  for Recycle Bin
2.1.4
	+ Better validation of samba shares paths
	+ Improve smb.conf template: delete use_client_driver and allow include
	  per client
	+ Always depend on samba-vscan
	+ Use quote column option for periodic and report log consolidation
2.1.3
	+ Now deleted users and groups are removed correctly from printers
	  permissions lists
	+ Show group comment if exists as share description
	+ Fixed SQL in activity report section
	+ Removed redundant code _dumpSharesTree and _loadSharesTree
2.1.2
	+ Domain names ending in ".local" are no longer allowed
2.1.1
	+ Quotas are now included in users module
	+ Bugfix: disabled shares are correctly ignored now
	+ Bugfix: fixed bad column name in report consolidation
	+ Renamed internal-backups and quarantine shares from ebox- to zentyal-
	+ Bug fix: default file sharing quota works properly now
2.1
	+ Remove ebox- prefix from helper scripts names
	+ Use new standard enable-module script
	+ Replace /etc/ebox/80samba.conf with /etc/zentyal/samba.conf
	+ Use new initial-setup in postinst and delete old migrations
	+ Bug fix: Home directory is mapped when accessing from a Windows 7 client
	+ User quotas are now stored in configuration backup and users directory
	+ Bug fix: Share size is estimated although some files cannot be read
	+ Bug fix: Removed permissions are actually removed
	+ Roaming profiles with correct file attribs
	+ The files in a group share can be modified by all the members in the
	  group
	+ Show forbidden paths in the "Path not allowed" exception text
	+ Truncate the resource field to avoid overflow error of log database
2.0.7
	+ Removed printers are ignored during backup restore
	+ Added backup domain
	+ Added printers as restore dependency
2.0.6
	+ Check for incompatibility between PDC and PAM on slaves
	+ Improved performance by adding samba LDAP indexes
	+ Only set shares ACL if needed
	+ Set default order for dashboard widgets
2.0.5
	+ Only ASCII characters are now allowed for share names and comments
	+ Bug fix: guest shares also work if PDC not enabled
2.0.4
	+ Fixed quarantine folder permissions
	+ Don't ask for password in guest shares
2.0.3
	+ Bug fix: guest shares now work on Windows clients
	+ Fixed log retrieving for quarantine alerts
2.0.2
	+ Fixed problems in backup restoration
	+ Bug fix: support users and groups with spaces and so on in ACLs
2.0.1
	+ Bug fix: cups daemon is now started before samba one
	+ Bug fix: samba can be enabled now if filesystem does not support quotas
	+ Removed warning due to mix numeric and string values in printer hash.
	+ New CUPS printers are also stored in redis when editing groups
	+ Deleted obsolete code regarding external/non-external printers
1.5.9
	+ Rebranded domain name and description
1.5.8
	+ Zentyal rebrand
	+ On smb.conf.mas: use client driver = no to allow printer server
	  to give clients the uploaded drivers.
1.5.7
	+ Avoid antivirus scan on large files to fix read problems
	+ Add a keyconf to Samba listen on external interfaces
	+ Added more report subsections
1.5.6
	+ Move NSS from ebox-samba to ebox-usersandgroups
	+ Home directories are under /home now
	+ Shares permissions model now states if the ACL is for a user or a group
1.5.5
	+ Bug fix: set proper permissions on guest shares
	+ Bug fix: avoid parse of non-word characters in vscan log entries
1.5.4
	+ Added bridged mode support in firewall helper
1.5.3
	+ Bug fix: do not add acl attribute in /etc/fstab when using xfs
1.5.2
	+ Enforce uniqueness of 'user/group' filed in shares permissions
	+ Enable full audit feature as it's working again in samba 3.4.6
	+ Allow guest shares
1.5.1
	+ Add support for file system ACLs. Modify /etc/fstab
	  accordingly. Add dependency on acl.
	+ Bug fix: check if a group has been deleted when configurer printers,
	  otherwise users end up with a blank screen when granting printer
	  permissions
	+ Use the new upstart scripts that the Ubuntu samba packages ships
	  in Lucid
1.4.2
	+ Add missing samba_virus_report table
1.4.1
	+ Restored RecycleBin feature lost when merged breadcrumbs
1.3.15
	+ Added 'hide files' directive by default in smb.conf.mas
	+ Bug fix: PDC password policy settings are kept after samba restarts
1.3.14
	+ Add DefaultUser model to be used in users and groups default user
	  template. Admins can select if they wish to enable the file sharing
	  account by default when creating new users.
1.3.13
	+ Disable full_audit until fixed in a newer samba version
1.3.12
	+ Add breadcrumbs
1.3.11
	+ Added report support
1.3.10
	+ bugfix: ignore case when comparing domain and netbios names
	+ Added support for Recycle Bin in shares
	+ bugfix: restore Domain Users with GID 513 and not 512.
	  as this made Domain Admins not work
	+ Remove unused quota related methods
1.3.7
	+ Create .V2 profile directories. Windows Vista looks for them.
	+ remove extendedBackup, data files must be backuped using ebackup
1.3.6
	+ bugfix: do not allow netbios names longer than 15 characters
1.3.4
	+ bugfix: some samba actions never appeared in the access log
1.3.3
	+ bugfix: we dont consults users when users is not configured in EBox::Samba::existsShareResource
1.3.1
	+ bugfix: use right number for Domain Computers group
1.3.0
	+ bugfix: keep sambaMinPwdLength attribute
1.1.30
	+ bugfix: add user works if quota is disabled
	+ bugfix: replaced storeElementByName with store to avoid bug when restoring
1.1.20
	+ samba allows the use of internal virtual ifaces now
	+ bugfix: importFromLdif was calling a maethod that was removed in a previous merge
1.1.10
	+ Only update sambaPaths on users with sambaSamAccount object
	class
	+ UI imrpovement: in general setting some fileds are disabled when
	PDC is not selected
1.1
	+ Bugfix: issue with codepages on shares
	+ Home drive letter can be changed now from general settings
	+ Added new PDC model with password settings
	+ Use the new row() and ids() API
	+ Windows user's profiles are backed up only in extended backups
	+ Enable quota support again
	+ Bugfix: when importing data from ldiff we assure that the
	default group is created before any group assignment to avoid
	'group not existent' errors

0.12.101
	+ Bugfix: set force directory mode and force create mode to 0660 in shares
0.12.100
	+ Admin user method is more robust in face of user's incomplete
	groups membership
	+ Bugfix: `printers` method returns an empty list when
	`ebox-printers` package is not installed
	+ Add per-user disk quota
0.12.99
	+ New release
0.12.6.101
	+ Bugfix. roaming profiles are not created automatically when they are
	disabled
0.12.6.100
	+ Support for external printers configured with CUPS
	+ Bugfix. Set users and groups suffix properly in smb.conf
0.12.5
	+ Bugfix. Set loginShell when adding users. By default it takes /bin/false
	but users can change it using /etc/ebox/80samba.conf
0.12.4
	+ Bugfix. Check and correct if there is a user or group with a wrong SID.
	It's possible to run into that scenarion depending when the user/group is
	created
	+ Do not delete some domain attributes that are used to store password
	attributes such us password length, expiration...
0.12.3
	+ Add configuration variable to enable/disable quota support
	  as it might be really slow if we have many users
0.12.2
	+ Restore group share names when restoring a backup
0.12.1
	+ Leave Logon Home empty, as Logon Home = "" as stated by smb.conf
	documentation doesn't seem to work
	+ Make sure  workgroup and netbios names are different
0.12
	+ Add help to model fields
	+ Fix typo in defaultEnabledValue. Now shares are enabled by default.
	+ Fix typo in administrator label
	+ Mark shares strings to translate
	+ Use eBox OID number in LDAP schemas
	+ Do not use shares that don't have permission for any user or group
	+ Remove deprecated printer admin configuration key in smb.conf.mas
	+ Enable dns proxy in smb.conf.mas
0.11.103
	+ Bugfix. Add and use EBox::Samba::Types::Select to avoid
	  issues with the options cache
0.11.102
	+ Extend functinality to add custom shares and not only one per-group:
		- Any share within the file system
		- Any share automatically created under /home/samba/shares
		- Fine-grained access to the share: read-only, read and write,
		  administrator, per user and per group.
	+ Set editable attribute to 1 in User field. To comply with
	  what the type expects and avoid warnings

0.11.101
	+ New release
0.11.100
	+ Change slapd.conf ownership to module users
	+ Fix typos
	+ onInstall() functionality moved to migration script
0.11.99
	+ Allow others to read contents from users home directory to
	publish HTML
0.11
	+ New release
0.10.99
	+ New release
0.10
	+ Create directory with 0770
	+ Add users to Domain Users group
0.9.100
	+ New release
0.9.99
	+ New release
0.9.3
	+ New release
0.9.2
	+ Add ebox backup directory as a shared resource to download/upload
	  files
	+ Create smbldap_bind.conf which contains password with mask 0600
0.9.1
	+ New release
0.9
	+ Added Polish translation
	+ Added German translation
	+ Added Dutch  translation

0.8.99
	+ New release
0.8.1
	+ bugfix. Do not mess up home directories when upgrading
	+ Minor workaround. Create slapd run directory in case it does not
	  exist
0.8
	+ New release
0.7.99
	+ Full backup mode stores shared files
	+ Unlimited i-node quota
	+ Various bug-fixes
	+ Portuguese translation

0.7.1
	+ Initial support for PDC
	+ GUI improvements
	+ Added update/clean actions to eobx-samba-ldap
	+ Use EBox::LDAP singleton
	+ Debian package fixes
	+ Fetch SID from configuration file
	+ Use of ebox-sudoers-friendly

0.7
	+ First public release
0.6
	+ move to client
	+ API documented using naturaldocs
	+ Update install
	+ Update debian scripts
	+ Enable/disable printer sharing and file sharing independentely
	+ Use new syntax to define ACLs in slapd.conf
	+ Implements usesPort
	+ Add full support for printers
	+ Several bugfixes

0.5.2
	+ Fix some packaging issues

0.5.1
	+ Convert module to new menu system

0.5
	+ Initial release<|MERGE_RESOLUTION|>--- conflicted
+++ resolved
@@ -1,17 +1,14 @@
 HEAD
-<<<<<<< HEAD
+	+ Check that account names does not exists in the whole domain when
+	  adding users and groups from the LdapModuleBase callbacks
+	+ Do not notify samba module when deleting Zentyal users and groups
+	  through the synchronizer script
 	+ Improve netbios name validation (no dots)
 	+ Validate netbios domain name as netbios name
 	+ Force zentyal-dns dependency version
 	+ Fix bug managing the dns domain when enabling/disabling the module
 	+ Improvements in daemons management to avoid restarting them twice
 	  while saving changes.
-=======
-	+ Check that account names does not exists in the whole domain when
-	  adding users and groups from the LdapModuleBase callbacks
-	+ Do not notify samba module when deleting Zentyal users and groups
-	  through the synchronizer script
->>>>>>> 2f296a0d
 2.3.12
 	+ Support additional domain controller mode
 	+ Remove user addon to set the user as domain admin. Add it to the
