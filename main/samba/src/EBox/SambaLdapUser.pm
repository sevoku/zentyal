--- conflicted
+++ resolved
@@ -99,11 +99,7 @@
     try {
         $self->{ldb}->disableZentyalModule();
         $self->{ldb}->add($dn, { attrs => $attrs });
-<<<<<<< HEAD
         $self->{ldb}->updateUserPassword($user);
-        $self->{ldb}->modify($dn, { changes => [ replace => [ userAccountControl => 512 ] ] });
-=======
-        $self->{ldb}->changeUserPassword($dn, $password);
 
         # Get the entry from samba LDAP to read the SID and create the roaming profile dir
         my $args = { base   => $self->{ldb}->dn(),
@@ -115,7 +111,6 @@
             my $entry = $result->entry(0);
             $self->{ldb}->createRoamingProfileDirectory($entry);
         }
->>>>>>> 578a2bcf
 
         # Map UID to SID
         # TODO Samba4 beta2 support rfc2307, reading uidNumber from ldap instead idmap.ldb, but
