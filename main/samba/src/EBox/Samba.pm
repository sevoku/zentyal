# Copyright (C) 2012-2013 Zentyal S.L.
#
# This program is free software; you can redistribute it and/or modify
# it under the terms of the GNU General Public License, version 2, as
# published by the Free Software Foundation.
#
# This program is distributed in the hope that it will be useful,
# but WITHOUT ANY WARRANTY; without even the implied warranty of
# MERCHANTABILITY or FITNESS FOR A PARTICULAR PURPOSE.  See the
# GNU General Public License for more details.
#
# You should have received a copy of the GNU General Public License
# along with this program; if not, write to the Free Software
# Foundation, Inc., 59 Temple Place, Suite 330, Boston, MA  02111-1307  USA

use strict;
use warnings;

package EBox::Samba;

use base qw(EBox::Module::Service
            EBox::FirewallObserver
            EBox::SysInfo::Observer
            EBox::LdapModule
            EBox::LogObserver
            EBox::SyncFolders::Provider);

use EBox::Config;
use EBox::Exceptions::Internal;
use EBox::Exceptions::InvalidType;
use EBox::Exceptions::MissingArgument;
use EBox::Exceptions::UnwillingToPerform;
use EBox::Gettext;
use EBox::Global;
use EBox::LDB;
use EBox::Menu::Item;
use EBox::Samba::BuiltinDomain;
use EBox::Samba::Computer;
use EBox::Samba::Contact;
use EBox::Samba::Container;
use EBox::Samba::GPO;
use EBox::Samba::Group;
use EBox::Samba::LdbObject;
use EBox::Samba::Model::GeneralSettings;
use EBox::Samba::NamingContext;
use EBox::Samba::OU;
use EBox::Samba::Provision;
use EBox::Samba::SecurityPrincipal;
use EBox::Samba::SmbClient;
use EBox::Samba::User;
use EBox::SambaLdapUser;
use EBox::SambaLogHelper;
use EBox::SambaFirewall;
use EBox::Service;
use EBox::Sudo;
use EBox::SyncFolders::Folder;
use EBox::Users;
use EBox::Users::User;
use EBox::Users::Group;
use EBox::Util::Random qw( generate );

use Error qw(:try);
use File::Basename;
use File::Slurp;
use File::Temp qw( tempfile tempdir );
use JSON::XS;
use Net::LDAP::Control::Sort;
use Net::LDAP::Util qw(ldap_explode_dn);
use Net::Ping;
use Perl6::Junction qw( any );
use Samba::Security::AccessControlEntry;
use Samba::Security::Descriptor qw(
    DOMAIN_RID_ADMINISTRATOR
    SEC_ACE_FLAG_CONTAINER_INHERIT
    SEC_ACE_FLAG_OBJECT_INHERIT
    SEC_ACE_TYPE_ACCESS_ALLOWED
    SEC_DESC_DACL_AUTO_INHERITED
    SEC_DESC_DACL_PROTECTED
    SEC_DESC_SACL_AUTO_INHERITED
    SEC_FILE_EXECUTE
    SEC_RIGHTS_FILE_ALL
    SEC_RIGHTS_FILE_READ
    SEC_RIGHTS_FILE_WRITE
    SEC_STD_ALL
    SEC_STD_DELETE
    SECINFO_DACL
    SECINFO_GROUP
    SECINFO_OWNER
    SECINFO_PROTECTED_DACL
);
use String::ShellQuote 'shell_quote';
use Time::HiRes;
use IO::Socket::INET;

use constant SAMBA_DIR            => '/home/samba/';
use constant SAMBATOOL            => '/usr/bin/samba-tool';
use constant SAMBACONFFILE        => '/etc/samba/smb.conf';
use constant PRIVATE_DIR          => '/opt/samba4/private/';
use constant SAMBA_DNS_ZONE       => PRIVATE_DIR . 'named.conf';
use constant SAMBA_DNS_POLICY     => PRIVATE_DIR . 'named.conf.update';
use constant SAMBA_DNS_KEYTAB     => PRIVATE_DIR . 'dns.keytab';
use constant SECRETS_KEYTAB       => PRIVATE_DIR . 'secrets.keytab';
use constant SAM_DB               => PRIVATE_DIR . 'sam.ldb';
use constant SAMBA_PRIVILEGED_SOCKET => PRIVATE_DIR . '/ldap_priv';
use constant FSTAB_FILE           => '/etc/fstab';
use constant SYSVOL_DIR           => '/opt/samba4/var/locks/sysvol';
use constant SHARES_DIR           => SAMBA_DIR . 'shares';
use constant PROFILES_DIR         => SAMBA_DIR . 'profiles';
use constant ANTIVIRUS_CONF       => '/var/lib/zentyal/conf/samba-antivirus.conf';
use constant GUEST_DEFAULT_USER   => 'nobody';
use constant SAMBA_DNS_UPDATE_LIST => PRIVATE_DIR . 'dns_update_list';

sub _create
{
    my $class = shift;
    my $self = $class->SUPER::_create(
        name => 'samba',
        printableName => __('File Sharing'),
        @_);
    bless ($self, $class);
    return $self;
}

# Method: actions
#
#   Override EBox::Module::Service::actions
#
sub actions
{
    return [
        {
            'action' => __('Create Samba home directory for shares and groups'),
            'reason' => __('Zentyal will create the directories for Samba ' .
                           'shares and groups under /home/samba.'),
            'module' => 'samba',
        },
    ];
}

# Method: usedFiles
#
#   Override EBox::Module::Service::files
#
sub usedFiles
{
    return [
        {
            'file'   => SAMBACONFFILE,
            'reason' => __('To set up Samba according to your configuration.'),
            'module' => 'samba',
        },
        {
            'file'   => FSTAB_FILE,
            'reason' => __('To enable extended attributes and acls.'),
            'module' => 'samba',
        },
    ];
}

# Method: initialSetup
#
# Overrides:
#
#   EBox::Module::Base::initialSetup
#
sub initialSetup
{
    my ($self, $version) = @_;

    # Create default rules and services only if enabling the first time
    unless ($version) {
        my $services = EBox::Global->modInstance('services');

        my $serviceName = 'samba';
        unless($services->serviceExists(name => $serviceName)) {
            $services->addMultipleService(
                'name' => $serviceName,
                'printableName' => 'Samba',
                'description' => __('File sharing (Samba) protocol'),
                'internal' => 1,
                'readOnly' => 1,
                'services' => $self->_services(),
            );
        }

        my $firewall = EBox::Global->modInstance('firewall');
        $firewall->setInternalService($serviceName, 'accept');
        $firewall->saveConfigRecursive();
    }
}

sub enableService
{
    my ($self, $status) = @_;

    if ($status) {
        my $throwException = 1;
        if ($self->{restoringBackup}) {
            $throwException = 0;
        }
        $self->getProvision->checkEnvironment($throwException);
    }

    $self->SUPER::enableService($status);

    my $dns = EBox::Global->modInstance('dns');
    $dns->setAsChanged();
}

# Method: _postServiceHook
#
#   Override this method to set the Shares permissions once Samba is reloaded and has the shares configured
#
# Overrides:
#
#   <EBox::Module::Service::_postServiceHook>
#
sub _postServiceHook
{
    my ($self, $enabled) = @_;

    if ($enabled) {

        # Only set global roaming profiles and drive letter options
        # if we are not replicating to another Windows Server to avoid
        # overwritting already existing per-user settings. Also skip if
        # unmanaged_home_directory config key is defined
        my $unmanagedHomes = EBox::Config::boolean('unmanaged_home_directory');
        unless ($self->mode() eq 'adc') {
            my $netbiosName = $self->netbiosName();
            my $realmName = EBox::Global->modInstance('users')->kerberosRealm();
            my $users = $self->ldb->users();
            foreach my $user (@{$users}) {
                # Set roaming profiles
                if ($self->roamingProfiles()) {
                    my $path = "\\\\$netbiosName.$realmName\\profiles";
                    $user->setRoamingProfile(1, $path, 1);
                } else {
                    $user->setRoamingProfile(0);
                }

                # Mount user home on network drive
                my $drivePath = "\\\\$netbiosName.$realmName";
                $user->setHomeDrive($self->drive(), $drivePath, 1) unless $unmanagedHomes;
                $user->save();
            }
        }

        my $host = $self->ldb()->rootDse()->get_value('dnsHostName');
        unless (defined $host and length $host) {
            throw EBox::Exceptions::Internal('Could not get DNS hostname');
        }
        my $sambaShares = $self->model('SambaShares');
        my $domainSID = $self->ldb()->domainSID();
        my $domainAdminSID = "$domainSID-500";
        my $builtinAdministratorsSID = 'S-1-5-32-544';
        my $domainGuestsSID = "$domainSID-514";
        my $systemSID = "S-1-5-18";
        my @superAdminSIDs = ($builtinAdministratorsSID, $domainAdminSID, $systemSID);
        my $readRights = SEC_FILE_EXECUTE | SEC_RIGHTS_FILE_READ;
        my $writeRights = SEC_RIGHTS_FILE_WRITE | SEC_STD_DELETE;
        my $adminRights = SEC_STD_ALL | SEC_RIGHTS_FILE_ALL;
        my $defaultInheritance = SEC_ACE_FLAG_CONTAINER_INHERIT | SEC_ACE_FLAG_OBJECT_INHERIT;
        for my $id (@{$sambaShares->ids()}) {
            my $row = $sambaShares->row($id);
            my $enabled     = $row->valueByName('enabled');
            my $shareName   = $row->valueByName('share');
            my $guestAccess = $row->valueByName('guest');

            unless ($enabled) {
                next;
            }

            my $state = $self->get_state();
            if (not ((defined $state->{shares_set_rights}) and
                     ($state->{shares_set_rights}->{$shareName}))) {
                # share permissions didn't change, nothing needs to be done for this share.
                next;
            }

            my $smb = new EBox::Samba::SmbClient(
                target => $host, service => $shareName, RID => DOMAIN_RID_ADMINISTRATOR);
            my $sd = new Samba::Security::Descriptor();
            my $sdControl = $sd->type();
            # Inherite all permissions.
            $sdControl |= SEC_DESC_DACL_AUTO_INHERITED;
            $sdControl |= SEC_DESC_DACL_PROTECTED;
            $sdControl |= SEC_DESC_SACL_AUTO_INHERITED;
            $sd->type($sdControl);
            # Set the owner and the group. We differ here from Windows because they just set the owner to
            # builtin/Administrators but this other setting should be compatible and better looking when using Linux
            # console.
            $sd->owner($domainAdminSID);
            $sd->group($builtinAdministratorsSID);

            # Always, full control to Builtin/Administrators group, Users/Administrator and System users.
            for my $superAdminSID (@superAdminSIDs) {
                my $ace = new Samba::Security::AccessControlEntry(
                    $superAdminSID, SEC_ACE_TYPE_ACCESS_ALLOWED, $adminRights, $defaultInheritance);
                $sd->dacl_add($ace);
            }

            if ($guestAccess) {
                my $ace = new Samba::Security::AccessControlEntry(
                    $domainGuestsSID, SEC_ACE_TYPE_ACCESS_ALLOWED, $readRights | $writeRights, $defaultInheritance);
                $sd->dacl_add($ace);
            } else {
                for my $subId (@{$row->subModel('access')->ids()}) {
                    my $subRow = $row->subModel('access')->row($subId);
                    my $permissions = $subRow->elementByName('permissions');

                    my $userType = $subRow->elementByName('user_group');
                    my $account = $userType->printableValue();
                    my $qobject = shell_quote($account);

                    my $object = new EBox::Samba::SecurityPrincipal(samAccountName => $account);
                    unless ($object->exists()) {
                        next;
                    }

                    my $sid = $object->sid();
                    my $rights = undef;
                    if ($permissions->value() eq 'readOnly') {
                        $rights = $readRights;
                    } elsif ($permissions->value() eq 'readWrite') {
                        $rights = $readRights | $writeRights;
                    } elsif ($permissions->value() eq 'administrator') {
                        $rights = $adminRights;
                    } else {
                        my $type = $permissions->value();
                        EBox::error("Unknown share permission type '$type'");
                        next;
                    }
                    my $ace = new Samba::Security::AccessControlEntry(
                        $sid, SEC_ACE_TYPE_ACCESS_ALLOWED, $rights, $defaultInheritance);
                    $sd->dacl_add($ace);
                }
            }
            my $relativeSharePath = '/';
            my $sinfo = SECINFO_OWNER | SECINFO_GROUP | SECINFO_DACL | SECINFO_PROTECTED_DACL;
            $smb->set_sd($relativeSharePath, $sd, $sinfo);
            # Apply recursively the permissions.
            my $shareContentList = $smb->list($relativeSharePath, recursive => 1);
            # Reset the DACL_PROTECTED flag;
            $sdControl = $sd->type();
            $sdControl &= ~SEC_DESC_DACL_PROTECTED;
            $sd->type($sdControl);
            foreach my $item (@{$shareContentList}) {
                my $itemName = $item->{name};
                $itemName =~ s/^\/\/(.*)/\/$1/s;
                EBox::debug($itemName);
                $smb->set_sd($itemName, $sd, $sinfo);
            }
            delete $state->{shares_set_rights}->{$shareName};
            $self->set_state($state);
        }

        # Change group ownership of quarantine_dir to __USERS__
        if ($self->defaultAntivirusSettings()) {
            $self->_setupQuarantineDirectory();
        }

        # Write DNS update list
        $self->_writeDnsUpdateList();
    }

    return $self->SUPER::_postServiceHook($enabled);
}

# Method: _startService
#
#   Overrided to ensure proper permissions of the ldap_priv folder, where the
#   privileged socket that zentyal uses to connect is. This is a special socket
#   that samba create that allow r/w restricted attributes.
#   Samba expects the ldap_priv folder to be owned by root and mode 0750, or the
#   LDAP service won't run.
#
#   Here we set the expected permissions before start the daemon.
#
sub _startService
{
    my ($self) = @_;

    my $group = EBox::Config::group();
    EBox::Sudo::root("mkdir -p " . SAMBA_PRIVILEGED_SOCKET);
    EBox::Sudo::root("chgrp $group " . SAMBA_PRIVILEGED_SOCKET);
    EBox::Sudo::root("chmod 0750 " . SAMBA_PRIVILEGED_SOCKET);
    EBox::Sudo::root("setfacl -b " . SAMBA_PRIVILEGED_SOCKET);

    # User corner needs access to update the user password
    if (EBox::Global->modExists('usercorner')) {
        my $usercorner = EBox::Global->modInstance('usercorner');
        my $userCornerGroup = $usercorner->USERCORNER_GROUP();
        EBox::Sudo::root("setfacl -m \"g:$userCornerGroup:rx\" " . SAMBA_PRIVILEGED_SOCKET);
    }

    $self->SUPER::_startService(@_);
}

sub _startDaemon
{
    my ($self, $daemon, %params) = @_;

    $self->SUPER::_startDaemon($daemon, %params);

    if ($daemon->{name} eq 'samba4') {
        my $services = $self->_services();
        foreach my $service (@{$services}) {
            my $port = $service->{destinationPort};
            next unless $port;

            my $proto = $service->{protocol};
            next unless $proto;

            my $desc = $service->{description};
            if ($proto eq 'tcp/udp') {
                $self->_waitService('tcp', $port, $desc);
                $self->_waitService('udp', $port, $desc);
            } elsif (($proto eq 'tcp') or ($proto eq 'udp')) {
                $self->_waitService($proto, $port, $desc);
            }
        }
    }
}

# Method: _waitService
#
#   This function will block until service is listening or timed
#   out (300 * 0.1 = 30 seconds)
#
sub _waitService
{
    my ($self, $proto, $port, $desc) = @_;

    my $maxTries = 300;
    my $sleepSeconds = 0.1;
    my $listening = 0;

    if (length ($desc)) {
        EBox::debug("Wait samba task '$desc'");
    } else {
        EBox::debug("Wait unknown samba task");
    }
    while (not $listening and $maxTries > 0) {
        my $sock = new IO::Socket::INET(PeerAddr => '127.0.0.1',
                                        PeerPort => $port,
                                        Proto    => $proto);
        if ($sock) {
            $listening = 1;
            last;
        }
        $maxTries--;
        Time::HiRes::sleep($sleepSeconds);
    }

    unless ($listening) {
        EBox::warn("Timeout reached while waiting for samba service '$desc' ($proto)");
    }
}

sub _services
{
    my ($self) = @_;

    return [
            { # kerberos
                'protocol' => 'tcp/udp',
                'sourcePort' => 'any',
                'destinationPort' => '88',
                'description' => 'Kerberos authentication',
            },
            { # DCE endpoint resolution
                'protocol' => 'tcp',
                'sourcePort' => 'any',
                'destinationPort' => '135',
                'description' => 'DCE endpoint resolution',
            },
            { # netbios-ns
                'protocol' => 'udp',
                'sourcePort' => 'any',
                'destinationPort' => '137',
                'description' => 'NETBIOS name service',
            },
            { # netbios-dgm
                'protocol' => 'udp',
                'sourcePort' => 'any',
                'destinationPort' => '138',
                'description' => 'NETBIOS datagram service',
            },
            { # netbios-ssn
                'protocol' => 'tcp',
                'sourcePort' => 'any',
                'destinationPort' => '139',
                'description' => 'NETBIOS session service',
            },
            { # samba LDAP
                'protocol' => 'tcp/udp',
                'sourcePort' => 'any',
                'destinationPort' => '389',
                'description' => 'Lightweight Directory Access Protocol',
            },
            { # microsoft-ds
                'protocol' => 'tcp',
                'sourcePort' => 'any',
                'destinationPort' => '445',
                'description' => 'Microsoft directory services',
            },
            { # kerberos change/set password
                'protocol' => 'tcp/udp',
                'sourcePort' => 'any',
                'destinationPort' => '464',
                'description' => 'Kerberos set/change password',
            },
            { # LDAP over TLS/SSL
                'protocol' => 'tcp',
                'sourcePort' => 'any',
                'destinationPort' => '636',
                'description' => 'LDAP over TLS/SSL',
            },
            { # unknown???
                'protocol' => 'tcp',
                'sourcePort' => 'any',
                'destinationPort' => '1024',
            },
            { # msft-gc
                'protocol' => 'tcp',
                'sourcePort' => 'any',
                'destinationPort' => '3268',
                'description' => 'Microsoft global catalog',
            },
            { # msft-gc-ssl
                'protocol' => 'tcp',
                'sourcePort' => 'any',
                'destinationPort' => '3269',
                'description' => 'Microsoft global catalog over SSL',
            },
        ];
}

# Method: enableActions
#
#   Override EBox::Module::Service::enableActions
#
sub enableActions
{
    my ($self) = @_;
    $self->checkUsersMode();

    # Remount filesystem with user_xattr and acl options
    EBox::info('Setting up filesystem');
    EBox::Sudo::root(EBox::Config::scripts('samba') . 'setup-filesystem');

    # Create directories
    EBox::info('Creating directories');
    $self->_createDirectories();

    # Load the required OpenLDAP schema updates.
    $self->performLDAPActions();
}

sub getProvision
{
    my ($self) = @_;
    unless (defined $self->{provision}) {
        $self->{provision} = new EBox::Samba::Provision();
    }
    return $self->{provision};
}

sub isProvisioned
{
    my ($self) = @_;

    return $self->getProvision->isProvisioned();
}

# Method: shares
#
#   It returns the custom shares
#
# Returns:
#
#   Array ref containing hash ref with:
#
#   share   - share's name
#   path    - share's path
#   comment - share's comment
#   readOnly  - string containing users and groups with read-only permissions
#   readWrite - string containing users and groups with read and write
#               permissions
#   administrators  - string containing users and groups with admin priviliges
#                     on the share
#   validUsers - readOnly + readWrite + administrators
#
sub shares
{
    my ($self) = @_;

    my $shares = $self->model('SambaShares');
    my @shares = ();

    for my $id (@{$shares->enabledRows()}) {
        my $row = $shares->row($id);
        my @readOnly;
        my @readWrite;
        my @administrators;
        my $shareConf = {};

        my $path = $row->elementByName('path');
        if ($path->selectedType() eq 'zentyal') {
            $shareConf->{'path'} = SHARES_DIR . '/' . $path->value();
        } else {
            $shareConf->{'path'} = $path->value();
        }
        $shareConf->{'type'} = $path->selectedType();
        $shareConf->{'share'} = $row->valueByName('share');
        $shareConf->{'comment'} = $row->valueByName('comment');
        $shareConf->{'guest'} = $row->valueByName('guest');
        $shareConf->{'groupShare'} = $row->valueByName('groupShare');

        for my $subId (@{$row->subModel('access')->ids()}) {
            my $subRow = $row->subModel('access')->row($subId);
            my $userType = $subRow->elementByName('user_group');
            my $preCar = '';
            if ($userType->selectedType() eq 'group') {
                $preCar = '@';
            }
            my $user =  $preCar . '"' . $userType->printableValue() . '"';

            my $permissions = $subRow->elementByName('permissions');

            if ($permissions->value() eq 'readOnly') {
                push (@readOnly, $user);
            } elsif ($permissions->value() eq 'readWrite') {
                push (@readWrite, $user);
            } elsif ($permissions->value() eq 'administrator') {
                push (@administrators, $user)
            }
        }

        $shareConf->{'readOnly'} = join (', ', @readOnly);
        $shareConf->{'readWrite'} = join (', ', @readWrite);
        $shareConf->{'administrators'} = join (', ', @administrators);
        $shareConf->{'validUsers'} = join (', ', @readOnly,
                                                 @readWrite,
                                                 @administrators);

        push (@shares, $shareConf);
    }

    return \@shares;
}

# Implement EBox::SyncFolders::Provider interface
sub syncFolders
{
    my ($self) = @_;

    # sync all shares
    my $sshares = $self->model('SyncShares');
    my $shares = $self->model('SambaShares');

    my $syncAll = $sshares->row()->valueByName('sync');
    my @folders;
    for my $id (@{$shares->enabledRows()}) {
        my $row = $shares->row($id);
        my $sync = $row->valueByName('sync');

        my $path = $row->elementByName('path');
        if ($path->selectedType() eq 'zentyal') {
            $path = SHARES_DIR . '/' . $path->value();
        } else {
            $path = $path->value();
        }

        if ($sync or $syncAll) {
            push (@folders, new EBox::SyncFolders::Folder($path, 'share', name => basename($path)));
        }
    }

    if ($self->recoveryEnabled()) {
        foreach my $share ($self->filesystemShares()) {
            push (@folders, new EBox::SyncFolders::Folder($share, 'recovery'));
        }
    }

    return \@folders;
}

sub recoveryDomainName
{
    return __('Filesystem shares');
}

sub defaultAntivirusSettings
{
    my ($self) = @_;

    my $antivirus = $self->model('AntivirusDefault');
    return $antivirus->value('scan');
}

sub antivirusExceptions
{
    my ($self) = @_;

    my $model = $self->model('AntivirusExceptions');
    my $exceptions = {
        'share' => {},
        'group' => {},
    };

    foreach my $id (@{$model->ids()}) {
        my $row = $model->row($id);
        my $element = $row->elementByName('user_group_share');
        my $type = $element->selectedType();
        if ($type eq 'users') {
            $exceptions->{'users'} = 1;
        } else {
            my $value = $element->printableValue();
            $exceptions->{$type}->{$value} = 1;
        }
    }

    return $exceptions;
}

sub antivirusConfig
{
    my ($self) = @_;

    # Provide a default config and override with the conf file if exists
    my $avModel = $self->model('AntivirusDefault');
    my $conf = {
        show_special_files       => 'True',
        rm_hidden_files_on_rmdir => 'True',
        hide_nonscanned_files    => 'False',
        scanning_message         => 'is being scanned for viruses',
        recheck_time_open        => '50',
        recheck_tries_open       => '100',
        recheck_time_readdir     => '50',
        recheck_tries_readdir    => '20',
        allow_nonscanned_files   => 'False',
    };

    foreach my $key (keys %{$conf}) {
        my $value = EBox::Config::configkey($key);
        $conf->{$key} = $value if $value;
    }

    # Hard coded settings
    $conf->{quarantine_dir} = $avModel->QUARANTINE_DIR();
    $conf->{domain_socket}  = 'True';
    $conf->{socketname}     = $avModel->ZAVS_SOCKET();

    return $conf;
}

sub defaultRecycleSettings
{
    my ($self) = @_;

    my $recycle = $self->model('RecycleDefault');
    return $recycle->row()->valueByName('enabled');
}

sub recycleExceptions
{
    my ($self) = @_;

    my $model = $self->model('RecycleExceptions');
    my $exceptions = {
        'share' => {},
        'group' => {},
    };

    for my $id (@{$model->ids()}) {
        my $row = $model->row($id);
        my $element = $row->elementByName('user_group_share');
        my $type = $element->selectedType();
        if ($type eq 'users') {
            $exceptions->{'users'} = 1;
        } else {
            my $value = $element->printableValue();
            $exceptions->{$type}->{$value} = 1;
        }
    }
    return $exceptions;
}

sub recycleConfig
{
    my ($self) = @_;

    my $conf = {};
    my @keys = ('repository', 'directory_mode', 'keeptree', 'versions', 'touch', 'minsize',
                'maxsize', 'exclude', 'excludedir', 'noversions');

    foreach my $key (@keys) {
        my $value = EBox::Config::configkey($key);
        if ($value) {
            $conf->{$key} = $value;
        }
    }

    return $conf;
}

# Method: sambaInterfaces
#
#   Return interfaces upon samba should listen
#
sub sambaInterfaces
{
    my ($self) = @_;

    my @ifaces = ();
    # Always listen on loopback interface
    push (@ifaces, 'lo');

    my $net = EBox::Global->modInstance('network');

    my $listen_external = EBox::Config::configkey('listen_external');

    my $netIfaces;
    if ($listen_external eq 'yes') {
        $netIfaces = $net->allIfaces();
    } else {
        $netIfaces = $net->InternalIfaces();
    }

    my %seenBridges;
    foreach my $iface (@{$netIfaces}) {
        push @ifaces, $iface;

        if ($net->ifaceMethod($iface) eq 'bridged') {
            my $br = $net->ifaceBridge($iface);
            if (not $seenBridges{$br}) {
                push (@ifaces, "br$br");
                $seenBridges{$br} = 1;
            }
            next;
        }

        my $vifacesNames = $net->vifaceNames($iface);
        if (defined $vifacesNames) {
            push @ifaces, @{$vifacesNames};
        }
    }

    my @moduleGeneratedIfaces = ();
    push @ifaces, @moduleGeneratedIfaces;
    return \@ifaces;
}

sub _writeDnsUpdateList
{
    my ($self) = @_;

    my $array = [];
    my $partitions = ['DomainDnsZones', 'ForestDnsZones'];
    push (@{$array}, partitions => $partitions);
    $self->writeConfFile(SAMBA_DNS_UPDATE_LIST,
                         'samba/dns_update_list.mas', $array,
                         { 'uid' => '0', 'gid' => '0', mode => '644' });
}

sub writeSambaConfig
{
    my ($self) = @_;

    my $interfaces = join (',', @{$self->sambaInterfaces()});

    my $netbiosName = $self->netbiosName();
    my $realmName   = EBox::Global->modInstance('users')->kerberosRealm();

    my $prefix = EBox::Config::configkey('custom_prefix');
    $prefix = 'zentyal' unless $prefix;

    my $sysinfo = EBox::Global->modInstance('sysinfo');
    my $hostDomain = $sysinfo->hostDomain();

    my @array = ();
    push (@array, 'fs'          => EBox::Config::configkey('samba_fs'));
    push (@array, 'prefix'      => $prefix);
    push (@array, 'workgroup'   => $self->workgroup());
    push (@array, 'netbiosName' => $netbiosName);
    push (@array, 'description' => $self->description());
    push (@array, 'ifaces'      => $interfaces);
    push (@array, 'mode'        => 'dc');
    push (@array, 'realm'       => $realmName);
    push (@array, 'domain'      => $hostDomain);
    push (@array, 'roamingProfiles' => $self->roamingProfiles());
    push (@array, 'profilesPath' => PROFILES_DIR);
    push (@array, 'sysvolPath'  => SYSVOL_DIR);
    push (@array, 'disableFullAudit' => EBox::Config::boolean('disable_fullaudit'));

    if (EBox::Global->modExists('printers')) {
        my $printersModule = EBox::Global->modInstance('printers');
        push (@array, 'print' => 1) if ($printersModule->isEnabled());
    }

    my $shares = $self->shares();
    push (@array, 'shares' => $shares);
    foreach my $share (@{$shares}) {
        if ($share->{guest}) {
            push (@array, 'guestAccess' => 1);
            push (@array, 'guestAccount' => GUEST_DEFAULT_USER);
            last;
        }
    }

    push (@array, 'antivirus' => $self->defaultAntivirusSettings());
    push (@array, 'antivirus_exceptions' => $self->antivirusExceptions());
    push (@array, 'antivirus_config' => $self->antivirusConfig());
    push (@array, 'recycle' => $self->defaultRecycleSettings());
    push (@array, 'recycle_exceptions' => $self->recycleExceptions());
    push (@array, 'recycle_config' => $self->recycleConfig());

    if (EBox::Global->modExists('openchange')) {
        my $openchangeModule = EBox::Global->modInstance('openchange');
        my $openchangeEnabled = $openchangeModule->isEnabled();
        my $openchangeProvisioned = $openchangeModule->isProvisioned();
        push (@array, 'openchangeEnabled' => $openchangeEnabled);
        push (@array, 'openchangeProvisioned' => $openchangeProvisioned);
    }

    $self->writeConfFile(SAMBACONFFILE,
                         'samba/smb.conf.mas', \@array);

    $self->_writeAntivirusConfig();
}

sub _writeAntivirusConfig
{
    my ($self) = @_;

    return unless EBox::Global->modExists('antivirus');

    my $avModule = EBox::Global->modInstance('antivirus');
    my $avModel = $self->model('AntivirusDefault');

    my $conf = {};
    $conf->{clamavSocket} = $avModule->CLAMD_SOCKET();
    $conf->{quarantineDir} = $avModel->QUARANTINE_DIR();
    $conf->{zavsSocket}  = $avModel->ZAVS_SOCKET();
    $conf->{nThreadsConf} = EBox::Config::configkey('scanning_threads');

    write_file(ANTIVIRUS_CONF, encode_json($conf));
}

sub _setupQuarantineDirectory
{
    my ($self) = @_;

    my $zentyalUser = EBox::Config::user();
    my $nobodyUser  = GUEST_DEFAULT_USER;
    my $avModel     = $self->model('AntivirusDefault');
    my $quarantine  = $avModel->QUARANTINE_DIR();
    my @cmds;
    push (@cmds, "mkdir -p '$quarantine'");
    push (@cmds, "chown -R $zentyalUser.adm '$quarantine'");
    push (@cmds, "chmod 770 '$quarantine'");
    push (@cmds, "setfacl -R -m u:$nobodyUser:rwx g:adm:rwx '$quarantine'");

    # Grant access to domain admins
    my $domainAdminsSid = $self->ldb->domainSID() . '-512';
    my $domainAdminsGroup = new EBox::Samba::Group(sid => $domainAdminsSid);
    if ($domainAdminsGroup->exists()) {
        my @domainAdmins = $domainAdminsGroup->get('member');
        foreach my $memberDN (@domainAdmins) {
            my $user = new EBox::Samba::User(dn => $memberDN);
            if ($user->exists()) {
                my $uid = $user->get('samAccountName');
                push (@cmds, "setfacl -m u:$uid:rwx '$quarantine'");
            }
        }
    }
    EBox::Sudo::silentRoot(@cmds);
}

sub _createDirectories
{
    my ($self) = @_;

    my $zentyalUser = EBox::Config::user();
    my $group = EBox::Users::DEFAULTGROUP();
    my $nobody = GUEST_DEFAULT_USER;
    my $avModel = $self->model('AntivirusDefault');
    my $quarantine = $avModel->QUARANTINE_DIR();

    my @cmds;
    push (@cmds, 'mkdir -p ' . SAMBA_DIR);
    #push (@cmds, "chown root:$group " . SAMBA_DIR);
    push (@cmds, "chmod 770 " . SAMBA_DIR);
    push (@cmds, "setfacl -b " . SAMBA_DIR);
    push (@cmds, "setfacl -m u:$nobody:rx " . SAMBA_DIR);
    push (@cmds, "setfacl -m u:$zentyalUser:rwx " . SAMBA_DIR);

    push (@cmds, 'mkdir -p ' . PROFILES_DIR);
    #push (@cmds, "chown root:$group " . PROFILES_DIR);
    push (@cmds, "chmod 770 " . PROFILES_DIR);
    push (@cmds, "setfacl -b " . PROFILES_DIR);

    push (@cmds, 'mkdir -p ' . SHARES_DIR);
    #push (@cmds, "chown root:$group " . SHARES_DIR);
    push (@cmds, "chmod 770 " . SHARES_DIR);
    push (@cmds, "setfacl -b " . SHARES_DIR);
    push (@cmds, "setfacl -m u:$nobody:rx " . SHARES_DIR);
    push (@cmds, "setfacl -m u:$zentyalUser:rwx " . SHARES_DIR);

    push (@cmds, "mkdir -p '$quarantine'");
    push (@cmds, "chown -R $zentyalUser.adm '$quarantine'");
    push (@cmds, "chmod 770 '$quarantine'");
    EBox::Sudo::root(@cmds);

    # FIXME: Workaround attempt for the issue of failed chown with __USERS__ group
    #        remove this and uncomment the three chowns above when fixed for real
    my $chownTries = 10;
    @cmds = ();
    push (@cmds, "chown root:$group " . SAMBA_DIR);
    push (@cmds, "chown root:$group " . PROFILES_DIR);
    push (@cmds, "chown root:$group " . SHARES_DIR);
    foreach my $cnt (1 .. $chownTries) {
        my $chownOk = 0;
        try {
            EBox::Sudo::root(@cmds);
            $chownOk = 1;
        } otherwise {
            my ($ex) = @_;
            if ($cnt < $chownTries) {
                EBox::warn("chown root:$group commands failed: $ex . Attempt number $cnt");
                sleep 1;
            } else {
                $ex->throw();
            }
        };
        last if $chownOk;
    };
}

sub _setConf
{
    my ($self) = @_;

    return unless $self->configured() and $self->isEnabled();

    my $prov = $self->getProvision();
    if ((not $prov->isProvisioned()) or $self->get('need_reprovision')) {
        if ($self->get('need_reprovision')) {
            # Current provision is not useful, change back status to not provisioned.
            $prov->setProvisioned(0);
            # The LDB connection needs to be reset so we stop using cached values.
            $self->ldb()->clearConn()
        }
        $prov->provision();
        $self->unset('need_reprovision');
    }

    $self->writeSambaConfig();

    # Fix permissions on samba dirs. Zentyal user needs access because
    # the antivirus daemon runs as 'ebox'
    $self->_createDirectories();

    # Remove shares
    $self->model('SambaDeletedShares')->removeDirs();
    # Create shares
    $self->model('SambaShares')->createDirs();
}

sub _adcMode
{
    my ($self) = @_;

    my $settings = $self->model('GeneralSettings');
    return ($settings->modeValue() eq $settings->MODE_ADC());
}

sub _nmbdCond
{
    my ($self) = @_;

    return (-f SAMBACONFFILE);
}

sub _sysvolSyncCond
{
    my ($self) = @_;

    return ($self->isEnabled() and $self->getProvision->isProvisioned() and $self->_adcMode());
}

sub _s4syncCond
{
    my ($self) = @_;

    return ($self->isEnabled() and $self->getProvision->isProvisioned());
}

sub _antivirusEnabled
{
    my ($self) = @_;

    my $avModule = EBox::Global->modInstance('antivirus');
    unless (defined ($avModule) and $avModule->isEnabled()) {
        return 0;
    }

    my $avModel = $self->model('AntivirusDefault');
    my $enabled = $avModel->value('scan');

    return $enabled;
}

# Method: _daemons
#
#       Override EBox::Module::Service::_daemons
#
sub _daemons
{
    return [
        {
            name => 'samba4',
            type => 'init.d',
            pidfiles => ['/opt/samba4/var/run/samba.pid'],
        },
        {
            name => 'zentyal.nmbd',
            precondition => \&_nmbdCond,
        },
        {
            name => 'zentyal.s4sync',
            precondition => \&_s4syncCond,
        },
        {
            name => 'zentyal.sysvol-sync',
            precondition => \&_sysvolSyncCond,
        },
        {
            name => 'zentyal.zavsd',
            precondition => \&_antivirusEnabled,
        },
    ];
}

# Function: usesPort
#
#   Implements EBox::FirewallObserver interface
#
sub usesPort
{
    my ($self, $protocol, $port, $iface) = @_;

    return undef unless($self->isEnabled());

    foreach my $smbport (@{$self->_services()}) {
        return 1 if ($port eq $smbport->{destinationPort});
    }

    return undef;
}

sub firewallHelper
{
    my ($self) = @_;

    if ($self->isEnabled()) {
        return new EBox::SambaFirewall();
    }
    return undef;
}

# Method: firewallCaptivePortalExceptions
#
#  this method gives firewall ruels to add to the captive portal module.
#  They purpose is to allow domain joins without captive portal interference
sub firewallCaptivePortalExceptions
{
    my ($self, $chain) = @_;
    my @rules;

    if (not $self->isEnabled()) {
       return [];
    }

     my @services = @{ $self->_services() };
    foreach my $conf (@services) {
        my $args = '';
        my $tcpAndUdp = 0;
        if ($conf->{protocol} ne 'any') {
            if ($conf->{protocol} eq 'tcp/udp') {
                $tcpAndUdp = 1;
            } else {
                $args .= '--protocol ' . $conf->{protocol};
            }
        }
        if ($conf->{sourcePort} ne 'any') {
            $args .= ' --sport ' . $conf->{sourcePort};
        }
        if ($conf->{destinationPort} ne 'any') {
            $args .= ' --dport ' . $conf->{destinationPort};
        }

        if ($args) {
            if ($tcpAndUdp) {
                push @rules, "--protocol tcp $args -j RETURN";
                push @rules, "--protocol udp $args -j RETURN";
            } else {
                push @rules, "$args -j RETURN";
            }
        }
    }

    return \@rules;
}

sub menu
{
    my ($self, $root) = @_;

    my $folder = new EBox::Menu::Folder(name      => 'Samba',
                                        text      => $self->printableName(),
                                        icon      => 'samba',
                                        separator => 'Office',
                                        order     => 540);
    $folder->add(new EBox::Menu::Item(url   => 'Samba/Composite/General',
                                      text  => __('General'),
                                      order => 10));
    $folder->add(new EBox::Menu::Item(url   => 'Samba/View/GPOs',
                                      text  => __('Group Policy Objects'),
                                      order => 20));
    $folder->add(new EBox::Menu::Item(url   => 'Samba/Tree/GPOLinks',
                                      text  => __('Group Policy Links'),
                                      order => 30));
    $root->add($folder);
}

# Method: administratorPassword
#
#   Returns the administrator password
#
sub administratorPassword
{
    my ($self) = @_;

    my $pwdFile = EBox::Config::conf() . 'samba.passwd';

    my $pass;
    unless (-f $pwdFile) {
        my $pass;

        while (1) {
            $pass = EBox::Util::Random::generate(20);
            # Check if the password meet the complexity constraints
            last if ($pass =~ /[a-z]+/ and $pass =~ /[A-Z]+/ and
                     $pass =~ /[0-9]+/ and length ($pass) >=8);
        }

        my (undef, undef, $uid, $gid) = getpwnam('ebox');
        EBox::Module::Base::writeFile($pwdFile, $pass, { mode => '0600', uid => $uid, gid => $gid });
        return $pass;
    }

    return read_file($pwdFile);
}

# Method: defaultNetbios
#
#   Generates the default netbios server name
#
sub defaultNetbios
{
    my ($self) = @_;

    my $sysinfo = EBox::Global->modInstance('sysinfo');
    my $hostName = $sysinfo->hostName();
    $hostName = substr($hostName, 0, 15);

    return $hostName;
}

# Method: netbiosName
#
#   Returns the configured netbios name
#
sub netbiosName
{
    my ($self) = @_;

    my $model = $self->model('GeneralSettings');
    return $model->netbiosNameValue();
}

# Method: defaultWorkgroup
#
#   Generates the default workgroup
#
sub defaultWorkgroup
{
    my $users = EBox::Global->modInstance('users');
    my $realm = $users->kerberosRealm();
    my @parts = split (/\./, $realm);
    my $value = substr($parts[0], 0, 15);
    $value = 'ZENTYAL-DOMAIN' unless defined $value;

    return uc($value);
}

# Method: workgroup
#
#   Returns the configured workgroup name
#
sub workgroup
{
    my ($self) = @_;

    my $model = $self->model('GeneralSettings');
    return $model->workgroupValue();
}

# Method: defaultDescription
#
#   Generates the default server string
#
sub defaultDescription
{
    my $prefix = EBox::Config::configkey('custom_prefix');
    $prefix = 'zentyal' unless $prefix;

    return ucfirst($prefix) . ' Server';
}

# Method: description
#
#   Returns the configured description string
#
sub description
{
    my ($self) = @_;

    my $model = $self->model('GeneralSettings');
    return $model->descriptionValue();
}

# Method: roamingProfiles
#
#   Returns if roaming profiles are enabled
#
sub roamingProfiles
{
    my ($self) = @_;

    my $model = $self->model('GeneralSettings');
    return $model->roamingValue();
}

# Method: mode
#
#   Returns the configured server mode
#
sub mode
{
    my ($self) = @_;

    my $model = $self->model('GeneralSettings');
    return $model->modeValue();
}

# Method: drive
#
#   Returns the configured drive letter
#
sub drive
{
    my ($self) = @_;

    my $model = $self->model('GeneralSettings');
    return $model->driveValue();
}

# Method: _ldapModImplementation
#
#   LdapModule implmentation
#
sub _ldapModImplementation
{
    my $self;

    return new EBox::SambaLdapUser();
}

sub dumpConfig
{
    my ($self, $dir, %options) = @_;

    my @cmds;

    if ($self->_s4syncCond()) {
        try {
            EBox::Service::manage('zentyal.s4sync', 'stop');
        } otherwise {};
    }

    my $mirror = EBox::Config::tmp() . "/samba.backup";
    my $privateDir = PRIVATE_DIR;
    if (EBox::Sudo::fileTest('-d', $privateDir)) {
        # Remove previous backup files
        my $ldbBakFiles = EBox::Sudo::root("find $privateDir -name '*.ldb.bak'");
        my $tdbBakFiles = EBox::Sudo::root("find $privateDir -name '*.tdb.bak'");
        foreach my $bakFile ((@{$ldbBakFiles}, @{$tdbBakFiles})) {
            chomp ($bakFile);
            push (@cmds, "rm '$bakFile'");
        }

        # Backup private. TDB and LDB files must be backed up using tdbbackup
        my $ldbFiles = EBox::Sudo::root("find $privateDir -name '*.ldb'");
        my $tdbFiles = EBox::Sudo::root("find $privateDir -name '*.tdb'");
        foreach my $dbFile ((@{$ldbFiles}, @{$tdbFiles})) {
            chomp ($dbFile);
            push (@cmds, "tdbbackup '$dbFile'");
            # Preserve file permissions
            my $st = EBox::Sudo::stat($dbFile);
            my $uid = $st->uid();
            my $gid = $st->gid();
            my $mode = sprintf ("%04o", $st->mode() & 07777);
            push (@cmds, "chown $uid:$gid $dbFile.bak");
            push (@cmds, "chmod $mode $dbFile.bak");
        }

        push (@cmds, "rm -rf $mirror");
        push (@cmds, "mkdir -p $mirror/private");
        push (@cmds, "rsync -HAXavz $privateDir/ " .
                     "--exclude=*.tdb --exclude=*.ldb " .
                     "--exclude=ldap_priv --exclude=smbd.tmp " .
                     "--exclude=ldapi $mirror/private");
        push (@cmds, "tar pcjf $dir/private.tar.bz2 --hard-dereference -C $mirror private");
    }

    # Backup sysvol
    my $sysvolDir = SYSVOL_DIR;
    if (EBox::Sudo::fileTest('-d', $sysvolDir)) {
        push (@cmds, "rm -rf $mirror");
        push (@cmds, "mkdir -p $mirror/sysvol");
        push (@cmds, "rsync -HAXavz $sysvolDir/ $mirror/sysvol");
        push (@cmds, "tar pcjf $dir/sysvol.tar.bz2 --hard-dereference -C $mirror sysvol");
    }

    try {
        EBox::Sudo::root(@cmds);
    } otherwise {
        my ($error) = @_;
        throw $error;
    } finally {
        EBox::Service::manage('zentyal.s4sync', 'start') if $self->_s4syncCond();
    };

    # Backup admin password
    unless ($options{bug}) {
        my $pwdFile = EBox::Config::conf() . 'samba.passwd';
        # Additional domain controllers does not have stashed pwd
        if (EBox::Sudo::fileTest('-f', $pwdFile)) {
            EBox::Sudo::root("cp '$pwdFile' $dir");
        }
    }
}

sub restoreConfig
{
    my ($self, $dir) = @_;

    my $mode = $self->mode();
    unless ($mode eq EBox::Samba::Model::GeneralSettings::MODE_DC()) {
        # Restoring an ADC will corrupt entire domain as sync data
        # get out of sync.
        EBox::info(__("Restore is only possible if the server is the unique " .
                      "domain controller of the forest"));
        $self->getProvision->setProvisioned(0);
        return;
    }

    $self->stopService();

    # Remove private and sysvol
    my $privateDir = PRIVATE_DIR;
    my $sysvolDir = SYSVOL_DIR;
    EBox::Sudo::root("rm -rf $privateDir $sysvolDir");

    # Unpack sysvol and private
    my %dest = ( sysvol => $sysvolDir, private => $privateDir );
    foreach my $archive (keys %dest) {
        if (EBox::Sudo::fileTest('-f', "$dir/$archive.tar.bz2")) {
            my $destdir = dirname($dest{$archive});
            EBox::Sudo::root("tar jxfp $dir/$archive.tar.bz2 -C $destdir");
        }
    }

    # Rename ldb files
    my $ldbBakFiles = EBox::Sudo::root("find $privateDir -name '*.ldb.bak'");
    my $tdbBakFiles = EBox::Sudo::root("find $privateDir -name '*.tdb.bak'");
    foreach my $bakFile ((@{$ldbBakFiles}, @{$tdbBakFiles})) {
        chomp $bakFile;
        my $destFile = $bakFile;
        $destFile =~ s/\.bak$//;
        EBox::Sudo::root("mv '$bakFile' '$destFile'");
    }
    # Hard-link DomainDnsZones and ForestDnsZones partitions
    EBox::Sudo::root("rm -f $privateDir/dns/sam.ldb.d/DC*FORESTDNSZONES*");
    EBox::Sudo::root("rm -f $privateDir/dns/sam.ldb.d/DC*DOMAINDNSZONES*");
    EBox::Sudo::root("rm -f $privateDir/dns/sam.ldb.d/metadata.tdb");
    EBox::Sudo::root("ln $privateDir/sam.ldb.d/DC*FORESTDNSZONES* $privateDir/dns/sam.ldb.d/");
    EBox::Sudo::root("ln $privateDir/sam.ldb.d/DC*DOMAINDNSZONES* $privateDir/dns/sam.ldb.d/");
    EBox::Sudo::root("ln $privateDir/sam.ldb.d/metadata.tdb $privateDir/dns/sam.ldb.d/");
    EBox::Sudo::root("chown root:bind $privateDir/dns/*.ldb");
    EBox::Sudo::root("chmod 660 $privateDir/dns/*.ldb");

    # Restore stashed password
    if (EBox::Sudo::fileTest('-f', "$dir/samba.passwd")) {
        EBox::Sudo::root("cp $dir/samba.passwd " . EBox::Config::conf());
        EBox::Sudo::root("chmod 0600 $dir/samba.passwd");
    }

    # Set provisioned flag
    $self->getProvision->setProvisioned(1);

    $self->restartService();

    $self->getProvision()->resetSysvolACL();
}

# Method: depends
#
#     Samba depends on users only to ensure proper order during
#     save changes when reprovisioning (after host/domain change)
#
# Overrides:
#
#     <EBox::Module::Base::depends>
#
sub depends
{
    my ($self) = @_;

    my @deps = ('network', 'printers');

    if ($self->get('need_reprovision')) {
        push (@deps, 'users');
    }

    return \@deps;
}

sub restoreDependencies
{
    my @depends = ();

    push (@depends, 'users');

    if (EBox::Global->modExists('printers')) {
        push (@depends, 'printers');
    }

    return \@depends;
}

# Implement LogHelper interface
sub tableInfo
{
    my ($self) = @_;

    my $access_titles = {
        'timestamp' => __('Date'),
        'client' => __('Client address'),
        'username' => __('User'),
        'event' => __('Action'),
        'resource' => __('Resource'),
    };
    my @access_order = qw(timestamp client username event resource);
    my $access_events = {
        'connect' => __('Connect'),
        'opendir' => __('Access to directory'),
        'readfile' => __('Read file'),
        'writefile' => __('Write file'),
        'disconnect' => __('Disconnect'),
        'unlink' => __('Remove'),
        'mkdir' => __('Create directory'),
        'rmdir' => __('Remove directory'),
        'rename' => __('Rename'),
    };

    my $virus_titles = {
        'timestamp' => __('Date'),
        'client' => __('Client address'),
        'username' => __('User'),
        'filename' => __('File name'),
        'virus' => __('Virus'),
        'event' => __('Type'),
    };
    my @virus_order = qw(timestamp client username filename virus event);;
    my $virus_events = { 'virus' => __('Virus') };

    my $quarantine_titles = {
        'timestamp' => __('Date'),
        'client' => __('Client address'),
        'username' => __('User'),
        'filename' => __('File name'),
        'qfilename' => __('Quarantined file name'),
        'event' => __('Quarantine'),
    };
    my @quarantine_order = qw(timestamp client username filename qfilename event);
    my $quarantine_events = { 'quarantine' => __('Quarantine') };

    return [{
        'name' => __('Samba access'),
        'tablename' => 'samba_access',
        'titles' => $access_titles,
        'order' => \@access_order,
        'timecol' => 'timestamp',
        'filter' => ['client', 'username', 'resource'],
        'types' => { 'client' => 'IPAddr' },
        'events' => $access_events,
        'eventcol' => 'event'
    },
    {
        'name' => __('Samba virus'),
        'tablename' => 'samba_virus',
        'titles' => $virus_titles,
        'order' => \@virus_order,
        'timecol' => 'timestamp',
        'filter' => ['client', 'filename', 'virus'],
        'types' => { 'client' => 'IPAddr' },
        'events' => $virus_events,
        'eventcol' => 'event'
    },
    {
        'name' => __('Samba quarantine'),
        'tablename' => 'samba_quarantine',
        'titles' => $quarantine_titles,
        'order' => \@quarantine_order,
        'timecol' => 'timestamp',
        'filter' => ['filename'],
        'types' => { 'client' => 'IPAddr' },
        'events' => $quarantine_events,
        'eventcol' => 'event'
    }];
}

sub logHelper
{
    my ($self) = @_;

    return (new EBox::SambaLogHelper);
}

#sub report
#{
#    my ($self, $beg, $end, $options) = @_;
#    my $maxTopActivityUsers = $options->{'max_top_activity_users'};
#    my $maxTopActivityGroups = $options->{'max_top_activity_groups'};
#    my $maxTopSizeShares = $options->{'max_top_size_shares'};
#    my $maxTopVirusShares = $options->{'max_top_virus_shares'};
#
#    my $report = {};
#
#    $report->{'activity'} = $self->runMonthlyQuery($beg, $end, {
#        'select' => 'COALESCE(SUM(operations), 0) AS OPERATIONS',
#        'from' => 'samba_access_report'
#    });
#
#    $report->{'top_activity_users'} = $self->runQuery($beg, $end, {
#        'select' => 'username, SUM(operations) AS operations',
#        'from' => 'samba_access_report',
#        'group' => 'username',
#        'limit' => $maxTopActivityUsers,
#        'order' => 'operations DESC'
#    });
#
#
#    $report->{top_activity_groups} = _topActivityGroups($self, $beg, $end, $maxTopActivityGroups);
#
#    $report->{'top_size_shares'} = $self->runQuery($beg, $end, {
#        'select' => 'share, type, AVG(size) AS size',
#        'from' => 'samba_disk_usage_report',
#        'group' => 'share, type',
#        'limit' => $maxTopSizeShares,
#        'order' => 'size DESC',
#    });
#
#    $report->{'top_size_user_shares'} = $self->runQuery($beg, $end, {
#        'select' => 'share, AVG(size) AS size',
#        'from' => 'samba_disk_usage_report',
#        'group' => 'share',
#        'limit' => $maxTopSizeShares,
#        'order' => 'size DESC',
#        'where' => q{type = 'user'}
#    });
#
#    $report->{'top_size_group_shares'} = $self->runQuery($beg, $end, {
#        'select' => 'share, AVG(size) AS size',
#        'from' => 'samba_disk_usage_report',
#        'group' => 'share, type',
#        'limit' => $maxTopSizeShares,
#        'order' => 'size DESC',
#        'where' => q{type = 'group'}
#    });
#
#    $report->{'top_size_custom_shares'} = $self->runQuery($beg, $end, {
#        'select' => 'share, AVG(size) AS size',
#        'from' => 'samba_disk_usage_report',
#        'group' => 'share, type',
#        'limit' => $maxTopSizeShares,
#        'order' => 'size DESC',
#        'where' => q{type = 'custom'}
#    });
#
#    $report->{'top_virus_shares'} = $self->runQuery($beg, $end, {
#        'select' => 'share, SUM(virus) as virus',
#        'from' => 'samba_virus_share_report',
#        'group' => 'share',
#        'limit' => $maxTopVirusShares,
#        'order' => 'virus DESC',
#    });
#
#
#    return $report;
#}
#
#sub _topActivityGroups
#{
#    my ($self, $beg, $end, $maxTopActivityGroups) = @_;
#    my $usersMod = EBox::Global->modInstance('users');
#
#    my $sqlResult = $self->runQuery($beg, $end, {
#        'select' => 'username, SUM(operations) AS operations',
#        'from' => 'samba_access_report',
#        'group' => 'username',
#    });
#    my %operationsByUser;
#    foreach my $i (0 .. $#{ $sqlResult->{username} } ) {
#        $operationsByUser{ $sqlResult->{username}->[$i] } =  $sqlResult->{operations}->[$i];
#    }
#
#    delete $sqlResult->{username};
#    delete $sqlResult->{operations};
#
#
#    my $min = -1;
#    my @groupsAndOperations;
#    foreach my $group_r ($usersMod->groups()) {
#        my $groupname = $group_r->{account};
#        my $operations = 0;
#
#        my @users = @{ $usersMod->usersInGroup($groupname) };
#        foreach my $user (@users) {
#            $operations += $operationsByUser{$user};
#        }
#
#
#        if (@groupsAndOperations <   $maxTopActivityGroups ) {
#            push @groupsAndOperations, [$groupname => $operations];
#        } elsif ($operations > $min) {
#            pop @groupsAndOperations;
#            push @groupsAndOperations, [$groupname => $operations];
#        } else {
#            next;
#        }
#
#        @groupsAndOperations = sort { $b->[1] <=> $a->[1]  } @groupsAndOperations;
#        $min = $groupsAndOperations[-1]->[1];
#    }
#
#    my @topGroups     = map { $_->[0]  } @groupsAndOperations;
#    my @topOperations = map { $_->[1] } @groupsAndOperations;
#    return {
#            'groupname' => \@topGroups,
#            'operations' => \@topOperations,
#           };
#}
#
#sub consolidateReportQueries
#{
#    return [
#        {
#            'target_table' => 'samba_access_report',
#            'query' => {
#                'select' => 'username, COUNT(event) AS operations',
#                'from' => 'samba_access',
#                'group' => 'username'
#            },
#            quote => { username => 1 },
#        },
#        {
#            'target_table' => 'samba_virus_report',
#            'query' => {
#                'select' => 'client, COUNT(event) AS virus',
#                'from' => 'samba_virus',
#                'group' => 'client'
#            },
#            quote => { client => 1 },
#        },
#        {
#            'target_table' => 'samba_disk_usage_report',
#            'query' => {
#                'select' => 'share, type, CAST (AVG(size) AS int) AS size',
#                'from' => 'samba_disk_usage',
#                'group' => 'share, type'
#
#            },
#            quote => { share => 1 },
#        },
#        {
#            'target_table' => 'samba_virus_share_report',
#            'query' => {
#                'select' => 'share, count(*) as virus',
#                'from' => 'samba_quarantine',
#                'where' => q{event='quarantine'},
#                'group' => 'filename'
#            },
#            'rowConversor' => \&_virusShareReportRowConversor,
#            'targetGroupFields' => ['share'],
#            quote => { share => 1 },
#        },
#    ];
#}
#
#my @sharesSortedByPathLen;
#
#sub _updatePathsByLen
#{
#    my ($self) = @_;
#
#    my $ldapInfo = EBox::SambaLdapUser->new();
#    @sharesSortedByPathLen = map {
#         { path => $_->{path},
#           share => $_->{sharename} }
#    } ( @{ $ldapInfo->userShareDirectories },
#        @{ $ldapInfo->groupShareDirectories }
#      );
#
#    foreach my $sh_r (@{ $self->shares() }) {
#        push @sharesSortedByPathLen, {path => $sh_r->{path},
#                                      share =>  $sh_r->{share} };
#    }
#
#    # add regexes
#    foreach my $share (@sharesSortedByPathLen) {
#        my $path = $share->{path};
#        $share->{pathRegex} = qr{^$path/};
#    }
#
#    @sharesSortedByPathLen = sort {
#        length($b->{path}) <=>  length($a->{path})
#    } @sharesSortedByPathLen;
#}
#
#sub _shareByFilename
#{
#    my ($filename) = @_;
#
#    if (not @sharesSortedByPathLen) {
#        my $samba =EBox::Global->modInstance('samba');
#        $samba->_updatePathsByLen();
#    }
#
#
#    foreach my $shareAndPath (@sharesSortedByPathLen) {
#        if ($filename =~ m/$shareAndPath->{pathRegex}/) {
#            return $shareAndPath->{share};
#        }
#    }
#
#
#    return undef;
#}
#
#sub _virusShareReportRowConversor
#{
#    my ($row) = @_;
#    my $filename = delete $row->{filename};
#    my $share = _shareByFilename($filename);
#    EBox::debug("COBV $filename -> $share");
#    if ($share) {
#        $row->{share} = $share;
#    } else {
#        return undef;
#    }
#
#
#    return $row;
#}
#
#sub logReportInfo
#{
#    my ($self) = @_;
#
#    if ($self->_diskUsageAlreadyCheckedToday) {
#        return [];
#    }
#
#    my @reportData;
#
#    my %shareByPath;
#
#    my @shares = @{ $self->_sharesAndSizes() };
#
#
#    foreach my $share (@shares) {
#        # add info about disk usage by share
#        my $entry = {
#                     table => 'samba_disk_usage',
#                     values => {
#                                share => $share->{share},
#                                size  => $share->{size},
#                                type  => $share->{type},
#                               }
#                    };
#        push @reportData, $entry;
#    }
#
#    return \@reportData;
#}
#
#sub _diskUsageAlreadyCheckedToday
#{
#    my ($self) = @_;
#
#    my $db = EBox::DBEngineFactory::DBEngine();
#    my $query = q{SELECT share FROM samba_disk_usage WHERE (timestamp >= (current_date + interval '0 day')) AND (timestamp < (current_date + interval '1 day'))};
#    my $results = $db->query($query);
#    return @{ $results } > 0;
#}
#
#sub _sharesAndSizes
#{
#    my ($self) = @_;
#
#    my $ldapInfo = EBox::SambaLdapUser->new();
#    my @shares;
#
#    foreach my $sh_r ( @{ $ldapInfo->userShareDirectories }) {
#        my $share = {
#                     share => $sh_r->{sharename},
#                     path  => $sh_r->{path},
#                     type  => 'user',
#                    };
#        push @shares, $share;
#    }
#
#    foreach my $sh_r ( @{ $ldapInfo->groupShareDirectories }) {
#        my $share = {
#                     share => $sh_r->{sharename},
#                     path  => $sh_r->{path},
#                     type  => 'group',
#                    };
#        push @shares, $share;
#    }
#
#    # add no-account shares to share list
#    foreach my $sh_r (@{ $self->shares()  }) {
#        my $share = {
#                     share => $sh_r->{share},
#                     path  => $sh_r->{path},
#                     type  => 'custom',
#                    };
#        push @shares, $share;
#    }
#
#
#    foreach my $share (@shares) {
#        my $path = $share->{path};
#        if (EBox::Sudo::fileTest('-d', $path)) {
#            my $output = EBox::Sudo::rootWithoutException("du -ms '$path'");
#
#            my ($size) =  $output->[0] =~ m{^(\d+)};
#            if (not defined $size) {
#                EBox::error("Problem getting $path size: @{$output}");
#                $size = 0;
#            }
#
#            $share->{size} = $size;
#        }
#    }
#
#    return \@shares;
#}

# Method: ldb
#
#   Provides an EBox::LDB object with the proper settings
#
sub ldb
{
    my ($self) = @_;

    unless (defined ($self->{ldb})) {
        $self->{ldb} = EBox::LDB->instance();
    }
    return $self->{ldb};
}

# Method: filesystemShares
#
#   This function is used for Disaster Recovery, to get
#   the paths of the filesystem shares.
#
sub filesystemShares
{
    my ($self) = @_;

    my $shares = $self->shares();
    my $paths = [];

    foreach my $share (@{$shares}) {
        if ($share->{type} eq 'system') {
            push (@{$paths}, $share->{path});
        }
    }

    return $paths;
}

# Method: userShares
#
#   This function is used to generate disk usage reports. It
#   returns all the users with their shares
#
#   Returns:
#       Array ref with hash refs containing:
#           - 'user' - String the username
#           - 'shares' - Array ref with all the shares for this user
#
sub userShares
{
    my ($self) = @_;

    my $userProfilesPath = PROFILES_DIR;

    my $usersMod = EBox::Global->modInstance('users');
    my $users = $usersMod->users();

    my $shares = [];
    foreach my $user (@{$users}) {
        my $userProfilePath = $userProfilesPath . "/" . $user->get('uid');

        my $userShareInfo = {
            'user' => $user->name(),
            'shares' => [$user->get('homeDirectory'), $userProfilePath],
        };
        push (@{$shares}, $userShareInfo);
    }

    return $shares;
}

# Method: groupPaths
#
#   This function is used to generate disk usage reports. It
#   returns the group share path if it is configured.
#
sub groupPaths
{
    my ($self, $group) = @_;

    my $groupName = $group->get('cn');
    my $shares = $self->shares();
    my $paths = [];

    foreach my $share (@{$shares}) {
        if (defined $groupName and defined $share->{groupShare} and
            $groupName eq $share->{groupShare}) {
            push (@{$paths}, $share->{path});
            last;
        }
    }

    return $paths;
}

my @sharesSortedByPathLen;

sub _updatePathsByLen
{
    my ($self) = @_;

    @sharesSortedByPathLen = ();

    # Group and custom shares
    foreach my $sh_r (@{ $self->shares() }) {
        push @sharesSortedByPathLen, {path => $sh_r->{path},
                                      share =>  $sh_r->{share},
                                      type => ($sh_r->{'groupShare'} ? 'Group' : 'Custom')};
    }

    # User shares
    foreach my $user (@{ $self->userShares() }) {
        foreach my $share (@{$user->{'shares'}}) {
            my $entry = {};
            $entry->{'share'} = $user->{'user'};
            $entry->{'type'} = 'User';
            $entry->{'path'} = $share;
            push (@sharesSortedByPathLen, $entry);
        }
    }

    # add regexes
    foreach my $share (@sharesSortedByPathLen) {
        my $path = $share->{path};
        # Remove duplicate '/'
        $path =~ s/\/+/\//g;
        $share->{pathRegex} = qr{^$path/};
    }

    @sharesSortedByPathLen = sort {
        length($b->{path}) <=>  length($a->{path})
    } @sharesSortedByPathLen;
}

#   Returns a hash with:
#       share - The name of the share
#       path  - The path of the share
#       type  - The type of the share (User, Group, Custom)
sub shareByFilename
{
    my ($self, $filename) = @_;

    if (not @sharesSortedByPathLen) {
        my $samba =EBox::Global->modInstance('samba');
        $samba->_updatePathsByLen();
    }

    foreach my $shareAndPath (@sharesSortedByPathLen) {
        if ($filename =~ m/$shareAndPath->{pathRegex}/) {
            return $shareAndPath;
        }
    }

    return undef;
}

######################################
##  SysInfo observer implementation ##
######################################

# Method: hostNameChanged
#
#   Disallow domainname changes if module is configured
#
sub hostNameChanged
{
    my ($self, $oldHostName, $newHostName) = @_;

    $self->_hostOrDomainChanged();
}

# Method: hostNameChangedDone
#
#   This method updates the computer netbios name if the module has not
#   been configured yet
#
sub hostNameChangedDone
{
    my ($self, $oldHostName, $newHostName) = @_;

    if ($self->configured()) {
        my $settings = $self->model('GeneralSettings');
        $settings->setValue('netbiosName', $newHostName);
    }
}

# Method: hostDomainChanged
#
#   Disallow hostname changes if module is configured
#
sub hostDomainChanged
{
    my ($self, $oldDomainName, $newDomainName) = @_;

    $self->_hostOrDomainChanged();
}

sub _hostOrDomainChanged
{
    my ($self) = @_;

    if ($self->configured()) {
        if ($self->_adcMode()) {
            throw EBox::Exceptions::UnwillingToPerform(
                reason => __('The hostname or domain cannot be changed if Zentyal is configured as additional domain controller.')
            );
        }

        $self->set('need_reprovision', 1);
    }
}

# Method: hostDomainChangedDone
#
#   This method updates the samba domain if the module has not been
#   configured yet
#
sub hostDomainChangedDone
{
    my ($self, $oldDomainName, $newDomainName) = @_;

    my $settings = $self->model('GeneralSettings');
    $settings->setValue('realm', uc ($newDomainName));

    my @parts = split (/\./, $newDomainName);
    my $value = substr($parts[0], 0, 15);
    $value = 'ZENTYAL-DOMAIN' unless defined $value;
    $value = uc ($value);
    $settings->setValue('workgroup', $value);
}

# Method: gpos
#
#   Returns the Domain GPOs
#
# Returns:
#
#   Array ref containing instances of EBox::Samba::GPO
#
sub gpos
{
    my ($self) = @_;

    my $gpos = [];
    my $defaultNC = $self->ldb->dn();
    my $params = {
        base => "CN=Policies,CN=System,$defaultNC",
        scope => 'one',
        filter => '(objectClass=GroupPolicyContainer)',
        attrs => ['*']
    };
    my $result = $self->ldb->search($params);
    foreach my $entry ($result->entries()) {
        push (@{$gpos}, new EBox::Samba::GPO(entry => $entry));
    }

    return $gpos;
}

sub computers
{
    my ($self, $system) = @_;

    return [] unless $self->isProvisioned();

    my $sort = new Net::LDAP::Control::Sort(order => 'name');
    my %args = (
        base => $self->ldb()->dn(),
        filter => 'objectClass=computer',
        scope => 'sub',
        control => [$sort],
    );

    my $result = $self->ldb->search(\%args);

    my @computers;
    foreach my $entry ($result->entries()) {
        my $computer = new EBox::Samba::Computer(entry => $entry);
        next unless $computer->exists();
        push (@computers, $computer);
    }

    return \@computers;
}

# Method: ldapObjectFromLDBObject
#
#   Return the perl Object that handles in OpenLDAP the given perl object from Samba or undef if not found.
#
sub ldapObjectFromLDBObject
{
    my ($self, $ldbObject) = @_;

    unless ($ldbObject) {
        throw EBox::Exceptions::MissingArgument('ldbObject')
    }
    unless ($ldbObject->isa('EBox::Samba::LdbObject')) {
        throw EBox::Exceptions::InvalidType('ldbObject', 'EBox::Samba::LdbObject');
    }

    my $usersMod = EBox::Global->modInstance('users');

    if ($ldbObject->isa('EBox::Samba::NamingContext')) {
        return $usersMod->defaultNamingContext();
    }

    my $objectGUID = $ldbObject->objectGUID();
    return $self->ldapObjectByObjectGUID($objectGUID);
}

# Method: ldbObjectFromLDAPObject
#
#   Return the perl Object that handles in Samba the given perl object from OpenLDAP or undef if not found.
#
sub ldbObjectFromLDAPObject
{
    my ($self, $ldapObject) = @_;

    throw EBox::Exceptions::MissingArgument('ldapObject') unless ($ldapObject);
    throw EBox::Exceptions::InvalidType('ldapObject', 'EBox::Users::LdapObject') unless ($ldapObject->isa('EBox::Users::LdapObject'));

    if ($ldapObject->isa('EBox::Users::NamingContext')) {
        return $self->defaultNamingContext();
    }

    my $objectGUID = $ldapObject->get('msdsObjectGUID');
    if ($objectGUID) {
        return $self->ldbObjectByObjectGUID($objectGUID);
    } else {
        EBox::debug("Unable to find the LDB object for LDAP's DN: " . $ldapObject->dn());
        return undef;
    }
}

# Method: entryModeledObject
#
#   Return the Perl Object that handles the given LDAP entry.
#
#   Throw EBox::Exceptions::Internal on error.
#
# Parameters:
#
#   entry - A Net::LDAP::Entry object.
#
sub entryModeledObject
{
    my ($self, $entry) = @_;

    my $object;

    my $anyObjectClasses = any($entry->get_value('objectClass'));
    my @entryClasses =qw(EBox::Samba::OU EBox::Samba::User EBox::Samba::Contact EBox::Samba::Group EBox::Samba::Container EBox::Samba::BuiltinDomain);
    foreach my $class (@entryClasses) {
            EBox::debug("Checking " . $class->mainObjectClass . ' against ' . (join ',', $entry->get_value('objectClass')) );
        if ($class->mainObjectClass eq $anyObjectClasses) {

            return $class->new(entry => $entry);
        }
    }

    my $ldb = $self->ldb();
    if ($entry->dn() eq $ldb->dn()) {
        return $self->defaultNamingContext();
    }


    EBox::warn("Ignored unknown perl object for DN: " . $entry->dn());
    return undef;
}

# Method: relativeDN
#
#   Return the given dn without the naming Context part.
#
sub relativeDN
{
    my ($self, $dn) = @_;

    throw EBox::Exceptions::MissingArgument("dn") unless ($dn);

    my $baseDN = $self->ldb()->dn();

    return '' if ($dn eq $baseDN);

    if (not $dn =~ s/,$baseDN$//) {
        throw EBox::Exceptions::Internal("$dn is not contained in $baseDN");
    }

    return $dn;
}

# Method: ldapObjectByObjectGUID
#
#   Return the ldap perl object modeling the given objectGUID or undef if not found.
#
# Parameters:
#
#   objectGUID - The objectGUID id.
#
sub ldapObjectByObjectGUID
{
    my ($self, $objectGUID) = @_;

    my $usersMod = EBox::Global->modInstance('users');
    my $base = $usersMod->ldap()->dn();
    my $filter = "(&(objectClass=zentyalSambaLink)(msdsObjectGUID=$objectGUID))";
    my $scope = 'sub';

    my $attrs = {
        base   => $base,
        filter => $filter,
        scope  => $scope,
        attrs  => ['*', 'entryUUID'],
    };

    my $result = $usersMod->ldap->search($attrs);
    return undef unless ($result);

    if ($result->count() > 1) {
        throw EBox::Exceptions::Internal(
            __x('Found {count} results for, expected only one.',
                count => $result->count()));
    }

    my $entry = $result->entry(0);
    if ($entry) {
        return $usersMod->entryModeledObject($entry);
    } else {
        return undef;
    }
}

# Method: ldbObjectByObjectGUID
#
#   Return the perl object modeling the given objectGUID or undef if not found.
#
# Parameters:
#
#   objectGUID - The objectGUID id.
#
sub ldbObjectByObjectGUID
{
    my ($self, $objectGUID) = @_;

    my $baseObject = new EBox::Samba::LdbObject(objectGUID => $objectGUID);

    if ($baseObject->exists()) {
        return $self->entryModeledObject($baseObject->_entry());
    } else {
        return undef;
    }
}

# Method: objectFromDN
#
#   Return the perl object modeling the given dn or undef if not found.
#
# Parameters:
#
#   dn - An LDAP DN string identifying the object to retrieve.
#
sub objectFromDN
{
    my ($self, $dn) = @_;
    my $ldb = $self->ldb();
    if ($dn eq $ldb->dn()) {
        return $self->defaultNamingContext();
    }

    my $baseObject = new EBox::Samba::LdbObject(dn => $dn);

    if ($baseObject->exists()) {
        return $self->entryModeledObject($baseObject->_entry());
    } else {
        return undef;
    }
}

# Method: defaultNamingContext
#
#   Return the Perl Object that holds the default Naming Context for this LDAP server.
#
sub defaultNamingContext
{
    my ($self) = @_;

    my $ldb = $self->ldb;
    return new EBox::Samba::NamingContext(dn => $ldb->dn());
}

# Method: hiddenSid
#
#   Check if the specified LDB object belongs to the list of regexps
#   of SIDs to hide on the UI read from /etc/zentyal/sids-to-hide.regex
#
sub hiddenSid
{
    my ($self, $object) = @_;

    unless ($object->can('sid')) {
        return 0;
    }

    unless ($self->{sidsToHide}) {
        $self->{sidsToHide} = $self->_sidsToHide();
    }

    foreach my $ignoredSidMask (@{$self->{sidsToHide}}) {
       return 1 if ($object->sid() =~ m/$ignoredSidMask/);
    }

    return 0;
}

sub _sidsToHide
{
    my ($self) = @_;

    my $ignoredSidsFile = EBox::Config::etc() . 'sids-to-hide.regex';
    my @lines = read_file($ignoredSidsFile);
    my @sidsTmp = grep(/^\s*S-/, @lines);
    my @sids = map { s/\n//; $_; } @sidsTmp;

    return \@sids;
}

<<<<<<< HEAD
=======
# Migration to 3.2
#
#  * Add new schema and link with existing LDAP users
#
sub _migrateTo32
{
    my ($self) = @_;

    return unless $self->configured();

    # Current data backup
    my $backupDir = EBox::Config::conf . "backup-samba-upgrade-to-32-" . time();
    mkdir($backupDir, 0700) or throw EBox::Exceptions::Internal("Could not create backup dir.");
    $self->dumpConfig($backupDir);

    EBox::Service::manage('zentyal.s4sync', 'stop');

    my $provision = $self->getProvision();
    my $oldProvisionFile = '/home/samba/.provisioned';
    if (-f $oldProvisionFile) {
        $provision->setProvisioned(1);
        EBox::Sudo::root("rm -f $oldProvisionFile");
    }

    EBox::info("Removing posixAccount from users");
    foreach my $user (@{$self->ldb->users()}) {
        $user->delete('uidNumber', 1);
        $user->remove('objectclass', 'posixAccount', 1);
        $user->save();
    }

    EBox::info("Removing posixAccount from groups");
    foreach my $group (@{$self->ldb->groups()}) {
        $group->delete('gidNumber', 1);
        $group->remove('objectclass', 'posixAccount', 1);
        $group->save();
    }

    my $schema = 'zentyal-samba/zentyalsambalink.ldif';
    EBox::info("Loading $schema");
    my $usersMod = $self->global()->modInstance('users');
    $usersMod->_loadSchema(EBox::Config::share() . $schema);

    EBox::info("Map default containers");
    $provision->mapDefaultContainers();
    $provision->mapAccounts();

    EBox::info("Link LDB users with LDAP");
    foreach my $ldbUser (@{$self->ldb->users()}) {
        my $ldapUser = new EBox::Users::User(uid => $ldbUser->get('samAccountName'));
        if ($ldapUser->exists()) {
            $ldbUser->_linkWithUsersObject($ldapUser);

            if (not $ldbUser->isAccountEnabled()) {
                $ldapUser->setDisabled(1);
            }
        }
    }

    EBox::info("Link LDB groups with LDAP");
    foreach my $ldbGroup (@{$self->ldb->groups()}) {
        my $ldapGroup = new EBox::Users::Group(gid => $ldbGroup->get('samAccountName'));
        if ($ldapGroup->exists()) {
            $ldbGroup->_linkWithUsersObject($ldapGroup);
        }
    }

    EBox::info("Setting Administrator user as internal");
    my $adminUser = new EBox::Users::User(uid => 'Administrator');
    if ($adminUser->exists()) {
        $adminUser->setInternal();
    }

    EBox::info("Enforcing application of share permissions");
    my $shares = $self->model('SambaShares');
    my $state = $self->get_state();
    unless (defined $state->{shares_set_rights}) {
        $state->{shares_set_rights} = {};
    }
    for my $id (@{$shares->ids()}) {
        my $row = $shares->row($id);
        my $shareName = $row->valueByName('share');
        $state->{shares_set_rights}->{$shareName} = 1;
    }
    $self->set_state($state);

    # To ensure proper writing of /etc/resolv.conf
    EBox::Global->modChange('network');

    $self->_overrideDaemons();
}

>>>>>>> 01ebd44c
1;<|MERGE_RESOLUTION|>--- conflicted
+++ resolved
@@ -2507,99 +2507,4 @@
     return \@sids;
 }
 
-<<<<<<< HEAD
-=======
-# Migration to 3.2
-#
-#  * Add new schema and link with existing LDAP users
-#
-sub _migrateTo32
-{
-    my ($self) = @_;
-
-    return unless $self->configured();
-
-    # Current data backup
-    my $backupDir = EBox::Config::conf . "backup-samba-upgrade-to-32-" . time();
-    mkdir($backupDir, 0700) or throw EBox::Exceptions::Internal("Could not create backup dir.");
-    $self->dumpConfig($backupDir);
-
-    EBox::Service::manage('zentyal.s4sync', 'stop');
-
-    my $provision = $self->getProvision();
-    my $oldProvisionFile = '/home/samba/.provisioned';
-    if (-f $oldProvisionFile) {
-        $provision->setProvisioned(1);
-        EBox::Sudo::root("rm -f $oldProvisionFile");
-    }
-
-    EBox::info("Removing posixAccount from users");
-    foreach my $user (@{$self->ldb->users()}) {
-        $user->delete('uidNumber', 1);
-        $user->remove('objectclass', 'posixAccount', 1);
-        $user->save();
-    }
-
-    EBox::info("Removing posixAccount from groups");
-    foreach my $group (@{$self->ldb->groups()}) {
-        $group->delete('gidNumber', 1);
-        $group->remove('objectclass', 'posixAccount', 1);
-        $group->save();
-    }
-
-    my $schema = 'zentyal-samba/zentyalsambalink.ldif';
-    EBox::info("Loading $schema");
-    my $usersMod = $self->global()->modInstance('users');
-    $usersMod->_loadSchema(EBox::Config::share() . $schema);
-
-    EBox::info("Map default containers");
-    $provision->mapDefaultContainers();
-    $provision->mapAccounts();
-
-    EBox::info("Link LDB users with LDAP");
-    foreach my $ldbUser (@{$self->ldb->users()}) {
-        my $ldapUser = new EBox::Users::User(uid => $ldbUser->get('samAccountName'));
-        if ($ldapUser->exists()) {
-            $ldbUser->_linkWithUsersObject($ldapUser);
-
-            if (not $ldbUser->isAccountEnabled()) {
-                $ldapUser->setDisabled(1);
-            }
-        }
-    }
-
-    EBox::info("Link LDB groups with LDAP");
-    foreach my $ldbGroup (@{$self->ldb->groups()}) {
-        my $ldapGroup = new EBox::Users::Group(gid => $ldbGroup->get('samAccountName'));
-        if ($ldapGroup->exists()) {
-            $ldbGroup->_linkWithUsersObject($ldapGroup);
-        }
-    }
-
-    EBox::info("Setting Administrator user as internal");
-    my $adminUser = new EBox::Users::User(uid => 'Administrator');
-    if ($adminUser->exists()) {
-        $adminUser->setInternal();
-    }
-
-    EBox::info("Enforcing application of share permissions");
-    my $shares = $self->model('SambaShares');
-    my $state = $self->get_state();
-    unless (defined $state->{shares_set_rights}) {
-        $state->{shares_set_rights} = {};
-    }
-    for my $id (@{$shares->ids()}) {
-        my $row = $shares->row($id);
-        my $shareName = $row->valueByName('share');
-        $state->{shares_set_rights}->{$shareName} = 1;
-    }
-    $self->set_state($state);
-
-    # To ensure proper writing of /etc/resolv.conf
-    EBox::Global->modChange('network');
-
-    $self->_overrideDaemons();
-}
-
->>>>>>> 01ebd44c
 1;