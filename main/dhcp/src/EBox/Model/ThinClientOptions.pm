--- conflicted
+++ resolved
@@ -94,39 +94,11 @@
 #
 #     <EBox::Model::DataTable::notifyForeignModelAction>
 #
-<<<<<<< HEAD
-sub notifyForeignModelAction
-{
-    my ($self, $model, $action, $row) = @_;
-
-    if ( $action eq 'del' ) {
-        my $idToRemove;
-        given ( $model ) {
-            when ( 'FixedAddressTable' ) {
-                $idToRemove = $row->valueByName('object');
-            }
-            when ( 'RangeTable' ) {
-                $idToRemove = $row->valueByName('name');
-            }
-            default { return ""; }
-        }
-        my $matchedRow = $self->findValue(hosts => $idToRemove);
-        if ( $matchedRow ) {
-            $self->removeRow($matchedRow->id(), 1);
-            return __x('Remove thin client options from {model}{br}',
-                       model => $self->printableContextName(),
-                       br    => '<br>');
-        }
-    }
-
-    return '';
-}
-=======
 # TODO: Restore this when more than one config per interface is possible
 # sub notifyForeignModelAction
 # {
 #     my ($self, $model, $action, $row) = @_;
-# 
+#
 #     if ( $action eq 'del' ) {
 #         my $idToRemove;
 #         given ( $model ) {
@@ -147,9 +119,8 @@
 #         }
 #     }
 #     return "";
-# 
+#
 # }
->>>>>>> 4aa980ff
 
 # Method: nextServerIsZentyal
 #
