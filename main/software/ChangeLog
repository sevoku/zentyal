<<<<<<< HEAD
HEAD
=======
2.3.7
	+ Improved styles and icons
	+ UTM is now integrated in Gateway and Infrastructure
>>>>>>> 6489a44e
	+ Do not try to translate package description variable
	+ Added popups for progress bars
	+ Added logic for new mail add-on for SB edition
2.3.6
	+ Added package icon for the UPS module
	+ Increased timeout before redirecting to wizards from 1 to 5 seconds
	  to avoid problems on some slow or loaded machines
	+ Use again the non-customized Progress CGI which is now compatible
2.3.5
	+ Fixed regression with modal box save changes
2.3.4
	+ Remove redirection to save changes page after removing packages
	+ Install/Remove package shows log directory in error message
2.3.3
	+ Add proper 2.3 repository in initial-setup
	+ Adapted to new Model management framework
	+ zentyal-virt is no longer restricted in SB edition
2.3.2
	+ Fixed syntax on spanish installer slides
	+ Added icon for new Thin Clients module
2.3.1
	+ Zentyal components page now shows update list packages errors
	+ Fixed apt-wrapper error which masked some errors
	+ Adapted messages in the UI for new editions
	+ Updated installation slides
	+ Disable restart trigger on installation/removal of packages to
	  avoid stuck the progress bar
	+ Added check for small business subscription
2.3
	+ Replaced autotools with zbuildtools
	+ Bugfix: Use the new paths in setting apt preferences when
	  modifying the /etc/zentyal/remoteservices.conf entry
	+ Set off-office hours in automatic time when the admin has not
	  set one
2.2.2
	+ Fixed error on initial-setup when checking the zarafa repository
2.2.1
	+ Fixed some after-installation non-translatable strings
	+ Avoid to add both Zarafa 6 and Zarafa 7 repositories
2.1.13
	+ Updated installation slides texts
	+ Updated profile descriptions
2.1.12
	+ Components table is now fully translatable
	+ Implement Software/EBox#tabname to go directly to the given
	  tabname using hash property in URL
	+ Refresh upgradable list after the user click on update list
	+ Return to the system updates when the user has not made any
	  selection
2.1.11
	+ Removed useless regex match from apt-wrapper
	+ Fixed javascript error when installing after package search
	+ Better integration with core theme
	+ Removed /zentyal prefix from URLs
	+ Moved CSS styles to core
	+ Updated some strings for better understanding
	+ Added missing metapackage dependencies
2.1.10
	+ Fixed get of DPKG_RUNNING_FILE in new GlobalImpl class
	+ Updated version reference in slides text
2.1.9
	+ Rotate software.log
	+ Added some new package icons
2.1.8
	+ Changes in package preselections, mainly RADIUS is no longer
	  selected by default and L7Filter replaces it
2.1.7
	+ Improved visual style of the confirmation page
	+ Remove package recommendations
	+ Improved style for a better view of packages install page
2.1.6
	+ Added some new package icons
2.1.5
	+ Better management of packages without candidate version
2.1.4
	+ Always add zarafa repository to avoid situations with broken packages
2.1.3
	+ Log CGI now uses the dumpSoftwareLog method in BugReport
	+ Candidate versions are now picked using APT priority
	+ Replace references to reload.gif with reload.png
2.1.2
	+ Fixed package selection header appearance on low resolutions
2.1.1
	+ New package selection page with icons
	+ Check if apt-get is ready before running apt commands
	+ EBox::CGI::Software::Log more resilent to errors
	+ Added stats for automatic upgrades. Currently, the timestamp and
	  the number of automatic upgraded packages
2.1
	+ Replaced ebox-apt-update and ebox-apt-remove with apt-wrapper
	+ Cron script ebox-software renamed to auto-updater
	+ ebox-update-packages and ebox-remove-packages renamed to
	  install-packages and remove-oackages
	+ Remove obsolete migrations
	+ Reviewed installation slides text
2.0.10
	+ Do not show system updates in Zentyal UI when there are not
	  available because of our QA updates
	+ Fix bug when removing QA updates in preferences file
	+ Use new zentyal-* package names
2.0.9
	+ Safer regexes in ebox-update-packages and ebox-remove-packages
	+ Do not ignore kernel packages in system updates
2.0.8
	+ Open and close write fifos only one time and autoflush them
	+ Avoid sending duplicated lines to the fifos
2.0.7
	+ New APT log at /var/log/ebox/software.log to diagnose problems
	+ CGI to download software.log from the error page
	+ Handle SIGPIPE in ebox-apt-remove
	+ Delete /var/lib/zentyal/dpkg_running inupdate and remove scripts
	+ Handle possible errors opening write fifo
2.0.6
	+ Always regenerate APT cache for installing or upgrading
	+ Do not download all the packages, just download needed ones
2.0.5
	+ Improved performance using global package cache
	+ Show a helpful page if there are half-installed packages
2.0.4
	+ Fixed defunct process due to uncaught SIGPIPE
	+ Always end safely the installation of packages regardless of any
	  error
	+ Wait for the child ending when installing packages
	+ Include as Zentyal component the ones that start with "zentyal-"
2.0.3
	+ Do not check archive if the version list if it was installed
	  manually or the archive is missing (Fixed a warning)
	+ Fixed a bug in error management in ebox-apt-update and
	  ebox-update-packages scripts
	+ Fixed bug setting automatic time
2.0.2
	+ Use icons for Security and QA updates in System updates
	  (libebox >= 2.0.3)
	+ Bugfix: Do not show + icon in system updates if there is not
	  changelog entry
	+ Bugfix: When QA is enabled and exclusive, do not show not qa
	  packages to upgrade
	+ Bugfix: Zentyal components to update based on QA data as well
	+ Bugfix: Return right properties for security and QA when available
	+ Remove useless calls to regen a cache that does not longer exist
	  for Zentyal components
	+ Return the Zentyal packages when listUpgradablePkgs is called
	  with excludeEBoxPackages off, this makes Zentyal components be
	  updated by ebox-software if automatic updates are set
	+ Bugfix: Remove deprecated parameter in listEBoxPkgs method
2.0.1
	+ Unknown packages are considered as uninstalled
	+ Set a random automatic time when there is not stored any
	  configured time by admin
	+ Not launching an exception when ebox-software is locked in the
	  System page
1.5.6
	+ Update list button gives feedback about the result now
	+ Profile descriptions are now translatable
	+ Updated installation slides
1.5.5
	+ Visual improvements in package selection page
	+ Zentyal rebrand
	+ Improve i18ned messages for QA updates
1.5.4
	+ In basic mode of ebox components installed metapackages appear with a tick
	+ Save changes automatically when a package is deleted
	+ Now ebox-software tables are ordered alphabetically
	+ Show package descriptions instead of package names in the confirmation screen
	+ Show update list button
	+ Skip install button
	+ Delete big space in update system
	+ Show information while downloading packages
	+ New slides translated to Spanish
1.5.3
	+ Bugfix: filter and order in ebox components table work properly now
	+ Added button to update packages list
	+ Bugfix: now ebox-apt-update throw exceptions
	+ Bugfix: solved bug in system updates
1.5.2
	+ Changed css file of tableorderer
	+ Template based top buttonless menu
	+ Show top menu buttons in ebox software (except on first install)
	+ Fixed bug in fetchAllPkgs
	+ Set preferences differently in Lucid
1.5.1
	+ Total redesign of the Software Management improving look and usability
	+ Starting hour of automatic operations is configurable
	+ Ready for QA repository support
1.5
	+ Bug fix: system updates work properly now
1.4.1
	+ Fixed error when installed some packages (missing --force-yes option)
	+ Fixed template error in system updates when automatic updates are enabled
1.3.14
	+ Added note with the last update time
	+ eBox packages are not longer shown in system updates view
1.3.13
	+ Bug fix: add -o DPkg::Options::='--force-confold'"
1.3.10
	+ Add public key for eBox PPA repository
1.3.5
	+ Better looking for descriptions in eBox components
1.3.3
	+ Bugfix: added dpkg-dev dependency and package removal/install is
	disabled when the module is disabled
1.1.20
	+ New release
0.12.101
	+ Add missing backslash to display update form correctly
0.12.100
	+ Restart apache once and not for every package when upgrading or
	installing
0.12.99
	+ New release
0.12.2
	+ Bugfix: Added `--force-yes` option to accept unsigned packages from
	our PPA repository
0.12.1
	+ Bugfix: Packages which are not installable for some reason are
	handled correctly stopping the update process and showing the error
0.12
	+ New release
0.11.101
	+ Bugfix. Fix typo in ebox-update-packages which prevented software
	  management from working
	+ Add ebox-software.cron.daily to debian package
	+ Add action to explain ebox-software cron script
0.11.100
	+ Regenerate cache before finishing package installation/removal
	+ Do not truncate sources.list
	+ Delete packages using the progress screen
0.11.99
	+ System and software updates work correctly again with progress
	indicator showing process already finished
	+ ebox-software cron script locks software module to work in order
	to hide corner cases
	+ Bugfix. libebox is treated as an eBox package and not as a
	system package
0.11
	+ New release
0.10.99
	+ New release
0.9.100
	+ New release
0.9.99
	+ New release
0.9.3
	+ New release
0.8.99
	+ New release
0.8.1
	+ fix bug to avoid calling endlessly ebox-software
	  after installing a package when automatic update was enable.
0.8
	+ ebox-software truncates /etc/apt/sources.list and
	  add  all apt sources from ebox-platform.com
0.7.99
	+ fix bug to wait until the upgrading or installing process is done.
	  Use Ajax to check if the upgrading taking place has finished
	+ restart apache when a package is installed
0.7.1
	+ GUI improvements
	+ Use of ebox-sudoers-friendly
	+ Fix an error which uninstalls upgradable packages
0.7
	+ First public release
0.6
	+ move to client
	+ API documented using naturaldocs
	+ Update install
	+ Update debian scripts
	+ Implements usesPort

0.5.2
	+ Fix some packaging issues

0.5.1
	+ Convert module to new menu system

0.5
	+ Initial release<|MERGE_RESOLUTION|>--- conflicted
+++ resolved
@@ -1,10 +1,6 @@
-<<<<<<< HEAD
-HEAD
-=======
 2.3.7
 	+ Improved styles and icons
 	+ UTM is now integrated in Gateway and Infrastructure
->>>>>>> 6489a44e
 	+ Do not try to translate package description variable
 	+ Added popups for progress bars
 	+ Added logic for new mail add-on for SB edition
