--- conflicted
+++ resolved
@@ -1431,22 +1431,14 @@
 
     # FIXME: interfaces external with rates should be also returned or not
     my @ifaces;
-<<<<<<< HEAD
     push @ifaces, @{ $self->model('ExternalRules')->configuredInterfaces()  };
     push @ifaces ,@{ $self->model('InternalRules')->configuredInterfaces()  };
 
-
-=======
-    for my $iface (@{ $self->all_dirs_base('')}) {
-        push (@ifaces, $iface) if ($iface ne 'InterfaceRate');
-    }
-    
     # exclude interfaces that cannot be shaped
     @ifaces = grep {
         $self->ifaceIsShapeable($_)
     } @ifaces;
-    
->>>>>>> cdc4c9ab
+
     return \@ifaces;
 }
 
