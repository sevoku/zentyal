/*<%args>
    $main_color
    $secondary_color
    $third_color
    $header_img_padding
    $hmenu_bg_color
    $hmenu_hover_bg_color
    $remote_svcs_bg_color
    $remote_svcs_hover_bg_color
    $footer_custom_style
    $data_table_border_color
    $data_table_inner_border_color
    $data_table_color
    $msg_bg_color
    $helpbutton_color
    $nav_li_color
    $a_notchanged_hover_color
    $data_table_bg_color
    $additional_footer_style
    $progress_bar_bg_color
    $progress_bar_fg_color
    $help_color
    $help_background
    $help_border
    $note_color
    $note_background
    $note_border
    $error_color
    $error_background
    $error_border
    $warn_color
    $warn_background
    $warn_border
    $ad_color
    $ad_background
    $ad_border
    $ad_extra_style
    $data_table_bg_even
    $data_table_bg_highlight
    $data_table_bg_highlight_hover
    $dashboard_thead_bg_color
    $image_note
</%args>*/

#header {
    height: 70px;
    padding:0;
    margin: 0;
    color: transparent;
}
#header a:hover {
    background: transparent;
    color: black;
}
#header img {
    <% $header_img_padding %>
    padding-bottom: 0;
    margin: 5px 0px 0px -5px;
}
#hmenu {
    position: relative;
    display: block;
    top: -60px;
    float:right;
}
#hmenu a {
    float:left;
    font-size: 11px;
    color: #666;
    line-height: 16px;
    padding: 25px 15px 5px 15px;
    text-decoration: none;
    border-top: 1px solid #A5A5A5;
    border-left: 1px solid #A5A5A5;
    border-right: 2px solid #A5A5A5;
    border-bottom: 2px solid #A5A5A5;
    border-radius:3px;
    -webkit-border-radius: 3px;
    -moz-border-radius: 3px;
    margin-left:5px;
    background-color: #E9E9E9;
}
#hmenu a:hover { background-color: #DFDFDF; }

#hmenu #remote_services_link{
    background:url("/data/images/remote.png") center 2px no-repeat ;
    background-color: <% $remote_svcs_hover_bg_color %>;
    display:block;
    border-top: 1px solid  #A7BE56;
    border-left: 1px solid  #A7BE56;
    border-right: 2px solid  #A7BE56;
    border-bottom: 2px solid  #A7BE56;
}
#hmenu #remote_services_link:hover {
        background-color: <% $remote_svcs_bg_color %>;
}

#hmenu #m {
    background:url("/data/images/logout.gif") center 5px no-repeat ;
}

#hmenu #m:hover {
    background-color: #DFDFDF;
}

#hmenu #changes_menu {
    background:  #FFD600 url("/data/images/save.gif") center 5px no-repeat;
    display:none;
    border-top: 1px solid #E6A603;
    border-left: 1px solid #E6A603;
    border-right: 2px solid #E6A603;
    border-bottom: 2px solid #E6A603;
}
#hmenu #changes_menu:hover { background-color: #FFC200; }

#top {
    padding:0;
    font-size: 0;
    margin:0;
}

#content {
    z-index: 9;
    margin-top: 10px;
    margin-left: 180px;
    position: relative;
}

#menu {
    clear: left;
    float: left;
    padding: 10px 0 0 0;
    margin-bottom: 50px;
}

#footer {
    color: #888;
    clear: both;
    font-size: 11px;
    <% $footer_custom_style %>
    width: 100%;
    margin-top: 20px;
    margin-left: 0px;
    padding: 3px 0px;
    float:left;
    border-top:3px solid #eee;
}

#footer a {
    text-decoration: underline;
    color: #888;
}

#footer a:active {
    text-decoration: underline;
    color: #888;
}

#footer a:hover {
    text-decoration: none;
    background: #888;
    color: #fff;
}

<% $additional_footer_style %>

#menusearch {
    background: #fff url("/data/images/magnifying-glass.png") right center no-repeat;
    border: 1px solid #DDD;
    padding: 3px;
    width: 150px;
    height:20px;
    margin: 11px 0px;
}

#menusearch:hover, #menusearch:focus {
    border: 1px solid <% $main_color %>;
}

#module_list {
    width: 100%;
    display: block;
}

#module_list > div {
    padding: 5px 10px;
    display: inline-block;
    border-right:1px solid #ccc;
}
#module_list > div > a {text-decoration:none;}
#module_list > div:hover {background-color:#eee;}

#widget_list {
    margin-top: 10px;
    display:block;
    width:100%;
}
#widget_list > .note{margin:0px;}

.help {
    display: none;
    border-bottom: 1px solid <% $help_border %>;
    padding: 9pt 9pt 9pt 33pt;
    color: <% $help_color %>;
    font-size: 8pt;
    background: <% $help_background %> url("/data/images/help.png") 6pt 6pt no-repeat;
    margin: 1em 0px 1em 0px;
}

.note, .ad {
    border-bottom: 1px solid <% $note_border %>;
    padding: 9pt 9pt 9pt 33pt;
    margin-bottom: 10px;
    color: <% $note_color %>;
    font-size: 8pt;
    background: <% $note_background %> url("<% $image_note %>") 6pt 6pt no-repeat;
    margin: 1em 0px 0em 0px;
    margin-bottom: 5px;
}

.ad {
    <% $ad_extra_style %>
}

.error {
    border-bottom: 1px solid <% $error_border %>;
    padding: 9pt 9pt 9pt 33pt;
    color: <% $error_color %>;
    font-size: 8pt;
    background: <% $error_background %> url("/data/images/error.png") 6pt 6pt no-repeat;
    margin: 1em 0px 0em 0px;
}

.warning, .adwarning {
    border-bottom: 1px solid  <% $warn_border %>;
    padding: 9pt 9pt 9pt 33pt;
    color: <% $warn_color %>;
    font-size: 8pt;
    background: <% $warn_background %> url("/data/images/warning.png") 6pt 6pt no-repeat;
    margin: 1em 0px 0em 0px;
    margin-bottom: 10px;
}

.adwarning {
    <% $ad_extra_style %>
}

.helptd {
    width: 100%;
    color: #AAAAAA;
    text-align: justify;
    margin-left: 30px;
    padding-left: 25px;
    background: url("../images/help.png") no-repeat center left;
}

.ifname {
    color: #000000;
    font-weight: bold;
    border-bottom: 7px solid #FFFFFF;
}

.tleft { text-align: left; }

.objectAddr {
    font-size: 11px;
    margin-left: 30px;
}

.test { border-bottom: 0px;  }

.ok { color: #70FC00; }

.nok { color: #BC0606; }

.tcenter { text-align: center; }

.thOptions {
    padding:0;
    margin:0;
    width: 20%;
}

.thOptionsFwd {
    padding:0;
    margin:0;
    background: #787878;
}

.summarySection {
    width: 100%;
    margin-bottom: 15px;
    margin-left:0px;
}

.summarySection tr {
    vertical-align: center;
}

.summary_value {
    padding: 5px 10px 5px 15px;
    font-family: Verdana, sans-serif;
    background-color: #F4F4F4;
    line-height:25px;
}

.summary_good, .summary_good a {
    color: #339933;
}

.summary_warning, .summary_warning a {
    color: #FF8C00;
    font-weight: bold;
}

.summary_error, .summary_error a {
    color: #DD0000;
    font-weight: bold;
}

.summary_error a, .summary_warning a, .summary_good a {
    text-decoration: none;
}

.summaryKey {
    width: 35%;
    color: #4c4c4c;
    background-color: #ffffff;
    text-align: right;
    font-weight: bold;
    padding: 3px 4px 3px 4px;
}

.legend {
    margin-bottom: 15px;
}

.dataTable {
    width: 100%;
    color:#000000;
    font-size: 11px;
    border-collapse: collapse;
}
.dataTable thead > tr {
    background: <% $main_color %>;
    color: white;
}

.dataTable thead > tr > th {
    font-size: 11px;
    border-right: <% $data_table_inner_border_color %> 2px solid;
}

.dataTable th {
    font-family: Verdana, 'Bitstream Vera Sans', sans-serif;
    padding: 8px 6px 8px 6px;
    font-weight: bold;
    vertical-align: middle;
}
.dataTable td {
    padding: 5px;
    border-right: 2px solid <% $data_table_inner_border_color %>;
}
.dataTable td:last-child, .dataTable th:last-child{
    border-right:none;
}
.dataTable td a {
    color: #000000;
    background-color: none;
    text-decoration: none;
}
.dataTable td a:hover {
    background: none;
    text-decoration: underline;
    color: <% $secondary_color %>;
}
.dataTable tbody tr {
    background: white;
    border-bottom: 2px solid <% $data_table_inner_border_color %>;
}
.dataTable tbody tr:hover{
    background-color: whitesmoke;
}
.dataTable tr.even {
    background: <% $data_table_bg_even %>;
}
.dataTable tr.highlight {
    background: <% $data_table_bg_highlight %>;
    border-color: white;
}
.pagination_n{
    margin: 0px 10px;
}
.iptable {
    font-size: 11px;
    margin-left: 25px;
    background-color: #EEEEEE;
}
.iptable tr {
    background-color: #EEEEEE;
}
.iptableaux {
    width: 100%;
    margin-left: 0px;
    margin-top: 10px;
}
.iptableaux th {
    color: #4f4f4f;
    background-color: #e4e8f1;
}
.tright {
    text-align: right;
    vertical-align: top;
    white-space: nowrap;
}

.border { border-bottom: 2px solid #eee; }

.noborder { border: 0; }

.endform {
    padding-top: 8px;
    border-top: 1px solid #CCCCCC;
}

select {
    font-size: 11px;
    font-family: Verdana, sans-serif;
    border:1px solid #A5A5A5;
    border-radius: 3px;
    -webkit-border-radius: 3px;
    -moz-border-radius: 3px;
    background-image: -ms-linear-gradient(top, #f5f5f5, #fff);
    background-image: -webkit-gradient(linear, 0 0, 0 100%, from(#f5f5f5), to(#fff));
    background-image: -webkit-linear-gradient(top, #f5f5f5, #fff);
    background-image: -o-linear-gradient(top, #f5f5f5, #fff);
    background-image: linear-gradient(top, #f5f5f5, #fff);
    background-image: -moz-linear-gradient(top, #f5f5f5, #fff);
    filter: progid:dximagetransform.microsoft.gradient(startColorstr='#f5f5f5', endColorstr='#fff', GradientType=0);
    filter: progid:dximagetransform.microsoft.gradient(enabled=false);
    padding:5px;
}

.multiselect {
    margin: 2px;
    height: 10em;
    padding: 2px;
    overflow: auto;
    border: 2px inset;
}

input[type='password'], input[type='text'] {
    border:1px solid #A5A5A5;
    border-radius: 3px;
    -webkit-border-radius: 3px;
    -moz-border-radius: 3px;
    background-image: -ms-linear-gradient(top, #f5f5f5, #fff);
    background-image: -webkit-gradient(linear, 0 0, 0 100%, from(#f5f5f5), to(#fff));
    background-image: -webkit-linear-gradient(top, #f5f5f5, #fff);
    background-image: -o-linear-gradient(top, #f5f5f5, #fff);
    background-image: linear-gradient(top, #f5f5f5, #fff);
    background-image: -moz-linear-gradient(top, #f5f5f5, #fff);
    filter: progid:dximagetransform.microsoft.gradient(startColorstr='#f5f5f5', endColorstr='#fff', GradientType=0);
    filter: progid:dximagetransform.microsoft.gradient(enabled=false);
    padding:5px;

}

input[type='password']:disabled, input[type='text']:disabled {
    border-color:#eee;
    background-color:#f5f5f5;

}



input[type='submit'], button, input[type='button'] {
    color:#666;
    border-radius: 3px;
    -webkit-border-radius: 3px;
    -moz-border-radius: 3px;
    background-color: #E9E9E9;
    border-top: 1px solid #A5A5A5;
    border-left: 1px solid #A5A5A5;
    border-right: 2px solid #A5A5A5;
    border-bottom: 2px solid #A5A5A5;
    padding:5px 10px ;
    cursor:pointer;
    text-transform: uppercase;
    letter-spacing:1px;
    font-weight:bold;
    font-size:11px;
}


button > img {margin-bottom:-3px;}

.big {
    color:#666;
    border-radius: 3px;
    -webkit-border-radius: 3px;
    -moz-border-radius: 3px;
    background-color: #E9E9E9;
    border-top: 1px solid #A5A5A5;
    border-left: 1px solid #A5A5A5;
    border-right: 2px solid #A5A5A5;
    border-bottom: 2px solid #A5A5A5;
    padding:5px 10px;
    cursor:pointer;
    text-transform: uppercase;
    letter-spacing:1px;
    font-weight:bold;
}

#installButtons > button > img { margin-bottom:-3px;}

input[type='submit']:hover, input[type='button']:hover {background:#DFDFDF}

button:hover {background:#DFDFDF}

input[type='submit']:disabled, input[type='button']:disabled, input[type='submit']:disabled:hover, #install_button:disabled, #install_button:disabled:hover {
    cursor:default;
    border-color:#dbdbdb;
    background-color:#eee;
    color:#BBB;
}

#install_button:disabled > img {
    opacity: 0.5;
    filter:alpha(opacity=50);
    }

.inputText, .inputTextError {
    color: #000000;
    font-size: 11px;
    font-family: Verdana, sans-serif;
}

.inputTextError { border: 3px solid red; }

.inputText:focus { background-color: #ffffff; }

.inputTextLogin {
    color: #000000;
    font-size: 11px;
    font-family: Verdana, sans-serif;
}

.inputButtonRestart {
    font-size: 10px;
    font-family: Verdana, sans-serif;
    margin: 0px;
    padding: 4px 8px 4px 20px !important;
    text-transform: none!important;
    font-weight: normal !important;
}

.inputButtonRestart[name='restart']{
    background:#cecece  url("/data/images/restart.gif") 5px center no-repeat;
    border-color:#A8A8A8; }

    .inputButtonRestart[name='restart']:hover{ background:#E0E0E0  url("/data/images/restart.gif") 5px center no-repeat;}

.inputButtonRestart[name='start'], .inputButtonRestart[value='start']{
    background:#BFE784 url("/data/images/start.gif") 5px center no-repeat;
    border-color:#829E59}

    .inputButtonRestart[name='start']:hover{background:#D8F1B3 url("/data/images/start.gif") 5px center no-repeat;}

.inputButtonRestart[name='stop']{
    background: #FACE8B url("/data/images/stop_p.gif") 5px center no-repeat;
    border-color: #DB8F6B;
    }

    .inputButtonRestart[name='stop']:hover{background:#F5DB99 url("/data/images/stop_p.gif") 5px center no-repeat;}

.inputButton, input[type='image'], .edit_table_B, #installButtons > button  {
    font-size: 11px;
    font-family: Verdana, sans-serif;
    background: whiteSmoke;
    border-top: 1px solid #A5A5A5;
    border-left: 1px solid #A5A5A5;
    border-right: 2px solid #A5A5A5;
    border-bottom: 2px solid #A5A5A5;
    border-radius: 3px;
    -webkit-border-radius: 3px;
    -moz-border-radius: 3px;
    padding: 3px;
}

.inputButton:hover, input[type='image']:hover, .edit_table_B:hover, #installButtons > button:hover {background: #E7E7E7;}

#installButtons > button  {
   padding: 5px 10px !important;
}

.edit_table_B { display: inline-block;}
.edit_table_B:hover { display: inline-block; background: #E7E7E7 !important;}

.inputButton:disabled, input[type='image']:disabled, .inputButton:disabled:hover, input[type='image']:disabled:hover {
    cursor:default;
    background-color:whitesmoke;
}

.msg {
    color: #FFFFFF;
    padding: 10px;
    background-color: <% $msg_bg_color %>;
}

.logout {
    font-size: 11px;
    font-family: Verdana, sans-serif;
    border-top: 1px solid #ccc;
    border-left: 1px solid #ccc;
    border-right: 1px solid #4c4c4c;
    border-bottom: 1px solid #4c4c4c;
    background-color: #eee;
    color: #000;
    padding: 2px 5px 2px 5px;
}

body {
    overflow-y: scroll;
    min-width: 960px;
<<<<<<< HEAD
    max-width: 1200px;
    width: 98%;
=======
    max-width: 1500px;
    width: 98%;    
>>>>>>> c9989e86
    margin: 0px auto;
    padding:0;
    color: #000000;
    font-size: 11px;
    font-family: Verdana, sans-serif;
    background-color: #eee;
    behavior: url(/data/js/csshover.htc);
}

.title {
    display: inline;
    color: <% $main_color %>;
    font-weight: bold;
    font-size: 25px;
    font-family: Trebuchet MS, Verdana, sans-serif;
    float: none;
}

.title_link_sep {
    display: inline;
    color: #999;
    font-weight: bold;
    font-size: 25px;
    font-family: Trebuchet MS, Verdana, sans-serif;
    float: none;
}

.title_link {
    display: inline;
    color: #999;
    font-weight: bold;
    font-size: 25px;
    font-family: Trebuchet MS, Verdana, sans-serif;
    float: none;

}


h3 {
    font-size: 20px;
    font-family: Trebuchet MS, Verdana, sans-serif;
    font-weight: bold;
    color: #888;
    border-bottom:2px dotted #ccc;
    padding:5px 0px;
    margin:30px 0px 5px 0px;
}

h4 {
    font-size: 12px;
    color: #666464;
    margin-top: 10px;
    margin-bottom: 7px;
    padding-left: 2px;
    letter-spacing: .2ex;
}

a {
    color: #888;
    text-decoration: underline;
}

a:active {
    color: #888;
    text-decoration: underline;
}

a:hover {
    text-decoration: none;
}

a img { border: 0px; }

input {
    font-size: 11px;
    font-family: Verdana, sans-serif;
}

.dataTableMini caption, .ftitle {
    text-align: left;
    border: 0px;
    padding: 2px;
}

.dataTable caption {
    font-weight: bold;
    background-color: #ffffff;
    text-align: left;
    color: #4c4c4c;
    border: 0px;
    padding: 2px;
}

.formTable {
    border: 0px;
    border-collapse: collapse;
    border-spacing: 0px;
    width: auto;
}

.formTable td {
    padding-top: 4px;
    padding-bottom: 4px;
}

.endproxyform {
    margin-left: 167px;
    padding-top: 7px;
}

.ifaces {
    border-bottom: 1px solid #787878;
    padding-bottom: 5px;
    padding-left: 15px;
    padding-top: 13px;
}

.tabs {
    border-bottom: 1px solid #989898;
    margin: 10px 0px 0 0;
    padding: 5px 10px 5px 10px;
}

.tabs li {
    list-style: none;
    display : inline;
    margin-right: 5px;
}

.tabs li a {
    padding: 5px 10px 5px 10px;
    border-top: 1px solid #dddddd;
    border-left: 1px solid #dddddd;
    border-right: 1px solid #dddddd;
    background: #efefef;
    color: #999;
    -moz-border-radius: 5px 5px 0px 0px;
    -webkit-border-radius: 5px 5px 0px 0px;
    border-radius: 5px 5px 0px 0px;
}

.tabs li a:hover{
}

.tabs li a.current{
    background: #fff;
    font-weight: bold;
    border: 1px solid #989898;
    border-bottom: 1px solid white;
    -moz-border-radius: 5px 5px 0px 0px;
    -webkit-border-radius: 5px 5px 0px 0px;
    border-radius: 5px 5px 0px 0px;

}

.selected {
    border-top: 1px solid #787878;
    border-left: 1px solid #787878;
    border-right: 1px solid #787878;
    border-bottom: 1px solid #fff;
    padding: 5px 10px 5px 10px;
    background: #fff;
    color:  #787878;
    font-weight: bold;
    -moz-border-radius: 5px 5px 0px 0px;
    -webkit-border-radius: 5px 5px 0px 0px;
    border-radius: 5px 5px 0px 0px;

}

.ifaces a  {
    border-top: 1px solid #dddddd;
    border-left: 1px solid #dddddd;
    border-right: 1px solid #dddddd;
    background: #eee;
    color: #999;
    padding: 5px 10px 5px 10px;
     -moz-border-radius: 5px 5px 0px 0px;
    -webkit-border-radius: 5px 5px 0px 0px;
    border-radius: 5px 5px 0px 0px;
    text-decoration: none;

}

.ifaces a:hover {
    color: #4c4c4c;
    background-color: #eeeeee;
    border-top: 1px solid #aaa;
    border-left: 1px solid #aaa;
    border-right: 1px solid #aaa;
}

#helpbutton {
    font-size: 11px;
    font-family: Trebuchet MS, sans-serif;
    text-align: center;
    position: absolute;
    right: 0px;
    top: 10px;
}

#helpbutton a {
    color: #999;
    padding: 15px 3px 3px 3px;
    border-radius: 3px;
    text-decoration: none;
    background:url("/data/images/hidehelp.png") top center no-repeat;
}


#helpbutton a:hover { color: #428592; background:url("/data/images/showhelp.png") top center no-repeat; }

#helpbutton > #hidehelp {
    background:url("/data/images/showhelp.png") top center no-repeat;
    color: #428592;
}
#helpbutton > #hidehelp:hover {color: #999; background:url("/data/images/hidehelp.png") top center no-repeat;}

#titlehelp {
    width: auto;
    height: 25px;
}

#confbutton {
    font-size: 11px;
    font-family: Trebuchet MS, sans-serif;
    text-align: center;
    position: absolute;
    right: 0px;
    top: 10px;
}

#confbutton a {
    color: #666;
    padding: 15px 3px 3px 3px;
    border-radius: 3px;
    text-decoration: none;
    background:url("/data/images/edit-table.gif") top center no-repeat;
    filter: alpha(opacity=70);
    -moz-opacity: 0.7;
    KhtmlOpacity: .7;
    opacity: .7;
}


#confbutton a:hover {
filter: alpha(opacity=100);
    -moz-opacity: 1;
    KhtmlOpacity: 1;
    opacity: 1; }


#nav, #nav ul, #nav li ul {
    margin: 0;
    padding: 0;
    list-style: none;
}


#nav { margin-bottom: 0em; }

#nav li, #nav li li {
    display: inline;
    padding: 0;
    margin: 0;
}

#nav li li { display: none; }

#nav .navarrow{
    background-image: url('/data/images/desc.gif');
    background-position: center right;
    background-repeat:no-repeat;
}

#nav .despleg{
    background-image: url('/data/images/asc.gif') !important;
    background-position: center right;
    background-repeat:no-repeat;
}


#nav li a {
    display: block;
    padding: 10px 20px 10px 4px;
    text-decoration: none;
    margin: 0px;
    line-height: 120%;
    color: <% $nav_li_color %>;
    font-weight: bold;
    border-top: 1px solid #ccc;
}

#nav li a:hover {
    background-color: rgba(220, 220, 220, 1);
    color: #000; }

#nav li li a {
    display: block;
    padding: 6px 6px 6px 4px;
    margin:0;
    border-top:1px dashed #ccc;
    font-weight: normal;
}

#nav li a.current, #nav li a.current:hover {
    background-color: <% $main_color %>;
    color:white;
}

#nav li li a:hover {
    background-color: rgba(230, 230, 230, 1);
    color: #000;
 }

#nav {
    line-height: 1em;
    width: 160px;
}

#nav .submenu { margin-left:20px; }

.sleft { float: left; }

.sright { float: right; }

.stitle {
    color: #4c4c4c;
    margin: 3px;
    font-weight: bold;
    padding: 1px 1px 1px 3px;
    line-height: 14px;
}

.trimp {
    border-bottom: 1px solid #eeeeee;
    background-color: #ffe9e8;
}

pre {
    background-color: #4B4B4B;
    color: #EAEAEA;
    border: 1px solid #BABABA;
    padding: 10px;
    overflow: auto;
}

.notchanged {
    background-color: <% $third_color %>;
    display:none;
}

a.notchanged:hover {
    background-color: <% $a_notchanged_hover_color %>;
}

.changed {
    display: block !important;
}

.comment {
    font-style: italic;
    color: #4a4a4a;
    font-size: 9px;
}

#enable {
       background-color: #FFFFCC;
       padding: 10px;
       border: 1px solid #FFCC99;
       margin: 5px 0 5px 0;
}

.enable {
       background-color: #FFFFCC;
       padding: 10px;
       border: 1px solid #FFCC99;
       margin: 5px 0 5px 0;
}
.bold { font-weight: bold; }

.legendName {
              padding-right: 10px;
              }

.hidden {
          display: none;
}

.eDataTable, .bDataTable {
    width: 100%;
    font-size: 11px;
    border-collapse: collapse;
}
.eDataTable td, .bDataTable td {
    padding: 6px;
}
.eDataTable input, .eDataTable select,
.bDataTable input, .bDataTable select {
}
.bDataTable form , .eDataTable form {
    padding:0;
    margin:0;
}

.button {
    cursor: pointer;
}
.button_link {
    text-decoration: none;
    border: 1px solid <% $data_table_border_color %>;
    padding: 5px 10px;
    margin-right: 5px;
    -moz-border-radius: 5px;
    -webkit-border-radius: 5px;
    border-radius: 5px;
}
.insideTab {
    border: 1px solid #989898;
    border-top: none;
    margin: 0px;
    padding: 10px;
    background: white;
}

.addNew {
    background-color: #E9E9E9;
    background-image: url('/data/images/add.gif');
    background-position: 6px;
    background-repeat: no-repeat;
    border-top: 1px solid #A5A5A5;
    border-left: 1px solid #A5A5A5;
    border-right: 2px solid #A5A5A5;
    border-bottom: 2px solid #A5A5A5;
    border-radius: 3px;
    -webkit-border-radius: 3px;
    -moz-border-radius: 3px;
    padding: 0px 10px 0px 25px;
    height: 30px;
    display: inline-block;
    line-height: 30px;
    text-decoration: none;
    font-size: 12px;
    color: #333;
}

.addNew:hover {
    background-color: #dfdfdf
}

#field_help {
    color: #888;
    clear: both;
    font-size: 11px;
}

#file_comment {
        width: 70%;
        border:3px solid #E5503B;
        color: #404040;
        font-weight: bold;
        padding-left: 5px;
        background: #FDDDD9;
}

.conf_file_entry {
        border-top: 1px solid #ccc;
        width: 70%;
        margin-top: 10px;
        padding-top: 6px;
        margin-left: 5px;
}

.conf_file_entry_reason {
        color: #aaa;
        margin-bottom: 3px;
}

.conf_file_entry_reason span {
        color: black;
}

.conf_file_entry input {
        float: right;
        margin-top: 6px;
}

.conf_file_entry .image {
        margin-left: 5px;
        padding-left: 5px;
        border-left: 1px solid #767676;
}

.graph {
    width: 350px;
    height: 200px;
}

#finishForm {
        border-top: 1px solid #ccc;
        width: 95%;
        margin-left:auto;
        margin-right:auto;
        margin-top: 10px;
}
#file_comment {
        width: 95%;
        margin-left:auto;
        margin-right:auto;
        border:3px solid #E5503B;
        color: #404040;
        font-weight: bold;
        padding-left: 5px;
        background: #FDDDD9;
}

.conf_file_entry {
        border-top: 1px solid #ccc;
        width: 95%;
        margin-left:auto;
        margin-right:auto;
        margin-top: 10px;
        padding-top: 6px;
        margin-left: 5px;
}

.conf_file_entry_reason {
        color: #aaa;
        margin-bottom: 3px;
}

.conf_file_entry_reason span {
        color: black;
}

.conf_file_entry input {
        float: right;
        margin-top: 6px;
}

.conf_file_entry .image {
        margin-left: 5px;
        padding-left: 5px;
        border-left: 1px solid #767676;
}

#finishForm, .endForm {
        border-top: 1px solid #ccc;
        width: 95%;
        margin-left: 5px;
        margin-right:auto;
        margin-top: 10px;
}

.endForm { padding-top: 5px; }

.dashboard {
        display: block;
        float: left;
        width: 49%;
}

#dashboard1 {
        padding-right: 1%;
}

#dashboard2 {
        padding-left: 1%;
}

.widgetHandle {
        height: 100%;
        width: 100%;
        position: absolute;
        cursor: move;
        left: 0pt;
        top: 0pt;
        z-index: 4;
}

.widgetTopBar {
        position: relative;
        z-index: 1;
}

.widgetTopBackground {
        background: <% $main_color %>;
        height: 100%;
        width: 100%;
        position: absolute;
        left: 0pt;
        top: 0pt;
        z-index: 1;
}

.widgetName {
        position: relative;
        float: left;
        z-index: 3;
        font-size: 14px;
        font-family: Verdana, sans-serif;
        font-weight: bold;
        color: white;
        padding: 6px 10px;
}

a.closeBox {
        position: relative;
        float: right;
        margin-right:5px;
        margin-top: 5px;
        overflow:hidden;
        z-index: 5;
        background-image:url('/data/images/widget_controls.png');
        height:12px;
        width:12px;
}

a.closeBox {
        background-position: -24px 0px;
}

a.closeBox:hover {
        background-position: -24px -12px;
        background-color: transparent;
}

a.minBox, a.maxBox {
        position: relative;
        float: left;
        margin-right: 3px;
        overflow:hidden;
        z-index: 5;
}

.widgetBarBox {
        display: inline-block;
        min-width: 100px;
        margin-left: 5px;
        margin-right: 5px;
}
.widgetBarBox > .widgetBox{margin-bottom:0px;}

.widgetBox {
        margin-bottom: 15px;
        background-color:white;
        border-radius: 5px ;
        -webkit-border-radius: 5px;
        -moz-border-radius: 5px;
        box-shadow: 0px 0px 10px rgba(200,200,200,1)
}

.widgetBoxIn {
        padding:10px 0px;

}

.widgetBoxIn > .summarySection {margin-bottom:0px;}

.sectionContent {
    width: 98%;
}

a.maxBox {
        background-position: -15px 0px;
}

a.maxBox:hover {
        background-position: 0px 0px;
}

a.minBox {
        background-position: -15px -15px;
}

a.minBox:hover {
        background-position: 0px -15px;
}



a.minBox, a.minBox:hover, a.maxBox, a.maxBox:hover {
        background-image:url('/data/images/triangles.png');
        height:15px;
        width:15px;
}

.widArrow {
    display: inline-block;
    margin-left: 10px;
    margin-right: 10px;
    margin-top: 2px;
}

.widArrow a:hover {
    background: transparent;
}

.field_help {
    color: #888;
    clear: both;
    font-size: 11px;
}

.optional_field {
    color: #005AA3;
    clear: both;
    font-size: 10px;
    font-style: italic;
    padding-right: 3px;
}

.dashboardTable {
    border-collapse: collapse;
    border: 0;
    font-size: 11px;
    width: 100%;
}

.dashboardTable thead {
    color: white;
    background-color: <% $dashboard_thead_bg_color %>;
}

.dashboardTable th {
    font-family: Verdana, 'Bitstream Vera Sans', sans-serif;
    padding: 3px;
    font-weight: bold;
    vertical-align: middle;
}
.dashboardTable td {
        padding: 3px;
}

.dashboardTable td a {
    color: #000000;
    background-color: none;
    text-decoration: none;
}

.dashboardTable td a:hover {
    background: none;
    text-decoration: underline;
    color: <% $secondary_color %>;
}

.dashboardTable tr.highlight { background: #E58A22; }

.separator {
    color: white;
    font-weight: bold;
    font-size: 12px;
    background: #888;
    padding: 10px 18px 10px 10px;
    margin-top:10px;
}

.linksBlock {
    display: block;
    float: left;
    width: 170px;
    margin-right: 12px;
    margin-bottom: -12px;
}

.linksTitle {
    width: 100%;
    color: #4c4c4c;
    background-color: #ffffff;
    text-align: left;
    font-weight: bold;
    padding: 3px 4px 3px 4px;
}

.linksBlock a {
    color: #03A9F0;
}

.linksBlock li {
    list-style: none;
    margin-bottom: 14px;
    margin-left: -18px;
    margin-top: -8px;
}


/* packet Filter*/


.PackFilter > div {
    background-color: white;
    margin:5px 0px;
    float:left;
    border-radius:5px;
    -webkit-border-radius: 5px;
    -moz-border-radius: 5px;
    width:100%;
    padding:10px;
    border: 1px solid #ccc;

    }

.PackFilter > div > a{
    float:left;

}

.PackFilter > div > div {
    float:left;
    width:65%;
    margin-left:20px;
}

.PackFilter > div > div > h3 {
    margin-top:5px;
}

.PackFilter > div > div .conf_rul {
    float:left;
    margin-top:5px;
    text-decoration:none;
    color:#666;
    border-radius: 3px;
    -webkit-border-radius: 3px;
    -moz-border-radius: 3px;
    background: #E9E9E9 url(/data/images/conf_rul.gif) 5px center no-repeat;
    border-top: 1px solid #A5A5A5;
    border-left: 1px solid #A5A5A5;
    border-right: 2px solid #A5A5A5;
    border-bottom: 2px solid #A5A5A5;
    padding:5px 10px 5px 30px;
    cursor:pointer;
}

.PackFilter > div > div .conf_rul:hover { background-color:#DFDFDF }

.big {
text-decoration:none;
background-color:#FFD600; border-color:#E6A603;
padding:15px 20px;
float:left;
}

.big:hover {background-color:#FFC200;}

/* Progress bar */

#progress_bar .ui-progressbar-value  {
    background-color: <% $progress_bar_bg_color %>;
}

.percent{
    width: 100%;
    text-align:center;
    line-height:40px;
    position: absolute;
    z-index:2;
}

#progressValue {
    height: 30px;
    width: 0px;
    background-color: <% $progress_bar_fg_color %>;
    -moz-border-radius: 5px;
    border-radius: 5px;
}

/* Software styles */

#software .feature {
      display:inline;
      float:left;
      padding-left:10px;
      width: 355px;
      height: 250px;
}

#software .image:hover {
    cursor: pointer;
}

#software .info {
    background-color:#ecf5da;
    padding: 15px;
    -moz-border-radius: 10px;
    border-radius: 10px;
    margin-top: 20px;
}

#software .close_button {
    float: right;
    font-size: 1.4em;
    text-decoration: none;
    color: #A6C733;
    font-weight: bold;
}

#software #packages {
    margin: 20px 0 10px 0;
    border: 1px solid #CCC;
    -moz-border-radius: 15px;
    -webkit-border-radius: 15px;
    border-radius: 15px;
    padding: 10px 0;
}

#software .package {
    text-align: center;
    margin: 8px;
    display: inline-block;
    width: 80px;
    height: 70px;
    overflow: hidden;
    padding: 9px 5px;
    -moz-border-radius: 5px;
    -webkit-border-radius: 5px;
    border-radius: 5px;
    vertical-align: middle;
}

#software .package:hover {
    background: #ECF5DA;
    cursor: pointer;
}

#software .package img {
    height: 32px;
    width: 32px;
    margin-top: 5px;
}

#software .package p {
    margin: 0;
    font-weight: bold;
    color: #333;
}

#software .package_selected, #software .package_selected:hover {
    background: <% $progress_bar_bg_color %>;
}

#software .selected {
    border-style:solid;
    border-width:1px;
    color:#000000;
    padding:5px 10px;
    font-weight:normal;
}

.package_installed { background: url(/data/images/apply.gif) 5px 5px no-repeat #ccc !important;}
.package_installed:hover { background: url(/data/images/apply.gif) 5px 5px no-repeat #ccc !important;}

/* modalbox.js stuff */

#MB_overlay {
	position: absolute;
	margin: auto;
	top: 0;	left: 0;
	width: 100%; height: 100%;
	z-index: 9999;
	background-color: #000!important;
}
#MB_overlay[id] { position: fixed; }

#MB_window {
	position: absolute;
	top: 0;
	border: 0 solid;
	text-align: left;
	z-index: 10000;
}

#MB_frame {
	position: relative;
	background-color: #fff;
	height: 100%;
}

#MB_header {
	margin: 0;
	padding: 0;
}

#MB_content {
	padding: 6px .75em;
	overflow: auto;
	max-height: 450px;
}

#MB_caption {
	font: bold 100% "Lucida Grande", Arial, sans-serif;
	padding: .5em 2em .5em .75em;
	margin: 0;
	text-align: left;
	font-size: 15px;
}

#MB_close {
	display: block;
	position: absolute;
	right: 5px; top: 4px;
	padding: 2px 3px;
	font-weight: bold;
	text-decoration: none;
	font-size: 13px;
}
#MB_close:hover {
	background: transparent;
}

#MB_loading {
	padding: 1.5em;
	text-indent: -10000px;
	background: transparent url(/data/images/spinner.gif) 50% 0 no-repeat;
}

/* Color scheme */
#MB_frame {
	padding-bottom:10px;
	background-color: #FFF;
    color: #000;
    -webkit-box-shadow: 0 8px 64px #000;
    -moz-box-shadow: 0 0 64px #000;
    box-shadow: 0 0 64px #000;
    -webkit-border-radius: 7px;
    -moz-border-radius: 7px;
    border-radius: 7px;
    margin: 0px auto;
}

#MB_header {
  background-color: <% $main_color %>;
  color: #fff;
}
#MB_caption { color: #fff }
#MB_close { color: #777 }
#MB_close:hover { color: #000 }

/* Alert message */
.MB_alert {
	margin: 10px 0;
	text-align: center;
}

.MB_dialog {
    top: 50px !important;
}

.MB_dialog #MB_header {
    border-radius: 7px 7px 0px 0px;
    -moz-border-radius: 7px 7px 0px 0px;
}

.MB_dialog #MB_frame {
    padding-bottom:10px;
    background-color: #FFF;
    color: #000;
    -webkit-box-shadow: 0 8px 64px #000;
    -moz-box-shadow: 0 0 64px #000;
    box-shadow: 0 0 64px #000;
    -webkit-border-radius: 7px;
    -moz-border-radius: 7px;
    border-radius: 7px;
    width:500px;
    margin: 0px auto;
}

#MB_window.MB_widedialog {
    top: 0px !important;
    width: 100% !important;
    left: 0px !important;
    height: 100% !important;
}

.MB_widedialog  #MB_content {
    max-height: none !important;
    text-align: center;
}

.MB_widedialog  #vnc_frame {
   margin-left: auto;
   margin-right: auto;
}

#MB_window {
    width:960px !important;
    margin:0px auto !important;
}

/* end modalbox.js stuff */

.headcontainer{
    border-radius: 15px ;
    -moz-border-radius: 15px;
    border: 1px solid #ccc;
    padding: 10px 0px;
    width:100%;
    margin-top:15px;

}

.headcontainer > h3, #packages > h3 {
    font-size: 16px;
    color: #666;
    border-bottom: none;
    padding: 3px 0px;
    margin: 0px 0px 0px 10px;
}

.head {
    margin: 0 30px;
    padding: 5px;
    display: inline-block;
    text-align: center;
    width:115px;
}

.head:hover{background-color: #ECF5DA;}

.head h3{
    font-size:14px;
    border-bottom:none;
    color:black;
    text-align: center;
    margin-bottom: 2px;
    margin-top: 0;
}

.final_installation {
    height:400px;
    background: url("/data/software/images/fluffy_ok.png") 250px bottom no-repeat
}

.final_installation h4 {
    font-size: 35px;
    color: #E1721E;
    width: 400px;
    letter-spacing: 1px;
}
.final_installation h5 {
    font-size: 20px;
    color: #E1721E;
    margin: 15px 0px;
    width: 400px;
}

.final_installation p{
    font-size:14px;
    width:300px;
    color:#666;
    padding-left:5px;
}

.final_installation .start_now_boton{
    font-size: 1.4em;
    margin-top:20px;
    background-color:#569724;
    color:white;
    border-color:#3C601D;
    padding:15px 20px;
    }

.final_installation .start_now_boton:hover {
    background-color:#5FAF21;
}


.slide_container {
    height:370px;
    padding-bottom:20px;
    border-bottom: 2px solid #ccc;
}

.ads {
    height:400px;
    overflow: hidden;
    position:relative;
    background: no-repeat bottom right;
    width: 95%;
    margin-left: 5%;
}
.ads img {
    position: absolute;
    right:0px;
    bottom:0px;
}
.ads h2{
    font-size: 30px;
    color: white;
    text-shadow: 5px 5px 5px rgba(0,0,0,0.2);
    width: 450px;
}
.ads p, .ads li{
    font-size:14px;
    width:350px;
    color:#eee;
    padding-left:5px;
}
.ads li{
    width:300px;
    margin-top:3px;
}
.ads_link a{
    padding: 10px 15px;
    background: #FF7900;
    color:white;
    float:left;
    -webkit-border-radius: 5px;
    -moz-border-radius: 5px;
    border-radius: 5px;
    border:1px solid #C35F00;
    text-decoration:none;
    font-size:12px;
    font-weight: bold;
    margin:1px 5px 0px 0px;
}
.ads_link a:hover{
    background: #C35F00;
    cursor: pointer;
}
#adsButtonPrev, #adsButtonNext {
    position: absolute;
    top: 100px;
    height: 170px;
    left: 0px;
    width:50px;
    background: transparent url(/data/software/images/prevBT.png) no-repeat center center;
    border: none;
    z-index:1000;
    opacity:0.7;
    filter:alpha(opacity=70)

}
#adsButtonNext {
    right: 0px;
    left: inherit;
    background: transparent url(/data/software/images/nextBT.png) no-repeat center center;
}
#adsButtonPrev:hover, #adsButtonNext:hover {
    opacity:1;
    filter:alpha(opacity=100)
}
/* tip */
#popx {
    position: absolute;
    top: 5px;
    right: 5px;
    text-decoration: none;
    cursor: pointer;
    font-weight: bold;
    color: #666;
}
#popx:hover {
    color: #333;
}
.tip {
    padding: 15px 15px 15px 50px;
    position: relative;
    margin-top: 10px;
    color: #333;
    font-size: 13px;
    background: #F8ECAE url("/data/images/tip.png") 10px center no-repeat;
    border-bottom: 1px solid #E7942A;
}
.tip a {
    color: #D37600;
}
.disabledCustomAction {
    opacity: 0.5;
}
/* VM iframe */
div[aria-describedby="load_in_dialog"]{
    width: 80% !important;
    top: 50px !important;
}
#load_in_dialog iframe {
    border: 0 solid white;
    height: 100%;
    min-height: 600px;
    width: 100%;
}
<<<<<<< HEAD
#VNC_screen{
    width: 100% !important;
}

.treeView {
    height: 480px;
=======

.moveRowHandle {
    background: url("/data/images/row-handler.gif") no-repeat scroll center center transparent;
    cursor: move;
    float: left;
    height: 30px;
    margin-top: -7px;
    position: absolute;
    width: 20px;
    opacity: 0.2;
    display: block;
}

tr:hover .moveRowHandle{
    opacity: 1;
}
.ui-sortable-helper{
    box-shadow: 0px 0px 10px rgba(0,0,0,0.2);
>>>>>>> c9989e86
}<|MERGE_RESOLUTION|>--- conflicted
+++ resolved
@@ -623,13 +623,8 @@
 body {
     overflow-y: scroll;
     min-width: 960px;
-<<<<<<< HEAD
     max-width: 1200px;
     width: 98%;
-=======
-    max-width: 1500px;
-    width: 98%;    
->>>>>>> c9989e86
     margin: 0px auto;
     padding:0;
     color: #000000;
@@ -1911,14 +1906,10 @@
     min-height: 600px;
     width: 100%;
 }
-<<<<<<< HEAD
-#VNC_screen{
-    width: 100% !important;
-}
 
 .treeView {
     height: 480px;
-=======
+}
 
 .moveRowHandle {
     background: url("/data/images/row-handler.gif") no-repeat scroll center center transparent;
@@ -1937,5 +1928,4 @@
 }
 .ui-sortable-helper{
     box-shadow: 0px 0px 10px rgba(0,0,0,0.2);
->>>>>>> c9989e86
 }