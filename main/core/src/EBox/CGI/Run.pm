--- conflicted
+++ resolved
@@ -119,11 +119,7 @@
             if (not $cgi) {
                 my $log = EBox::logger;
                 $log->error("Unable to import cgi: "
-<<<<<<< HEAD
-                                . "$classname Eval error: $@");
-=======
                         . "$classname Eval error: $@");
->>>>>>> b863eb98
 
                 my $error_cgi = 'EBox::CGI::SysInfo::PageNotFound';
                 eval "use $error_cgi";
