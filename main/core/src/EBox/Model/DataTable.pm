# Copyright (C) 2008-2012 eBox Technologies S.L.
#
# This program is free software; you can redistribute it and/or modify
# it under the terms of the GNU General Public License, version 2, as
# published by the Free Software Foundation.
#
# This program is distributed in the hope that it will be useful,
# but WITHOUT ANY WARRANTY; without even the implied warranty of
# MERCHANTABILITY or FITNESS FOR A PARTICULAR PURPOSE.  See the
# GNU General Public License for more details.
#
# You should have received a copy of the GNU General Public License
# along with this program; if not, write to the Free Software
# Foundation, Inc., 59 Temple Place, Suite 330, Boston, MA  02111-1307  USA

package EBox::Model::DataTable;
use base 'EBox::Model::Component';

use strict;
use warnings;

use EBox;
use EBox::Global;
use EBox::Model::Manager;
use EBox::Model::Row;
use EBox::View::Customizer;
use EBox::Gettext;
use EBox::Exceptions::Internal;
use EBox::Exceptions::MissingArgument;
use EBox::Exceptions::DataExists;
use EBox::Exceptions::DataMissing;
use EBox::Exceptions::DataNotFound;
use EBox::Exceptions::DataInUse;
use EBox::Exceptions::DeprecatedMethod;
use EBox::Exceptions::NotImplemented;
use EBox::Sudo;

use EBox::Types::Boolean;

# Dependencies
use Clone;
use Encode;
use Error qw(:try);
use POSIX qw(ceil);
use Perl6::Junction qw(all any);
use List::Util;


use base 'EBox::Model::Component';

# TODO
#
#    Factor findValue, find, findAll and findAllValue
#
#    Use EBox::Model::Row all over the place
#
#    Fix issue with values and printableValues fetched
#    from foreign tables

<<<<<<< HEAD
=======

# Caching:
#
#     To speed up the process of returning rows, the access to the
#     data stored in conf is now cached. To keep data coherence amongst
#     the several apache processes, we add a mark in the conf structure
#     whenever a write operation takes place. This mark is fetched by
#     a process returning its rows, if it has changed then it has
#     a old copy, otherwise its cached data can be returned.
#
#     Note that this caching process is very basic. Next step could be
#     caching at row level, and keeping coherence at that level, modifying
#     just the affected rows in the memory stored structure.

>>>>>>> 8bfe9879
sub new
{
    my $class = shift;

    my %opts = @_;
    my $confmodule = delete $opts{'confmodule'};
    $confmodule or
        throw EBox::Exceptions::MissingArgument('confmodule');
    my $directory   = delete $opts{'directory'};
    $directory or
        throw EBox::Exceptions::MissingArgument('directory');

    my $self =
    {
        'confmodule' => $confmodule,
        'confdir' => $directory,
        'directory' => "$directory/keys",
        'order' => "$directory/order",
        'table' => undef,
    };

    bless($self, $class);

    return $self;
}

# Method: table
#
#       Get the table description. It must NOT be overrided.
#
# Returns:
#
#       hash ref with the table description
#
sub table
{
    my ($self) = @_;

    # It's a singleton method
    unless( defined( $self->{'table'} ) and
            defined( $self->{'table'}->{'tableDescription'})) {
        $self->_setupTable();
    }

    return $self->{'table'};
}


sub _setupTable
{
    my ($self) = @_;

    my $table = $self->_table();
    $self->checkTable($table);
    $self->{'table'} = $table;

    # Set the needed controller and undef setters
    $self->_setControllers();
    # This is useful for submodels
    $self->{'table'}->{'confdir'} = $self->{'confdir'};
    # Add enabled field if desired
    if ( $self->isEnablePropertySet() ) {
        $self->_setEnabledAsFieldInTable();
    }
    # Make fields accessible by their names
    for my $field (@{$self->{'table'}->{'tableDescription'}}) {
        my $name = $field->fieldName();
        $name or throw EBox::Exceptions::Internal('empty field name in type object in tableDescription');

        if (exists $self->{'table'}->{'tableDescriptionByName'}->{$name}) {
            throw EBox::Exceptions::Internal(
                    "Repeated field  name in tableDescription: $name"
                    );
        }

        $self->{'table'}->{'tableDescriptionByName'}->{$name} = $field;
        # Set the model here to allow types have the model from the
        # addition as well
        $field->setModel($self);
    }

    # If all fields are volatile, then the model is volatile
    $self->_setIfVolatile();

    # Some default values
    unless (defined($self->{'table'}->{'class'})) {
        $self->{'table'}->{'class'} = 'dataTable';
    }

    $self->_setDefaultMessages();
}

# Method: checkTable
#
#  This method does some fast and general checks in the table specification
#
sub checkTable
{
    my ($self, $table) = @_;

    if (not exists $table->{tableDescription} and
            not exists $table->{customActions}) {
        throw EBox::Exceptions::Internal('Missing tableDescription in table definition');
    }
    elsif (@{ $table->{tableDescription} } == 0 and
            @{ $table->{customActions} } == 0) {
        throw EBox::Exceptions::Internal('tableDescription has not any field or custom action');
    }

    if (not $table->{tableName}) {
        throw EBox::Exceptions::Internal(
                'table description has not tableName field or has a empty one'
                );
    }

    if ((exists $table->{sortedBy}) and (exists $table->{order})) {
        if ($table->{sortedBy}and $table->{order}) {
            throw EBox::Exceptions::Internal(
             'sortedBy and order are incompatible options'
                                        );
        }
    }
}

# Method: _table
#
#    Override this method to describe your table.
#       This method is (PROTECTED)
#
# Returns:
#
#     table description. See example on <EBox::Network::Model::GatewayDataTable::_table>.
#
sub _table
{
    throw EBox::Exceptions::NotImplemented('_table');
}

# Method
#
#    Override this method to define sections for thsi model
#    XXX: define sections format
#
# Returns:
#
#    Sections description
#
sub sections
{
    return [];
}

# Method: modelName
#
#    Return the model name which is set by the key 'tableName' when
#    a model table is described
#
# Returns:
#
#    string containing the model name
#
sub modelName
{
    my ($self) = @_;
    return $self->table()->{'tableName'};
}

# Method: name
#
#       Return the same that <EBox::Model::DataTable::modelName>
#
sub name
{
    my ($self) = @_;
    return $self->modelName();
}


# XXX transitional method, this will be the future name() method
sub nameFromClass
{
    my ($self) = @_;
    my $class;
    if (ref $self) {
        $class = ref $self;
    }
    else {
        $class = $self;
    }

    my @parts = split '::', $class;
    my $name = pop @parts;

    return $name;
}

# Method: contextName
#
#      The context name which is used as a way to know exactly which
#      module this model belongs to and the runtime parameters from
#      which was instanciated
#
# Returns:
#
#      String - following this pattern:
#      '/moduleName/modelName/[param1/param2..]
#
sub contextName
{
    my ($self) = @_;

    my $path = '/' . $self->{'confmodule'}->name() . '/' .
      $self->name() . '/';

    my $index = $self->index();
    if ($index) {
        $path .= $index;
    }

    return $path;
}

# Method: printableContextName
#
#       Localisated version of <EBox::Model::DataTable::contextName>
#       method to be shown on the user
#
# Returns:
#
#       String - the localisated version of context name
#
sub printableContextName
{
    my ($self) = @_;
    my $printableContextName = __x( '{model} in {module} module',
                                    model  => $self->printableName(),
                                    module => $self->{'confmodule'}->printableName());
    if ( $self->index() ) {
        $printableContextName .= ' ' . __('at') . ' ';
        if ( $self->printableIndex() ) {
            $printableContextName .= $self->printableIndex();
        } else {
            $printableContextName .= $self->index();
        }
    }

    return $printableContextName;
}

# Method: index
#
#       Get the index from the model instance will be distinguised
#       from the other ones with the same model template. Compulsory
#       to be overriden by child classes if the same model template
#       will be instanciated more than once.
#
#       By default, it returns an empty string ''.
#
# Returns:
#
#       String - the unique index string from this instance within the
#       model template
#
sub index
{
    return '';
}

# Method: printableIndex
#
#       Printable version to <EBox::Model::DataTable::index> method to
#       be printed.
#
# Returns:
#
#       String - the i18ned string to be used to show index
#
sub printableIndex
{
    return '';
}

# Method: precondition
#
#       Check if the model has enough data to be manipulated, that
#       is, this precondition constraint is accomplished.
#
#       This method must be override by those models which requires
#       any precondition to work correctly. Associated to the
#       precondition there is a fail message which displays what it is
#       required to make model work using method
#       <EBox::Model::DataTable::preconditionFailMsg>
#
# Returns:
#
#       Boolean - true if the precondition is accomplished, false
#       otherwise
#       Default value: true
sub precondition
{
    return 1;
}

# Method: preconditionFailMsg
#
#       Return the fail message to inform why the precondition to
#       manage this model is not accomplished. This method is related
#       to <EBox::Model::DataTable::precondition>.
#
# Returns:
#
#       String - the i18ned message to inform user why this model
#       cannot be handled
#
#       Default value: empty string
#
sub preconditionFailMsg
{
    return '';
}

# Method: noDataMsg
#
#       Return the fail message to inform that there are no rows
#       in the table
#
# Returns:
#
#       String - the i18ned message to inform user that the table
#       is empty
#
#       Default value: empty string
#
sub noDataMsg
{
    my ($self) = @_;

    my $table = $self->{table};
    return (exists $table->{noDataMsg} ? $table->{noDataMsg} : '');
}

# Method: customFilter
#
#       Return whether a custom filter should be used or not.
#
#       If customFilter is enabled, filter searches on the rows have to
#       be carried out by the method customFilterIds.
#
#       When should I use this?
#
#       Use this option when you have model where you override ids() and row(),
#       and the amount of rows you can potentially have is big > ~ 4000 entries.
#
#       This is useful to speed up filter searches. If you don't this, the
#       automatic filter mechanism of models will be to slow.
#
#       This is also useful when you want to take advantage of the search system
#       of your backend data. For example, if you are mapping data from an LDAP,
#       you can use this feature to carry out searches using the LDAP protocol.
#
# Returns:
#
#       Boolean - true if a row may be enabled or not in the model
#
sub customFilter
{
    my ($self) = @_;

    return $self->{'table'}->{'customFilter'};
}


# Method: isEnablePropertySet
#
#       Return whether the row enabled is set or not
#
# Returns:
#
#       Boolean - true if a row may be enabled or not in the model
#
sub isEnablePropertySet
{
    my ($self) = @_;

    return $self->{'table'}->{'enableProperty'};
}

# Method: defaultEnabledValue
#
#      Get the default value for enabled field in a row if the Enable
#      property is set, check
#      <EBox::Model::DataTable::isEnablePropertySet>. If it is not set
#      the undef value is returned.
#
#      Default value is false.
#
# Returns:
#
#      boolean - true or false depending on the user defined option on
#      *defaultEnabledValue*
#
#      undef - if <EBox::Model::DataTable::isEnablePropertySet>
#      returns false
#
sub defaultEnabledValue
{
    my ($self) = @_;

    unless ( $self->isEnablePropertySet() ) {
        return undef;
    }
    if ( not defined ( $self->{'table'}->{'defaultEnabledValue'} )) {
        $self->{'table'}->{'defaultEnabledValue'} = 0;
    }
    return $self->{'table'}->{'defaultEnabledValue'};
}

# Method: sortedBy
#
#       Return the field name which is used by model to sort rows when
#       the model is not ordered
#
# Returns:
#
#       String - field name used to sort the rows
#
sub sortedBy
{
    my ($self) = @_;
    my $sortedBy = $self->table()->{'sortedBy'};
    return '' unless ( defined $sortedBy );
    return $sortedBy;
}

# Method: fieldHeader
#
#    Return the instanced type of a given header field
#
# Arguments:
#
#     fieldName - field's name
#
# Returns:
#
#    instance of a type derivated of <EBox::Types::Abstract>
#
# Exceptions:
#
#       <EBox::Exceptions::MissingArgument> - thrown if any compulsory
#       argument is missing
#
#       <EBox::Exceptions::DataNotFound> - thrown if the given field
#       name does not exist in the table description
#
sub fieldHeader
{
    my ($self, $name) = @_;

    unless (defined($name)) {
        throw EBox::Exceptions::MissingArgument('field name')
    }

    unless (exists ($self->table()->{'tableDescriptionByName'}->{$name})) {
        throw EBox::Exceptions::DataNotFound( data => __('field'),
                value => $name);
    }

    return $self->table()->{'tableDescriptionByName'}->{$name};
}

# Method: optionsFromForeignModel
#
#    This method is used to fetch an array of hashes containing
#    pairs of value and printableValue.
#
#    It's a convenience method to be used by <EBox::Types::Select> types
#    when using foreing modules.
#
#    It's implemented here, because it has to do some caching
#    due to performance reasons.
#
# Arguments:
#
#     field - field's name
#
# Returns:
#
#    Array ref of hashes containing:
#
#    value - row's id
#    printableValue - field's printableValue
#
#    Example:
#    [{ 'value' => 'obj001', 'printableValue' => 'administration'}]
sub optionsFromForeignModel
{
    my ($self, $field) = @_;

    unless (defined($field)) {
        throw EBox::Exceptions::MissingArgument("field's name")
    }

    my @options;
    for my $id (@{$self->ids()}) {
        my $row = $self->row($id);
        push (@options, {
            'value'          => $id,
            'printableValue' => $row->printableValueByName($field)
           });
    }
    return \@options;
}


# Method: selectOptions
#
#    Override this method to return your select options
#    for the given select.
#
#       This method is *deprecated*. Use <EBox::Types::Select::populate>
#       callback to fill the select options.
#
# Arguments:
#
#     select - select's name
#
# Returns:
#
#    Array ref containing hash ref with value, printable
#    value and selected status
#
#    example:
#
#    [
#      { value => '1', printableValue => '1'},
#         { value => '2', printableValue => '2'}
#    ]
#
sub selectOptions
{
    throw EBox::Exceptions::DeprecatedMethod();
}

# Method: validateRow
#
#    Override this method to add your custom checks for
#    the table fields. The parameters are passed just like they are
#    received from the CGI. If you want to check on typed data use
#    <EBox::Model::DataTable::validateTypedRow> instead.
#
#    It will be called whenever a row is added/updated.
#
# Arguments:
#
#     action - String containing the action to be performed
#               after validating this row.
#               Current options: 'add', 'update'
#     params - hash ref containing fields names and their values
#
# Returns:
#
#    Nothing
#
# Exceptions:
#
#     You must throw an exception whenever a field value does not
#     fulfill your requirements
#
sub validateRow
{

}

# Method: validateTypedRow
#
#    Override this method to add your custom checks for
#    the table fields. The parameters are passed like data types.
#
#    It will be called whenever a row is added/updated.
#
#
# Arguments:
#
#     action - String containing the action to be performed
#              after validating this row.
#              Current options: 'add', 'update'
#
#    changedFields - hash ref containing the typed parameters
#                    subclassing from <EBox::Types::Abstract>
#                    that has changed, the key will be the field's name
#
#    allFields - hash ref containing the typed parameters
#                subclassing from <EBox::Types::Abstract> including changed,
#                the key is the field's name
#
# Returns:
#
#    Nothing
#
# Exceptions:
#
#     You must throw an exception whenever a field value does not
#     fulfill your requirements
#
sub validateTypedRow
{

}

# Method: addedRowNotify
#
#    Override this method to be notified whenever
#    a new row is added
#
# Arguments:
#
#     row - <EBox::Model::Row> the new row to add
#
sub addedRowNotify
{

}

# Method: deletedRowNotify
#
#    Override this method to be notified whenever
#    a new row is deleted
#
# Arguments:
#
#     row - hash ref containing fields and values of the deleted
#     row. The same structure as <EBox::Model::DataTable::row>
#     return value
#
#    force - boolean indicating whether the delete is forced or not
#
#
sub deletedRowNotify
{

}

# Method: movedUpRowNotify
#
#    Override this method to be notified whenever
#    a  row is moved up
#
# Arguments:
#
#     row - <EBox::Model::Row> containing fields and values of the moved row
#
sub movedUpRowNotify
{

}

# Method: movedDownRowNotify
#
#    Override this method to be notified whenever
#    a  row is moved down
#
# Arguments:
#
#     row - <EBox::Model::Row> containing fields and values of the moved row
#
sub movedDownRowNotify
{

}

# Method: updatedRowNotify
#
#    Override this method to be notified whenever
#    a row is updated
#
# Arguments:
#
#     row - <EBox::Model::Row> row containing fields and values of the
#           updated row
#
#     oldRow - <EBox::Model::Row> row containing fields and values of the
#           previous row
#
#     force - boolean indicating whether the delete is forced or not
#
sub updatedRowNotify
{

}

# Method: notifyForeignModelAction
#
#    This method is used to let models know when other model has
#    taken an action.
#
#    To be notified your table description must contain:
#    an entry 'notifyAction' => [ ModelName1, ModelName2]
#    where ModelName is the model you are interested of receiving
#    notifications.
#
#    If you are interested on some action on a module you should
#    override this method to take the actions you need on response to
#    the foreign module action
#
# Parameters:
#
#   (POSITIONAL)
#
#   model - model name where the action took place
#   action - string represting the action:
#            [ add, del, edit, moveUp, moveDown ]
#
#   row  - row modified
#
# Returns:
#
#   String - any i18ned String to inform the user about something that
#   has happened when the foreign model action was done in the current
#   model
#
sub notifyForeignModelAction
{
    return '';
}

# Method: addRow
#
#    Add a new row. This method should be used only by CGIs
#
# Parameters:
#
#    named parameters containing the expected fields for each row
#
# Returns:
#
#   just added row's id
#
sub addRow
{
    my ($self, %params) = @_;

    $self->validateRow('add', %params);

    my $userData = {};
    foreach my $type (@{$self->table()->{'tableDescription'}}) {
        my $data = $type->clone();
        $data->setMemValue(\%params);
        $userData->{$data->fieldName()} = $data;
    }

    return $self->addTypedRow($userData,
                              readOnly => $params{'readOnly'},
                              id => $params{'id'});
}

# Method: addTypedRow
#
#     Add a row with the instanced types as parameter
#
# Parameters:
#
#     params - hash ref containing subclasses from
#     <EBox::Types::Abstract> with content indexed by field name
#
#     readOnly - boolean indicating if the new row is read only or not
#     *(Optional)* Default value: false
#
#     id - String the possible identifier to set *(Optional)* Default
#     value: undef
#
# Returns:
#
#     String - the identifier for the given row
#
sub addTypedRow
{
    my ($self, $paramsRef, %optParams) = @_;

    my $dir = $self->{'directory'};
    my $confmod = $self->{'confmodule'};
    my $readOnly = delete $optParams{'readOnly'};
    my $id = delete $optParams{'id'};

    unless (defined ($id) and length ($id) > 0) {
<<<<<<< HEAD
        $id = $self->_newId();
=======
        $id = $confmod->get_unique_id($leadingText, $dir);
>>>>>>> 8bfe9879
    }

    my $row = EBox::Model::Row->new(dir => $dir, confmodule => $confmod);
    $row->setReadOnly($readOnly);
    $row->setModel($self);
    $row->setId($id);

    # Check compulsory fields
    $self->_checkCompulsoryFields($paramsRef);

    try {

    $self->_beginTransaction();

    my $checkRowUnique = $self->rowUnique();

    # Check field uniqueness if any
    my @userData = ();
    my $userData = {};
    while ( my ($paramName, $param) = each (%{$paramsRef})) {
        # Check uniqueness
        if ($param->unique()) {
            # No need to check if the entire row is unique if
            # any of the fields are already checked
            $checkRowUnique = 0;

            $self->_checkFieldIsUnique($param);
        }
        push(@userData, $param);
        $row->addElement($param);
    }

    $self->validateTypedRow('add', $paramsRef, $paramsRef);

    # Check if the new row is unique, only if needed
    if ($checkRowUnique) {
        $self->_checkRowIsUnique(undef, $paramsRef);
    }

    my $hash = {};
    foreach my $data (@userData) {
<<<<<<< HEAD
        $data->storeInHash($hash);
=======
        $data->storeInConfig($confmod, "$dir/$id");
>>>>>>> 8bfe9879
        $data = undef;
    }

    # Insert the element in order
    if ($self->table()->{'order'}) {
        my $pos = 0;
        my $insertPos = $self->insertPosition();
        if (defined($insertPos)) {
            if ( $insertPos eq 'front' ) {
                $pos = 0;
            } elsif ( $insertPos eq 'back' ) {
                $pos = $#{$self->order()} + 1;
            }
        }
        $self->_insertPos($id, $pos);
    } else {
<<<<<<< HEAD
        my $order = $gconfmod->get_list($self->{'order'});
        push (@{$order}, $id);
        $gconfmod->set($self->{'order'}, $order);
    }

    if ($readOnly) {
        $hash->{readOnly} = 1;
    }

    $gconfmod->set("$dir/$id", $hash);
=======
        $confmod->set_list($self->{'order'}, 'string', []);
    }

    $confmod->set_bool("$dir/$id/readOnly", $readOnly);
>>>>>>> 8bfe9879

    my $newRow = $self->row($id);

    $self->setMessage($self->message('add'));
    $self->addedRowNotify($newRow);
    $self->_notifyManager('add', $newRow);

    # check if there are files to delete if revoked
    my $filesToRemove =   $self->filesPathsForRow($newRow);
    foreach my $file (@{  $filesToRemove }) {
        $self->{confmodule}->addFileToRemoveIfRevoked($file);
    }

    $self->_commitTransaction();

    } otherwise {
        my $ex = shift;
        $self->_rollbackTransaction();
        throw $ex;
    };

    return $id;
}

# Method: row
#
#    Return a given row
#
# Parameters:
#
#     id - row id
#
# Returns:
#
#   An object of  <EBox::Model::Row>
#
sub row
{
    my ($self, $id)  = @_;

    my $dir = $self->{'directory'};
    my $confmod = $self->{'confmodule'};
    my $row = EBox::Model::Row->new(dir => $dir, confmodule => $confmod);

<<<<<<< HEAD
    unless (defined($id) and $self->_rowExists($id)) {
=======
    unless (defined($id)) {
        return undef;
    }

    unless ($confmod->dir_exists("$dir/$id")) {
>>>>>>> 8bfe9879
        return undef;
    }

    $self->{'cacheOptions'} = {};

    $row->setId($id);
<<<<<<< HEAD
    my $hash = $gconfmod->get_hash("$dir/$id");
    $row->setReadOnly($hash->{'readOnly'});
=======
    # TODO ReadOnly rows
    $row->setReadOnly($confmod->get_bool("$dir/$id/readOnly"));
>>>>>>> 8bfe9879
    $row->setModel($self);

    # If element is volatile we set its value after the rest
    # of the table elements are set, as it's typical to have
    # volatile values calculated from other values of the row
    my @volatileElements;
    foreach my $type (@{$self->table()->{'tableDescription'}}) {
        my $element = $type->clone();
        if ($element->volatile()) {
            push (@volatileElements, $element);
        } else {
            _setRowElement($element, $row, $hash);
        }
        $row->addElement($element);
    }
    foreach my $element (@volatileElements) {
        _setRowElement($element, $row, $hash);
    }

    return $row;
}

sub _setRowElement
{
    my ($element, $row, $hash) = @_;

    $element->setRow($row);
    $element->restoreFromHash($hash);
    if ((not defined($element->value())) and $element->defaultValue()) {
        $element->setValue($element->defaultValue());
    }
}

# Method: isRowReadOnly
#
#     Given a row it returns if it is read-only or not
#
# Parameters:
#     (POSITIONAL)
#
#     id - row's id
#
# Returns:
#
#     boolean - true if it is read-only, otherwise false
#
sub isRowReadOnly
{
    my ($self, $id) = @_;

    my $row = $self->row($id);
    return undef unless ($row);

    return $row->{'readOnly'};
}

sub _selectOptions
{
    my ($self, $field) = @_;

    my $cached = $self->{'cacheOptions'}->{$field};

    $self->{'cacheOptions'}->{$field} = $self->selectOptions($field);
    return $self->{'cacheOptions'}->{$field};
}

sub moveUp
{
    my ($self, $id) = @_;

    my %order = $self->_orderHash();

    my $pos = $order{$id};
    if ($order{$id} == 0) {
        return;
    }

    $self->_swapPos($pos, $pos - 1);

    $self->setMessage($self->message('moveUp'));
    $self->movedUpRowNotify($self->row($id));
    $self->_notifyManager('moveUp', $self->row($id));
}

sub moveDown
{
    my ($self, $id) = @_;

    my %order = $self->_orderHash();
    my $numOrder = keys %order;

    my $pos = $order{$id};
    if ($order{$id} == $numOrder -1) {
        return;
    }

    $self->_swapPos($pos, $pos + 1);

    $self->setMessage($self->message('moveDown'));
    $self->movedDownRowNotify($self->row($id));
    $self->_notifyManager('moveDown', $self->row($id));
}

# Method: _removeRow
#
#    Removes a row in the configuration backend, override it when removing
#    a row stored in other places
#
# Parameters:
#
#     'id' - row id
#
sub _removeRow
{
    my ($self, $id) = @_;

<<<<<<< HEAD
    my $gconfmod = $self->{'gconfmodule'};
    $gconfmod->unset("$self->{'directory'}/$id");
    my @order = @{$gconfmod->get_list($self->{'order'})};
    @order = grep ($_ ne $id, @order);
    $gconfmod->set_list($self->{'order'}, 'string', \@order);
=======
    if ($self->table()->{'order'}) {
        $self->_removeOrderId($id);
    } else {
        $self->{'confmodule'}->set_list($self->{'order'}, 'string', []);
    }

    $self->_setCacheDirty();

    $self->{'confmodule'}->delete_dir("$self->{'directory'}/$id");
>>>>>>> 8bfe9879
}

# TODO Split into removeRow and removeRowForce
#

# Method: removeRow
#
#    Remove a row
#
# Parameters:
#
#    (POSITIONAL)
#
#     'id' - row id
#    'force' - boolean to skip integrations checks of the row to remove
#
# Exceptions:
#
#       <EBox::Exceptions::MissingArgument> - throw if any mandatory
#       argument is missing
#
sub removeRow
{
    my ($self, $id, $force) = @_;

    unless (defined($id)) {
        throw EBox::Exceptions::MissingArgument(
                "Missing row identifier to remove")
    }

    try {

    $self->_beginTransaction();

    # If force != true and automaticRemove is enabled it means
    # the model has to automatically check if the row which is
    # about to removed is referenced elsewhere. In that
    # case throw a DataInUse exceptions to iform the user about
    # the effects its actions will have.
    if ((not $force) and $self->table()->{'automaticRemove'}) {
        my $manager = EBox::Model::Manager->instance();
        $manager->warnIfIdIsUsed($self->contextName(), $id);
    }

    $self->_checkRowExist($id, '');
    my $row = $self->row($id);

    $self->_removeRow($id);

    my $userMsg = $self->message('del');
    # Dependant models may return some message to inform the user
    my $depModelMsg = $self->_notifyModelManager('del', $row);
    $self->_notifyManager('del', $row);
    if ( defined( $depModelMsg ) and $depModelMsg ne ''
       and $depModelMsg ne '<br><br>') {
        $userMsg .= "<br><br>$depModelMsg";
    }
    # If automaticRemove is enabled then remove all rows using referencing
    # this row in other models
    if ($self->table()->{'automaticRemove'}) {
        my $manager = EBox::Model::Manager->instance();
        $depModelMsg = $manager->removeRowsUsingId($self->contextName(),
                                                   $id);
        if ( defined( $depModelMsg ) and $depModelMsg ne ''
           and $depModelMsg ne '<br><br>') {
            $userMsg .= "<br><br>$depModelMsg";
        }
    }

    # check if there are files to delete
    my $filesToRemove =   $self->filesPathsForRow($row);
    foreach my $file (@{  $filesToRemove }) {
        $self->{confmodule}->addFileToRemoveIfCommitted($file);
    }

    $self->setMessage($userMsg);
    $self->deletedRowNotify($row, $force);

    $self->_commitTransaction();

    } otherwise {
        my $ex = shift;
        $self->_rollbackTransaction();
        throw $ex;
    };
}

# Method: removeAll
#
#       Remove every data inside a model
#
# Parameters:
#
#       force - boolean force the operation *(Optional)* Default value: false
#
sub removeAll
{
    my ($self, $force) = @_;
    $force = 0 unless defined ($force);

<<<<<<< HEAD
    foreach my $id (@{$self->_ids(1)}) {
=======
    $force = 0 unless defined ( $force );

    my @ids = @{$self->{'confmodule'}->all_dirs_base($self->{'directory'})};
    foreach my $id (@ids) {
>>>>>>> 8bfe9879
        $self->removeRow($id, $force);
    }
}

# Method: warnIfIdUsed
#
#    This method must be overriden in case you want to warn the user
#    when a row is going to be deleted. Note that models manage this
#    situation automatically, this method is intended for situations
#    where the use of the model is done in a non-standard way.
#
#    Override this method and raise a <EBox::Exceptions::DataInUse>
#    excpetions to warn the user
#
# Parameters:
#
#    (POSITIONAL)
#
#       'modelName' - String the observable model's name
#     'id' - String row id
#
sub warnIfIdUsed
{

}

# Method: warnOnChangeOnId
#
#       This method must be overriden in case you want to advise the
#       eBox user about the change on a observable model. Note that
#       models manage this situation automatically if you are using
#       <EBox::Types::Select> or <EBox::Types::HasMany> types. This
#       method is intended to be used by models which use
#       'notifyActions' attribute to be warned on other model's
#       change.
#
# Parameters:
#
#    (NAMED)
#
#       'modelName' - String the observable model's name
#
#     'id' - String row id
#
#    'changeData' - hash ref of data types which are going to be
#    changed
#
#       'oldRow' - hash ref the same content as
#       <EBox::Model::DataTable::row> using old row content
#
# Returns:
#
#     A i18ned string explaining what happens if the requested action
#     takes place
sub warnOnChangeOnId
{

}

# Method: isIdUsed
#
#    TODO
#
#    (POSITIONAL)
#
#    'modelName' - model's name
#     'id' - row id
sub isIdUsed
{

}

# Method: setRow
#
#    Set an existing row. It should be used only by CGIs
#
# Parameters:
#
#    named parameters containing the expected fields for each row
sub setRow
{
    my ($self, $force, %params) = @_;

    my $id = delete $params{'id'};
    $self->_checkRowExist($id, '');

    $self->validateRow('update', @_);

    # We can only set those types which have setters
    my @newValues = @{$self->setterTypes()};

    my $changedData;
    for (my $i = 0; $i < @newValues ; $i++) {
        my $newData = $newValues[$i]->clone();
        $newData->setMemValue(\%params);

        $changedData->{$newData->fieldName()} = $newData;
    }

    $self->setTypedRow( $id, $changedData,
                        force => $force,
                        readOnly => $params{'readOnly'});
}

# Method: setTypedRow
#
#      Set the values for a single existing row using typed parameters
#
# Parameters:
#
#      id - String the row identifier
#
#      paramsRef - hash ref Containing the parameter to set. You can
#      update your selected values. Indexed by field name.
#
#      force - Boolean indicating if the update is forced or not
#      *(Optional)* Default value: false
#
#      readOnly - Boolean indicating if the row becomes a read only
#      kind one *(Optional)* Default value: false
#
#     - Optional parameters are NAMED
#
# Exceptions:
#
#      <EBox::Exceptions::Base> - thrown if the update cannot be done
#
sub setTypedRow
{
    my ($self, $id, $paramsRef, %optParams) = @_;

    my $force = delete $optParams{'force'};
    my $readOnly = delete $optParams{'readOnly'};

    $self->_checkRowExist($id, '');

    my $dir = $self->{'directory'};
    my $confmod = $self->{'confmodule'};

    my $oldRow = $self->row($id);

    my @setterTypes = @{$self->setterTypes()};

    try {

    $self->_beginTransaction();

    my $checkRowUnique = $self->rowUnique();

    my $changedElements = {};
    my @changedElements = ();
    my $allHashElements = $oldRow->hashElements();
    foreach my $paramName (keys %{$paramsRef}) {
        unless ($paramName ne any(@setterTypes)) {
            throw EBox::Exceptions::Internal('Trying to update a non setter type');
        }

        my $paramData = $paramsRef->{$paramName};
        if ($oldRow->elementByName($paramName)->isEqualTo($paramsRef->{$paramName})) {
            next;
        }

        if ($paramData->unique()) {
            # No need to check if the entire row is unique if
            # any of the fields are already checked
            $checkRowUnique = 0;

            $self->_checkFieldIsUnique($paramData);
        }

        $paramData->setRow($oldRow);
        $changedElements->{$paramName} = $paramData;
        push ( @changedElements, $paramData);
        $allHashElements->{$paramName} = $paramData;
    }

    # Check if the new row is unique if needed
    if ($checkRowUnique and (keys %{$paramsRef} > 0)) {
        $self->_checkRowIsUnique($id, $allHashElements);
    }

    $changedElements->{id} = $id;
    $allHashElements->{id} = $id;
    $self->validateTypedRow('update', $changedElements, $allHashElements, $force);

    # If force != true automaticRemove is enabled it means
    # the model has to automatically check if the row which is
    # about to be changed is referenced elsewhere and this change
    # produces an inconsistent state
    if ((not $force) and $self->table()->{'automaticRemove'}) {
        my $manager = EBox::Model::Manager->instance();
        $manager->warnOnChangeOnId($self->contextName(), $id, $changedElements, $oldRow);
    }

    my $key = "$dir/$id";
    my $hash = $gconfmod->get_hash($key);

    my $modified = @changedElements;
    for my $data (@changedElements) {
<<<<<<< HEAD
        $data->storeInHash($hash);
    }

    # update readonly if change
    my $oldRO = $hash->{readOnly};
    if (defined ($readOnly) and $readOnly) {
        $hash->{readOnly} = 1;
    } else {
        delete $hash->{readOnly};
    }

    # Update row hash if needed
    if ($modified or ($hash->{readOnly} xor $oldRO)) {
        $gconfmod->set($key, $hash);
=======
        $data->storeInConfig($confmod, "$dir/$id");
        $modified = 1;
    }

    # update readonly if change
    my $rdOnlyKey = "$dir/$id/readOnly";
    if (defined ( $readOnly )
            and ($readOnly xor $confmod->get_bool("$rdOnlyKey"))) {

        $confmod->set_bool("$rdOnlyKey", $readOnly);
>>>>>>> 8bfe9879
    }

    if ($modified) {
        $self->setMessage($self->message('update'));
        # Dependant models may return some message to inform the user
        my $depModelMsg = $self->_notifyModelManager('update', $self->row($id));
        if ( defined ($depModelMsg)
                and ( $depModelMsg ne '' and $depModelMsg ne '<br><br>' )) {
            $self->setMessage($self->message('update') . '<br><br>' . $depModelMsg);
        }
        $self->_notifyManager('update', $self->row($id));
        $self->updatedRowNotify($self->row($id), $oldRow, $force);
    }
<<<<<<< HEAD
=======
}

sub _storedVersion
{
    my ($self) = @_;

    my $confmod = $self->{'confmodule'};
    my $storedVerKey = $self->{'directory'} . '/version';
    my $storedVer = $confmod->get_int($storedVerKey);

    if (defined($storedVer)) {
        return $storedVer;
    } else {
        return 0;
    }
}

sub _cachedVersion
{
    my ($self) = @_;

    return $self->{'cachedVersion'};
}


# Method: rows
#
#     Return a list containing the table rows
#
# Parameters:
#
#     filter - string to filter result
#       page   - int the page to show the result from
#
# Returns:
#
#    Array ref containing the rows
sub rows
{
    my ($self, $filter, $page)  = @_;

    throw EBox::Exceptions::DeprecatedMethod();

    if (defined $page and ($page < 0)) {
        throw EBox::Exceptions::InvalidData(
                                            data => __('page'),
                                            value => $page,
                                            advice =>
                          __('Page must be a number equal or greater than zero')
                                           )
    }

    # The method which takes care of loading the rows
    # from conf is _rows().
    #
    # rows() tries to cache the data to avoid extra access
    # to conf
    my $confmod = $self->{'confmodule'};
    my $storedVersion = $self->_storedVersion();
    my $cachedVersion = $self->_cachedVersion();;

    if (not defined($storedVersion)) {
        $storedVersion = 0;
    }
>>>>>>> 8bfe9879

    $self->_commitTransaction();

    } otherwise {
        my $ex = shift;
        $self->_rollbackTransaction();
        throw $ex;
    };
}

# Method: enabledRows
#
#       Returns those row ids that are enabled, that is, those whose
#       field 'enabled' is set to true. If there is no enabled field,
#       all rows are returned.
#
# Returns:
#
#       Array ref containing the row ids
#
sub enabledRows
{
    my ($self) = @_;

    my $fields = $self->fields();
    unless (grep { $_ eq 'enabled' } @{$fields}) {
        return $self->ids();
    }

    my @rows = @{$self->ids()};
    @rows = grep { $self->row($_)->valueByName('enabled') } @rows;
    return \@rows;
}

# Method: size
#
#      Determine the size (in number of rows) from a model
#
# Returns:
#
#      Int - the number of rows which the model contains
#
sub size
{
    my ($self) = @_;

<<<<<<< HEAD
    return scalar(@{$self->_ids(1)});
=======
    return scalar( @{ $self->{'confmodule'}->all_dirs_base($self->{'directory'})});
>>>>>>> 8bfe9879
}

# Method: syncRows
#
#   This method might be useful to add or remove rows before they
#   are presented. In that case you must override this method.
#
#   Warning: You should never call <EBox::Model::DataTable::ids>
#   within this function or you will enter into a deep recursion
#
# Parameters:
#
#   (POSITIONAL)
#
#   currentIds - array ref containing the current row indentifiers
#
# Returns:
#
#   boolean - true if the current rows have been modified, i.e: there's
#   been a row addition or row removal
#
sub syncRows
{
    my ($self, $currentIds) = @_;

    return 0;
}

# Method: ids
#
#
#   Return an array containing the identifiers of each  table row.
#   The ids are ordered by the field specified by the model.
#
#   This method will call <EBox::Model::DataTable::syncRows>
#
# Returns:
#
#   array ref - containing the ids
#
sub ids
{
    my ($self) = @_;

    my $currentIds = $self->_ids();
    my $changed = 0;

<<<<<<< HEAD
    unless ($self->{'gconfmodule'}->isReadOnly()) {
        my $modAlreadyChanged = $self->{'gconfmodule'}->changed();

        try {
            $self->_beginTransaction();

            $changed = $self->syncRows($currentIds);
            if ($changed and (not $modAlreadyChanged)) {
                # save changes but don't mark it as changed
                $self->{gconfmodule}->_saveConfig();
                $self->{gconfmodule}->setAsChanged(0);
            }

            $self->_commitTransaction();
        } otherwise {
            my $ex = shift;
            $self->_rollbackTransaction();
            throw $ex;
        };
=======
    unless ($self->{'confmodule'}->isReadOnly()) {
        my $modAlreadyChanged = $self->{'confmodule'}->changed();
        $changed = $self->syncRows($currentIds);
        if ($changed and (not $modAlreadyChanged)) {
            # save changes but don't mark it as changed
            $self->{confmodule}->_saveConfig();
            $self->{confmodule}->setAsChanged(0);
        }
>>>>>>> 8bfe9879
    }

    if ($changed) {
        return $self->_ids();
    } else {
        return $currentIds;
    }
}

# Method: customFilterIds
#
#       Return Ids filtered by the string that is passed
#
#       You must enable the 'customFilter' property in your table description.
#
#       When should I use this?
#
#       Use this option when you have model where you override ids() and row(),
#       and the amount of rows you can potentially have is big > ~ 4000 entries.
#
#       This is useful to speed up filter searches. If you don't this, the
#       automatic filter mechanism of models will be to slow.
#
#       This is also useful when you want to take advantage of the search system
#       of your backend data. For example, if you are mapping data from an LDAP,
#       you can use this feature to carry out searches using the LDAP protocol.
#
# Parameters:
#
#   filter string
#
# Returns:
#
#   Array ref of ids
sub customFilterIds
{
    throw EBox::Exceptions::NotImplemented('customFilterIds');
}

# Method: _ids
#
#   (PROTECTED)
#
#   Return an array containing the identifiers of each  table row.
#   The ids are ordered by the field specified by the model
#
# Returns:
#
#   array ref - containing the ids
#
sub _ids
{
    my ($self, $notOrder) =  @_;
    my $confmod = $self->{'confmodule'};

<<<<<<< HEAD
    my $ids = $gconfmod->get_list($self->{'order'});

    unless ($notOrder) {
=======
    my $storedVersion = $self->_storedVersion();
    my $cachedVersion = $self->_cachedVersion();;
    if ((not defined($cachedVersion)) or $storedVersion != $cachedVersion) {
        $self->{'dataCache'} = undef;
        $self->{'cachedVersion'} = $storedVersion;
    }

    my $ids = $confmod->get_list($self->{'order'});
    unless (@{$ids}) {
        $ids = $confmod->all_dirs_base($self->{'directory'});
        return $ids if ($notOrder);
>>>>>>> 8bfe9879
        my $sortedBy = $self->sortedBy();
        if (@{$ids} and $sortedBy) {
            my %idsToOrder;
            for my $id (@{$ids}) {
                $idsToOrder{$id} = $self->row($id)->printableValueByName($sortedBy);
            }
            $ids = [ sort {$idsToOrder{$a} cmp $idsToOrder{$b}} keys %idsToOrder];
<<<<<<< HEAD

            my $global = EBox::Global->getInstance();
            my $modChanged = $global->modIsChanged($gconfmod->name());
            if (not $gconfmod->isReadOnly() and (@{$ids} and $modChanged)) {
                $gconfmod->set_list($self->{'order'}, 'string', $ids);
            }
=======
        }
        my $global = EBox::Global->getInstance();
        my $modChanged = $global->modIsChanged($confmod->name());
        if ( not $confmod->isReadOnly() and (@{$ids} and $modChanged)) {
            $confmod->set_list($self->{'order'}, 'string', $ids);
>>>>>>> 8bfe9879
        }
    }
    return $ids;
}

sub _rows
{
    my ($self) = @_;
<<<<<<< HEAD
=======
    my $confmod = $self->{'confmodule'};

    my  %order;
    if ($self->table()->{'order'}) {
        my @order = @{$confmod->get_list($self->{'order'})};
        my $i = 0;
        foreach my $id (@order) {
            $order{$id} = $i;
            $i++;
        }
    }

    my @rows;
    for my $id (@{$confmod->all_dirs_base($self->{'directory'})}) {
        my $hash = $confmod->hash_from_dir("$self->{'directory'}/$id");

        my $row = $self->row($id);
        if (%order) {
            $hash->{'order'} = $order{$id};
            $rows[$order{$id}] = $row;
        } else {
            push(@rows, $row);
        }
    }
>>>>>>> 8bfe9879

    my @rows = map { $self->row($_) } @{$self->_ids()};
    return \@rows;
}

<<<<<<< HEAD
=======
sub _setCacheDirty
{
    my ($self) = @_;

    # If the model is volatile, just return
    if ( $self->_volatile() ) {
        return;
    }

    my $confmod = $self->{'confmodule'};
    my $storedVerKey = $self->{'directory'} . '/version';
    my $storedVersion = $confmod->get_int($storedVerKey);
    my $newVersion;

    if (defined($storedVersion)) {
        $newVersion = $storedVersion + 1;
    } else {
        $newVersion = 1;
    }

    $confmod->set_int($storedVerKey, $newVersion);
}

>>>>>>> 8bfe9879
# Method: _tailoredOrder
#
#       Function to be overriden by the subclasses in order to do
#       ordering in a different way as normal order is done.  It's
#       functional if only if <EBox::Model::DataTable::order> is set
#       to 0.
#
# Parameters:
#
#       rows - an array ref with the hashes with the rows to order
#
# Returns:
#
#       an array ref with the order from the current model with a
#       hash ref of every row
#
sub _tailoredOrder # (rows)
{
    my ($self, $rows) = @_;

    # Sorted by sortedBy field element if it's given
    my $fieldName = $self->sortedBy();
    if ( $fieldName ) {
        if ( $self->fieldHeader($fieldName) ) {
            my @sortedRows =
              sort {
                  $a->elementByName($fieldName)->cmp($b->elementByName($fieldName))
              } @{$rows};
            return \@sortedRows;
        }
    }
    return $_[1];
}


# Method: setTableName
#
#    Use this method to set the current table name. This method
#    comes in handy to manage several tables with same model
#
# Parameters:
#
#     tablename - string containing the name
#
sub setTableName
{
    my ($self, $name) = @_;

    unless ($name) {
        throw Exceptions::MissingArgument('name');
    }

    $self->{'tablename'} = $name;
}

# Method: setDirectory
#
#    Use this method to set the current directory. This method
#    comes in handy to manage several tables with same model
#
# Parameters:
#
#     directory - string containing the name
#
sub setDirectory
{
    my ($self, $dir) = @_;

    unless ($dir) {
        throw EBox::Exceptions::MissingArgument('dir');
    }

    my $olddir = $self->{'confdir'};
    return if ($dir eq $olddir);

<<<<<<< HEAD
    $self->{'gconfdir'} = $dir;
=======
    # If there's a directory change we try to keep cached the last
    # directory as it is likely we are asked again for it
    my $cachePerDir = $self->{'cachePerDirectory'};
    $cachePerDir->{$olddir}->{'cachedRows'} = $self->{'cachedRows'};
    $cachePerDir->{$olddir}->{'cachedVersion'} = $self->{'cachedVersion'};

    if ($cachePerDir->{$dir}) {
        $self->{'cachedRows'} = $cachePerDir->{$dir}->{'cachedRows'};
        $self->{'cachedVersion'} =
            $cachePerDir->{$dir}->{'cachedVersion'};
    } else {
        $self->{'cachedRows'} = undef;
        $self->{'cachedVersion'} = undef;
    }

    $self->{'confdir'} = $dir;
>>>>>>> 8bfe9879
    $self->{'directory'} = "$dir/keys";
    $self->{'order'} = "$dir/order";
    $self->{'table'}->{'confdir'} = $dir;
}

# Method: tableName
#
#        Get the table name associated to this model
#
# Returns:
#
#        String - containing the table name
#
sub tableName
{
    my ($self) = @_;

    return $self->table()->{'tableName'};
}

# Method: printableModelName
#
#       Get the i18ned model name
#
# Returns:
#
#       String - the localisated model name
#
sub printableModelName
{
    my ($self) = @_;

    return $self->table()->{'printableTableName'};
}

# Method: printableName
#
#       Get the i18ned name
#
# Returns:
#
#       What <EBox::Model::DataTable::printableModelName> returns
#
sub printableName
{
    my ($self) = @_;

    return $self->printableModelName();
}

# Method: pageTitle
#
#       Get the i18ned name of the page where the model is contained, if any
#
# Returns:
#
#   string
#
sub pageTitle
{
    my ($self) = @_;

    return $self->table()->{'pageTitle'};
}

# Method: headTitle
#
#       Get the i18ned name of the page where the model is contained, if any
#
# Returns:
#
#   string
#
sub headTitle
{
    my ($self) = @_;

    return $self->printableModelName();
}

# Method: directory
#
#        Get the current directory. This method is handy to manage
#        several tables with the same model
#
# Returns:
#
#        String - Containing the directory
#
sub directory
{
    my ($self) = @_;

    return $self->{'confdir'};
}


# Method: menuNamespace
#
#    Fetch the menu namespace which this model belongs to
#
# Returns:
#
#        String - Containing namespace
#
sub menuNamespace
{
    my ($self) = @_;

    if (exists $self->table()->{'menuNamespace'}) {
        return $self->table()->{'menuNamespace'};
    } elsif ( defined ( $self->modelDomain() )) {
        # This is autogenerated menuNamespace got from the model
        # domain and the table name
        my $menuNamespace = $self->modelDomain() . '/View/' . $self->tableName();
        if ($self->index()) {
            return $menuNamespace . '/' . $self->index();
        } else {
            return $menuNamespace;
        }
    } else {
        return undef;
    }
}

# Method: order
#
#     Get the keys order in an array ref
#
# Returns:
#
#     array ref - the key order where each element is the key
#     identifier
#
sub order
{
    my ($self) = @_;

    return $self->{'confmodule'}->get_list( $self->{'order'} );
}

# Method: insertPosition
#
#     Get the insert order position. It makes sense only if the table
#     is ordered, that is, the order field is set.
#
#     Default value: front
#
# Returns:
#
#     'back' - if the element is inserted at the end of the model
#
#     'front' - so the element is inserted at the beginning of the model
#
sub insertPosition
{
    my ($self) = @_;

    return $self->table()->{'insertPosition'};
}

# Method: rowUnique
#
#     Get if the model must have each row different
#
# Returns:
#
#     true  - if each row is unique
#     false - otherwise
#
sub rowUnique
{
    my ($self) = @_;

    return $self->table()->{'rowUnique'};
}

# Method: indexField
#
#       Get the index field name used to index the model, if any
#
# Returns:
#
#       String - the field name used as index, or undef if it is not
#       defined
#
sub indexField
{
    my ($self) = @_;

    my $indexField = $self->table()->{'index'};
    if ( defined ( $indexField )) {
        # Check the index field name exists
        my $fieldType = $self->fieldHeader($indexField);
        # Check if it is unique
        unless ( $fieldType->unique() ) {
            throw EBox::Exceptions::Internal('Declared index field ' .
                    $indexField . ' is not unique.' .
                    'Please, declare an index which ' .
                    'is unique at ' . $self->tableName() .
                    'description');
        }
    }

    return $indexField;
}

# Method: setIndexField
#
#      Set the index field name used to index the model, if any
#
# Parameters:
#
#       indexField - String the field name used as index
#
# Exceptions:
#
#       <EBox::Exceptions::DataNotFound> - thrown if the selected field is
#       not in the model description
#
#       <EBox::Exceptions::Internal> - thrown if the selected field is
#       not unique
#
sub setIndexField
{
    my ($self, $indexField) = @_;

    $self->table()->{'index'} = $indexField;
    $self->indexField();
}

# Method: action
#
#       Accessor to the URLs where the actions are published to be
#       run.
#
# Parameters:
#
#       actionName - String the action name
#
# Returns:
#
#       String - URL where the action will be called
#
# Exceptions:
#
#       <EBox::Exceptions::DataNotFound> - thrown if the action name
#       has not defined action
#
sub action
{
    my ($self, $actionName) = @_;

    my $actionsRef = $self->table()->{actions};

    if ( exists ($actionsRef->{$actionName}) ){
        return $actionsRef->{$actionName};
    } else {
        throw EBox::Exceptions::DataNotFound( data => __('Action'),
                value => $actionName);
    }
}

sub _setupCustomActions
{
    my ($self, $id) = @_;

    my $customActions = $self->{'table'}->{'customActions'};
    if ($customActions) {
        # Store the custom actions in a list to access in order
        my @customActionsList = map { $_->action($id) } @{ $customActions };
        # Store the custom actions in a hash to access by name
        my %customActionsHash = map { $_->name() => $_ } @customActionsList;
        $self->{'customActionsList'} = \@customActionsList;
        $self->{'customActionsHash'} = \%customActionsHash;
        $self->_setCustomMessages(\@customActionsList, $id);
    }
}

# Method: customActions
#
#       Obtains the definition of the custom actions
#
# Returns:
#
#       Array ref - List of <EBox::Types::Action>
#
sub customActions
{
    my ($self, $action, $id) = @_;

    $self->_setupCustomActions($id);

    if ($action) {
        return undef unless $self->{table}->{customActions};
        return $self->{customActionsHash}->{$action};
    } else {
        return [] unless $self->{table}->{customActions};
        return $self->{customActionsList};
    }
}

# Method: printableRowName
#
#     Get the printable row name
#
# Returns:
#
#     String - containing the i18n name for the row
#
sub printableRowName
{
    my ($self) = @_;

    return $self->table()->{'printableRowName'};
}

# Method: help
#
#     Get the help message from the model
#
# Returns:
#
#     String - containing the i18n help message
#
sub help
{
    my ($self) = @_;

    return $self->table()->{'help'};
}

# Method: message
#
#     Get a message depending on the action parameter
#
#     Current actions are:
#
#      add - when a row is added
#      del - when a row is deleted
#      update - when a row is updated
#      moveUp - when a row is moved up
#      moveDown - when a row is moved down
#
# Parameters:
#
#     action - String the action from where to get the message. There
#     are one default message per action. If the action is undef
#     returns the current message to show. *(Optional)* Default value:
#     undef
#
# Returns:
#
#     String - the message to show
#
sub message
{
    my ($self, $action) = @_;

    if ( defined ( $action ) ) {
        return $self->table()->{'messages'}->{$action};
    } else {
        return $self->table()->{'message'};
    }
}

sub messageClass
{
    my ($self, $action) = @_;
    return $self->table()->{'messageClass'} or 'note';
}

# Method: popMessage
#
#     Get the message to show and *delete* it afterwards.
#
# Returns:
#
#     String - the message to show
#
sub popMessage
{
    my ($self) = @_;

    my $msg = $self->message();
    $self->setMessage('');

    return $msg;
}


# Method: setMessage
#
#     Set the message to show the user
#
# Parameters:
#
#     newMessage - String the new message to show
#
sub setMessage
{
    my ($self, $newMessage, $messageClass) = @_;

    $self->table()->{'message'} = $newMessage;
    $self->table()->{'messageClass'} = $messageClass if ($messageClass);
}

# Method: modelDomain
#
#     Get the domain where the model is handled. That is, the eBox
#     module which the model belongs to
#
# Returns:
#
#     String - the model domain, the first letter is upper-case
#
sub modelDomain
{
    my ($self) = @_;

    return $self->{'table'}->{'modelDomain'};
}

# Method: fields
#
#     Return a list containing the fields which compose each row
#
# Returns:
#
#    Array ref containing the fields
sub fields
{
    my ($self) = @_;

    if ($self->{'fields'}) {
        return $self->{'fields'};
    }

    unless (defined($self->table()->{'tableDescription'})) {
        throw EBox::Exceptions::Internal('Table description not defined');
    }

    my @tableHead = @{$self->table()->{'tableDescription'}};
    my @tableFields = map { $_->{'fieldName'} } @tableHead;

    $self->{'fields'} = \@tableFields;

    return \@tableFields;
}

# Method: fieldsWithUndefSetter
#
#    Return a hash containing the fields which compose each row
#    and dont have a defined Setter
#
# Returns:
#
#    Hash ref containing the field names as keys
#
sub fieldsWithUndefSetter
{
    my ($self) = @_;

    unless (defined($self->table()->{'tableDescription'})) {
        throw Excepetions::Internal('table description not defined');
    }

    my @tableHead = @{$self->table()->{'tableDescription'}};
    my %tableFields;
    for my $type (@tableHead) {
        $tableFields{$type->fieldName()} = 1 unless $type->HTMLSetter();
    }

    return \%tableFields;
}

# Method: setterTypes
#
#     Return a list containing those fields which have defined setters
#
# Returns:
#
#    Array ref containing the fields
sub setterTypes
{
    my ($self) = @_ ;

    unless (defined($self->table()->{'tableDescription'})) {
        throw Exceptions::Internal('table description not defined');
    }

    my @tableHead = @{$self->table()->{'tableDescription'}};
    my @types =  grep { defined($_->HTMLSetter) } @tableHead;

    return \@types;
}

# Method: setFilter
#
#     Set the the string used to filter the return of rows
#
# Parameters:
#    (POSITIONAL)
#    filter - string containing the filter
#
sub setFilter
{
    my ($self, $filter) = @_;
    $self->{'filter'} = $filter;
}

# Method: filter
#
#    Return the string used to filter the return of rows
#
# Returns:
#
#    string - containing the value
sub filter
{
    my ($self) = @_;
    return $self->{'filter'};
}

# Method: find
#
#    Return the first row which matches the value of the given
#    field against the data returned by the method printableValue()
#
#    If you want to match against value use
#    <EBox::Model::DataTable::findValue>
#
# Parameters:
#
#     fieldName => value
#
#     Example:
#
#     find('default' => 1);
#
# Returns:
#
#     <EBox::Model::Row> - The matched row
#
#     undef - if there was not any match
#
# Exceptions:
#
#   <EBox::Exceptions::MissingArgument>
#
sub find
{
    my ($self, $fieldName, $value) = @_;

    unless (defined ($fieldName)) {
        throw EBox::Exceptions::MissingArgument("Missing field name");
    }

    my @matched = @{$self->_find($fieldName, $value, undef, 'printableValue')};

    if (@matched) {
        return $self->row($matched[0]);
    } else {
        return undef;
    }
}

# Method: findAll
#
#    Return all the id rows that match the value of the given
#    field against the data returned by the method printableValue()
#
#    If you want to match against value use
#    <EBox::Model::DataTable::findValue>
#
# Parameters:
#
#     fieldName => value
#
#     Example:
#
#     find('default' => 1);
#
# Returns:
#
#     Array ref of ids which reference to the matched
#     rows (<EBox::Model::Row>)
#
# Exceptions:
#
#   <EBox::Exceptions::MissingArgument>
sub findAll
{
    my ($self, $fieldName, $value) = @_;

    unless (defined ($fieldName)) {
        throw EBox::Exceptions::MissingArgument("Missing field name");
    }

    my @matched = @{$self->_find($fieldName, $value, 1, 'printableValue')};

    return \@matched;
}

# Method: findValue
#
#    Return the first row that matches the value of the given
#    field against the data returned by the method value()
#
#    If you want to match against printable value use
#    <EBox::Model::DataTable::find>
# Parameters:
#
#     fieldName => value
#
#     Example:
#
#     find('default' => 1);
#
# Returns:
#
#     <EBox::Model::Row> - the matched row
#
#     undef if there was not any match
#
# Exceptions:
#
#   <EBox::Exceptions::MissingArgument>
#
sub findValue
{
    my ($self, $fieldName, $value) = @_;

    unless (defined ($fieldName)) {
        throw EBox::Exceptions::MissingArgument("Missing field name");
    }

    my @matched = @{$self->_find($fieldName, $value, undef, 'value')};

    if (@matched) {
        return $self->row($matched[0]);
    } else {
        return undef;
    }
}

# Method: findAllValue
#
#    Return all the rows that match the value of the given
#    field against the data returned by the method value()
#
#    If you want to match against value use
#    <EBox::Model::DataTable::find>
#
#
# Parameters:
#
#     fieldName => value
#
#     Example:
#
#     find('default' => 1);
#
# Returns:
#
#     An array ref of ids that reference matched rows
#     (<EBox::Model::Row>)
#
#
# Exceptions:
#
#   <EBox::Exceptions::MissingArgument>
#
sub findAllValue
{
    my ($self, $fieldName, $value) = @_;

    unless (defined ($fieldName)) {
        throw EBox::Exceptions::MissingArgument("Missing field name");
    }

    my @matched = @{$self->_find($fieldName, $value, 1, 'value')};

    return \@matched;
}

# Method: findId
#
#    Return the first row identifier which matches the value of the
#    given field against the data returned by the method value() or
#    the method printableValue()
#
# Parameters:
#
#    fieldName => value
#
#    Example:
#
#    findId('default' => 1);
#
# Returns:
#
#    String - the row identifier from the first matched rule
#
#    undef - if there was not any match
#
# Exceptions:
#
#   <EBox::Exceptions::MissingArgument>
#
sub findId
{
    my ($self, $fieldName, $value) = @_;

    unless (defined ($fieldName)) {
        throw EBox::Exceptions::MissingArgument("Missing field name");
    }

    my @matched = @{$self->_find($fieldName, $value, undef, 'value')};
    if (@matched) {
        return $matched[0];
    } else {
        @matched = @{$self->_find($fieldName, $value, undef, 'printableValue')};
        return @matched ? $matched[0] : undef;
    }
}

# Method: findRow
#
#    Return the first row that matches the value of the given field
#    against the data returned by the method printableValue() or
#    method value()
#
# Parameters:
#
#     fieldName => value
#
#     Example:
#
#     findRow('default' => 1);
#
# Returns:
#
#    <EBox::Model::Row> - the row from the first matched rule
#
#    undef - if there was not any match
#
# Exceptions:
#
#   <EBox::Exceptions::MissingArgument>
#
sub findRow
{
    my ($self, $fieldName, $value) = @_;

    unless (defined($fieldName)) {
        throw EBox::Exceptions::MissingArgument("Missing field name");
    }

    my $id = $self->findId($fieldName, $value);

    if ( defined($id) ) {
        return $self->row($id);
    } else {
        return undef;
    }
}

# Method: _HTTPUrlView
#
#   Returns the HTTP URL base used to get the view for this model
#
sub _HTTPUrlView
{
    my ($self) = @_;

    return $self->table()->{'HTTPUrlView'};
}

# Method: HTTPLink
#
#   The HTTP URL base + directory parameter to get the view for this
#   model
#
# Returns:
#
#   String - the URL to link
#
#   '' - if the _HTTPUrlView is not defined to a non-zero string
#
sub HTTPLink
{
    my ($self) = @_;

    if ( $self->_HTTPUrlView() ) {
        my $link = '/' . $self->_HTTPUrlView();
        my $parentRow = $self->parentRow();
        if ($parentRow) {
            $link .= '?directory=' . $self->directory();
        }
        return $link;
    } else {
        return "";
    }
}

sub DESTROY { ; }

# Method: AUTOLOAD
#
#       Autoload function called whenever a method is undefined for
#       this class.
#
#       We use it to generate an automatic add/del/set/get methods to
#       data models. The methods will follow these patterns:
#
#       - Addition
#
#          - add[<tableName>]( property1 => value1,
#                            property2 => value2,.. )
#
#          - add<submodelFieldName>To<tableName>( indexValue, property1 => value1, property2 =>
#          value2,.. )
#
#          - add<submodel2FieldName>To<submodel1FieldName>To<tableName> (
#          indexValue, indexSubModel1, property1 => value1, property2 =>
#          value2,.. )
#
#       - Removal
#
#          - del[<tableName>]( indexValue )
#
#          - del<subModelFieldName>To<tableName>( indexValue,
#          indexSubModel1 );
#
#          - del<subModel2FieldName>To<subModel1FieldName>To<tableName>( indexValue,
#          indexSubModel1, indexSubModel2 );
#
#       - Access
#
#          - get[<tableName>]( indexValue[, [ field1, field2, ... ]]);
#
#          - get<subModelFieldName>To<tableName>( indexValue,
#          indexSubModel1[, [ field1, field2, ... ]]);
#
#          - get<subModel2FieldName>To<subModel1FieldName>To<tableName>( indexValue,
#          indexSubModel1, indexSubModel2[, [ field1, field2, ... ]]);
#
#          All methods return the same data as
#          <EBox::Model::DataTable::row> method does except if one
#          field is requested when just one type is returned. In order
#          to make queries about multiple rows, use
#          <EBox::Model::DataTable::ids>,
#          <EBox::Model::DataTable::findAll> methods or similars.
#
#       - Update
#
#          - set[<tableName>] ( indexValue, property1 => value1,
#          property2 => value2, ... );
#
#          - set<subModelFieldName>To<tableName>( indexValue,
#          indexSubModel1, property1 => value1, property2 => value2,
#          ...);
#
#          - set<subModel2FieldName>To<subModel1FieldName>To<tableName>(
#          indexValue, indexSubModel1, indexSubModel2, property1 =>
#          value1, property2 => value2, ...);
#
#    The indexes are unique fields from the data models. If there is
#    none, the identifier may be used. The values can be multiple
#    using array references.
#
# Returns:
#
#    String - the newly added row identifier if the AUTOLOAD method is
#             an addition
#
#    <EBox::Model::Row> - if the AUTOLOAD method is a getter and it
#    returns a single row
#
#    <EBox::Types::Abstract> - if the AUTOLOAD method is a getter and
#    it returns a single field from a row
#
#    Array ref - if the AUTOLOAD method is a getter and it returns
#    more than one row. Each component is a <EBox::Model::Row>.
#
# Exceptions:
#
#    <EBox::Exceptions::Internal> - thrown if no valid pattern was
#    used
#
#    <EBox::Exceptions::MissingArgument> - thrown if any compulsory
#    argument is missing
#
sub AUTOLOAD
{
    my ($self, @params) = @_;

    my $methodName = our $AUTOLOAD;

    $methodName =~ s/.*:://;

    unless ( UNIVERSAL::can($self, '_autoloadAdd') ) {
        use Devel::StackTrace;
        my $trace = new Devel::StackTrace();
        EBox::debug($trace->as_string());
        throw EBox::Exceptions::Internal("Not valid autoload method $methodName since "
                                         . "$self is not a EBox::Model::DataTable");
    }

    # Depending on the method name beginning, the action to be
    # performed is selected
    if ( $methodName =~ m/^add/ ) {
        return $self->_autoloadAdd($methodName, \@params);
    } elsif ( $methodName =~ m/^del/ ) {
        return $self->_autoloadDel($methodName, \@params);
    } elsif ( $methodName =~ m/^get/ ) {
        return $self->_autoloadGet($methodName, \@params);
    } elsif ( $methodName =~ m/^set/ ) {
        return $self->_autoloadSet($methodName, \@params);
    } else {
        use Devel::StackTrace;
        my $trace = new Devel::StackTrace();
        EBox::debug($trace->as_string());
        throw EBox::Exceptions::Internal("Not valid autoload method $methodName for " .
                ref($self) . ' class');
    }
}

# Method: Viewer
#
#       Class method to return the viewer from this model. This method
#       can be overriden
#
# Returns:
#
#       String - the path to the Mason template which acts as the
#       viewer from this kind of model.
#
sub Viewer
{
    return '/ajax/tableBody.mas';
}


sub modalViewer
{
    my ($self, $showTable) = @_;

    if ($showTable) {
        return  '/ajax/tableModalView.mas';
    } else {
        return '/ajax/tableModal.mas';
    }
}

# Method: automaticRemoveMsg
#
#       Get the i18ned string to show when an automatic remove is done
#       in a model
#
# Parameters:
#
#       nDeletedRows - Int the deleted row number
#
sub automaticRemoveMsg
{
    my ($self, $nDeletedRows) = @_;

    return __x('Remove {num} rows of {rowName} from {model}{br}',
            num     => $nDeletedRows,
            rowName => $self->printableRowName(),
            model   => $self->printableContextName(),
            br      => '<br>');
}

# Method: pageSize
#
#     Return the number of rows per page
#
# Returns:
#
#    int - page size
sub pageSize
{
    my ($self) = @_;

    # if the user has selected a page size return it
    if (exists $self->{'pageSize'} ) {
        return $self->{'pageSize'};
    }

    return $self->defaultPageSize();
}


# Method: defaultPageSize
#
#     Return the default number of rows per page. This value must be defined in
#     the table description. If it is not defined it defaults to 10
#
# Returns:
#
#    int - default page size
sub defaultPageSize
{
    my ($self) = @_;

    my $table = $self->table();
    if (exists $table->{'pageSize'} ) {
        return $table->{'pageSize'};
    }

    # fallback to defautl value of 10
    return 10;
}


# Method: setPageSize
#
#     set the number of rows per page
#
# Parameters:
#
#     rows - number of rows per page
#
# Returns:
#
#    int - page size
sub setPageSize
{
    my ($self, $rows) = @_;

    unless (defined ($rows)) {
        throw EBox::Exceptions::MissingArgument("Missing field rows");
    }

    if ($rows < 0) {
        throw EBox::Exceptions::InvalidData(
                                            data => __('Page size'),
                                            value => $rows,
                                            advice =>
                                 __('Must be either a positive number or zero')
                                           )
    }

    $self->{'pageSize'} = $rows;
}

# Method: changeViewJS
#
#     Return the javascript function to change view to
#     add a row
#
# Parameters:
#
#    (NAMED)
#    changeType - changeAdd or changeList
#    editId - edit id
#     page - page number
#       isFilter - boolean indicating if comes from filtering
#
#
# Returns:
#
#     string - holding a javascript funcion
sub changeViewJS
{
    my ($self, %args) = @_;

    my ($type, $editId, $page, $isFilter) = ($args{changeType},
            $args{editId},
            $args{page},
            $args{isFilter},
            );

    my $function = "changeView('%s','%s','%s','%s','%s', %s, %s)";

    my $table = $self->table();
    return sprintf ($function,
                    $table->{'actions'}->{'changeView'},
                    $table->{'tableName'},
                    $table->{'confdir'},
                    $type,
                    $editId,
                    $page,
                    $isFilter);
}

# Method: modalChangeViewJS
#
#     Return the javascript function to change view
#
# Parameters:
#
#    (NAMED)
#    changeType - changeAdd or changeList
#    editId - edit id
#     page - page number
#       isFilter - boolean indicating if comes from filtering
#
#
# Returns:
#
#     string - holding a javascript funcion
sub modalChangeViewJS
{
    my ($self, %args) = @_;
    my $actionType = delete $args{changeType};
    my $editId     = delete $args{editId};
    if (not $args{title}) {
        $args{title} = __x('New {name}',
                           name => $self->printableRowName()
                          );
    }

    my $extraParamsJS = _paramsToJSON(%args);


    my  $function = "modalChangeView('%s','%s','%s','%s','%s', %s)";

    my $table = $self->table();
    my $url = $table->{'actions'}->{'changeView'}; # url
    $url =~ s/Controller/ModalController/;
    my $tableId = $table->{'tableName'} . '_modal';

    my $js =  sprintf ($function,
            $url,
            $tableId,
            $table->{'confdir'},
            $actionType,
            $editId,
            $extraParamsJS,
            );

    return $js;
}

sub modalCancelAddJS
{
    my ($self, %params) = @_;
    my $table = $self->table();
    my $url = $table->{'actions'}->{'changeView'}; # url
    $url =~ s/Controller/ModalController/;

    my $directory = $self->directory();
    my $params =  "action=cancelAdd&directory=$directory";
    my $selectCallerId = $params{selectCallerId};
    my $onSuccess='';
    if ($selectCallerId) {
        $onSuccess = "function(t) {  var json = t.responseText.evalJSON(true); if (json.success) { removeSelectChoice('$selectCallerId', json.rowId, 2) } }";
    }

    my $js = "new Ajax.Request('$url', { method: 'post',  parameters: '$params'";
    if ($onSuccess) {
        $js .= ", onSuccess: $onSuccess";
    }
    $js.= '});';
    return $js;
}


# Method: addNewRowJS
#
#     Return the javascript function for addNewRow
#
# Parameters:
#
#    (POSITIONAL)
#     page - page number
#
# Returns:
#
#     string - holding a javascript funcion
sub addNewRowJS
{
    my ($self, $page) = @_;

    my  $function = "addNewRow('%s','%s',%s,'%s',%s)";

    my $table = $self->table();
    my $fields = $self->_paramsWithSetterJS();
    return  sprintf ($function,
            $table->{'actions'}->{'add'},
            $table->{'tableName'},
            $fields,
            $table->{'confdir'},
            $page);
}

sub modalAddNewRowJS
{
    my ($self, $page, $nextPage, @extraParams) = @_;
    $nextPage or
        $nextPage = '';

    my  $function = "modalAddNewRow('%s','%s',%s,'%s', '%s', %s)";

    my $table = $self->table();
    my $url = $table->{'actions'}->{'add'};
    if (not $nextPage) {
        $url =~ s/Controller/ModalController/;
    }

    my $extraParamsJS = _paramsToJSON(@extraParams);

    my $tableId = $table->{'tableName'} . '_modal';

    my $fields = $self->_paramsWithSetterJS();
    return sprintf ($function,
                    $url,
                    $tableId,
                    $fields,
                    $table->{'confdir'},
                    $nextPage,
                    $extraParamsJS);
}


# Method: changeRowJS
#
#     Return the javascript function for changeRow
#
# Parameters:
#
#    (POSITIONAL)
#    editId - row id to edit
#     page - page number
#
# Returns:
#
#     string - holding a javascript funcion
sub changeRowJS
{
    my ($self, $editId, $page, $modal, @extraParams) = @_;

    my  $function = "changeRow('%s','%s',%s,'%s','%s',%s, %s, %s, %s)";

    my $table = $self->table();
    my $tablename =  $table->{'tableName'};
    my $actionUrl =  $table->{'actions'}->{'editField'};
    my $modalResize = 0;
    if ($modal) {
        $tablename .= '_modal';
        $actionUrl =~ s/Controller/ModalController/;
        $modalResize = 1;
    }

    my $force =0;
    my $extraParamsJS = _paramsToJSON(@extraParams);
    my $fields = $self->_paramsWithSetterJS();
    return sprintf ($function,
                    $actionUrl,
                    $tablename,
                    $fields,
                    $table->{'confdir'},
                    $editId,
                    $page,
                    $force,
                    $modalResize,
                    $extraParamsJS);
}

sub _paramsToJSON
{
    my (%params) = @_;
    my $paramString = '{';
    while (my ($name, $value) = each %params) {
        $paramString .= "'$name'" . ': '  . "'$value'" . ', ';
    }
    $paramString .= '}';
    return $paramString;
}


# Method: actionClicked
#
#     Return the javascript function for actionClicked
#
# Parameters:
#
#    (POSITIONAL)
#    action - move or del
#    editId - row id to edit
#    direction - up or down
#     page - page number
#
# Returns:
#
#     string - holding a javascript funcion
sub actionClickedJS
{
    my ($self, $action, $editId, $direction, $page, $modal, @extraParams) = @_;

    unless ($action eq 'move' or $action eq 'del') {
        throw EBox::Exceptions::External("Wrong action $action");
    }

    if ($action eq 'move'
            and not ($direction eq 'up' or $direction eq 'down')) {

        throw EBox::Exceptions::External("Wrong action $direction");
    }

    my  $function = "actionClicked('%s','%s','%s','%s','%s','%s',%s, %s)";

    if ($direction) {
        $direction = "dir=$direction";
    } else {
        $direction = "";
    }

    my $table = $self->table();
    my $actionUrl = $table->{'actions'}->{$action};
    my $tablename = $table->{'tableName'};
    if ($modal) {
        $actionUrl =~ s/Controller/ModalController/;
        $tablename .= '_modal';
    }

    my $extraParamsJS =  _paramsToJSON(@extraParams);

    my $fields = $self->_paramsWithSetterJS();
    return sprintf ($function,
                    $actionUrl,
                    $tablename,
                    $action,
                    $editId,
                    $direction,
                    $table->{'confdir'},
                    $page,
                    $extraParamsJS);
}

sub actionHandlerUrl
{
    my ($self) = @_;
    return $self->_mainController();
}

# Method: customActionClickedJS
#
#     Return the javascript function for customActionClicked
#
# Parameters:
#
#     TODO
#
# Returns:
#
#     string - holding a javascript funcion
sub customActionClickedJS
{
    my ($self, $action, $id, $page) = @_;

    unless ( $self->customActions($action, $id) ) {
        throw EBox::Exceptions::Internal("Wrong custom action $action");
    }

    my $function = "customActionClicked('%s','%s','%s',%s,'%s','%s',%s)";

    my $table = $self->table();
    my $fields = $self->_paramsWithSetterJS();
    $page = 0 unless $page;
    return sprintf ($function,
                    $action,
                    $self->actionHandlerUrl(),
                    $table->{'tableName'},
                    $fields,
                    $table->{'confdir'},
                    $id,
                    $page);
}

# Method: backupFiles
#
#   Make an actual configuration backup of all the files contained in the
#   datatable and its submodels. This backup will used to discard changes if
#   needed
sub backupFiles
{
    my ($self) = @_;

    # XXX Disable backupFiles as this is messing with the directories
    # and making eBox fail
    return;

    $self->_hasFileFields() or
        return;

    foreach my $id (@{ $self->ids() }) {
        $self->row($id)->backupFiles();
    }
}

# Method: restoreFiles
#
#  Restores the actual configuration backup of files, thus discarding last
#  changes in files
sub restoreFiles
{
    my ($self) = @_;

    # FIXME: Is this no longer needed?
    # XXX Disable restoreFiles as this is messing with the directories
    # and making eBox fail
    return;

    $self->_hasFileFields() or
        return;

    foreach my $row (@{ $self->ids() } ) {
        $self->row($row)->restoreFiles();
    }
}

#  Method: _hasFileFields
#
# Returns:
#  wether the types in the tableDescription could manage any file
sub _hasFileFields
{
    my ($self) = @_;

    my $tableDesc = $self->table()->{tableDescription};
    foreach my $header  (  @{ $tableDesc } ) {
        if ($header->can('filesPaths')) {
            return 1;
        }
    }

    return 0;
}

# Method: reloadTable
#
#     This method is intended to reload the information from the table
#     description. It is useful when the table description may change
#     on the fly due to some state
#
# Returns:
#
#     <EBox::Model::DataTable> - the same info that
#     <EBox::Model::DataTable::table> returned value
#
sub reloadTable
{
    my ($self) = @_;

    undef $self->{'table'};
    return $self->table();
}

# Group: Protected methods

# Method: _prepareRow
#
#     Returns a new row instance with all its elements cloned
#     and ready to be set
#
sub _prepareRow
{
    my ($self) = @_;

    my $row = EBox::Model::Row->new(dir => $self->directory(),
                                    confmodule => $self->{confmodule});
    $row->setModel($self);
    foreach my $type (@{$self->table()->{'tableDescription'}}) {
        my $data = $type->clone();
        $row->addElement($data);
    }
    return $row;
}

# Method: _setValueRow
#
#     Returns a new row instance with all its elements cloned
#     and set to the passed value.
#
# Parameters:
#
#   (NAMED)
#
#     Hash containing field names as keys, and values that will
#     be passed to setValue for every element.
#
sub _setValueRow
{
    my ($self, %values) = @_;

    my $row = $self->_prepareRow();
    while (my ($key, $value) = each %values) {
        $row->elementByName($key)->setValue($value);
    }
    return $row;
}

# Method: _setDefaultMessages
#
#      Set the default messages done by possible actions
#
sub _setDefaultMessages
{
    my ($self) = @_;

    # Table is already defined
    my $table = $self->{'table'};

    $table->{'messages'} = {} unless ( $table->{'messages'} );
    my $rowName = $self->printableRowName();

    my %defaultMessages =
      (
       'add'       => __x('{row} added', row => $rowName),
       'del'       => __x('{row} deleted', row => $rowName),
       'update'    => __x('{row} updated', row => $rowName),
       'moveUp'    => __x('{row} moved up', row => $rowName),
       'moveDown'  => __x('{row} moved down', row => $rowName),
      );

    foreach my $action (keys (%defaultMessages)) {
        unless ( exists $table->{'messages'}->{$action} ) {
            $table->{'messages'}->{$action} = $defaultMessages{$action};
        }
    }
}

# Method: _setCustomMessages
#
#      Set the custom messages based on possibel custom actions
#
sub _setCustomMessages
{
    my ($self, $actions, $id) = @_;

    my $table = $self->{'table'};
    $table->{'messages'} = {} unless ( $table->{'messages'} );

    for my $customAction ( @{$actions} ) {
        my $action = $customAction->name($id);
        my $message = $customAction->message($id);
        $table->{messages}->{$action} = $message;
    }
}

# Method: _volatile
#
#       Check if this model is volatile. That is, the data is not
#       stored in disk but it is done by the storer and restored by
#       the acquirer. Every type must be volatile in order to have a
#       model as volatile
#
# Returns:
#
#       Boolean - indicating if the table is volatile or not
#
sub _volatile
{
    my ($self) = @_;

    return $self->{'volatile'};
}

# Group: Private helper functions

# Method: _find
#
#    (PRIVATE)
#
#    Used by find and findAll to find rows in a table
#
# Parameters:
#
#    (POSITIONAL)
#
#    fieldName  - the name of the field to match
#    value      - value we want to match
#    allMatches - 1 or undef to tell the method to return just the
#                 first match or all of them
#
#    kind       - *(Optional)* String if 'printableValue' match against
#                 printableValue, if 'value' against value
#                 Default value: 'value'
#
#    nosync     - *(Optional)* don't call to syncRows to avoid recursion
#
# Example:
#
#     _find('default',  1, undef, 'printableValue');
#
# Returns:
#
#    An array of ids which references those rows that match with the
#    given filter
#
sub _find
{
    my ($self, $fieldName, $value, $allMatches, $kind, $nosync) = @_;

    unless (defined ($fieldName)) {
        throw EBox::Exceptions::MissingArgument("Missing field name");
    }
    my $conf = $self->{confmodule};

    $kind = 'value' unless defined ($kind);

    my @rows = @{$nosync ? $self->_ids(1) : $self->ids()};

    my @matched;
    foreach my $id (@rows) {
        my $row = $self->row($id);
        my $element = $row->elementByName($fieldName);
        if (defined ($element)) {
            my $eValue;
            if ($kind eq 'printableValue') {
                $eValue = $element->printableValue();
            } else {
                $eValue = $element->value();
            }
            if ($eValue eq $value) {
                if ($allMatches) {
                    push (@matched, $id);
                } else {
                    return [ $id ];
                }
            }
        }
    }

    return \@matched;
}

sub _checkFieldIsUnique
{
    my ($self, $newData) = @_;

    if ($newData->optional() and not defined($newData->value())) {
        return 0;
    }
    my $value = $newData->printableValue();
    my @matched =
        @{$self->_find($newData->fieldName(), $value, undef, 'value', 1)};

    if (@matched) {
        throw EBox::Exceptions::DataExists(
            'data'  => $newData->printableName(),
            'value' => $newData->printableValue(),
        );
    }
    return 0;
}

# Check the new row to add/set is unique, it ignores enabled parameter
# is any
# rowId can be undef if the call comes from an addition
# A hash ref of types is passing in
# throw <EBox::Exceptions::DataExists> if not unique
sub _checkRowIsUnique # (rowId, row_ref)
{
    my ($self, $rowId, $row_ref) = @_;

    # Call _rows instead of rows because of deep recursion
    my $rows = $self->_rows();

    my $fields = $self->fields();
    # Exclude 'enabled' field if isEnablePropertySet
    if ( $self->isEnablePropertySet() ) {
        my @fieldsWithoutEnabled = grep { $_ ne 'enabled' } @{$fields};
        $fields = \@fieldsWithoutEnabled;
    }

    foreach my $id (@{$self->_ids()}) {
        my $row = $self->row($id);
        next unless ( defined($row) );
        # Compare if the row identifier is different
        next if ( defined($rowId) and $row->{'id'} eq $rowId);
        my $nEqual = 0;
        foreach my $fieldName (@{$fields}) {
            if ( defined($row_ref->{$fieldName}) ) {
                if ( $row_ref->{$fieldName}->isEqualTo($row->elementByName($fieldName)) ) {
                    $nEqual++;
                }
            }
            # If not defined, then the field is optional and the comparation here is useless
            else {
                $nEqual++;
            }
        }
        next unless ( $nEqual == scalar(@{$fields}) );
        throw EBox::Exceptions::DataExists(
                                           'data'  => $self->printableRowName(),
                                           'value' => ''
                                           );
    }
}

# FIXME: Deprecated?
sub _checkAllFieldsExist
{
    my ($self, $params) = @_;

    my $types = $self->table()->{'tableDescription'};

    foreach my $field (@{$types}) {

        unless ($field->paramExist($params)) {
            throw Exceptions::MissingArgument($field->printableName());
        }
    }
}

# Method to check if compulsory are given when adding
sub _checkCompulsoryFields
{
    my ($self, $paramsRef) = @_;

    my @compulsoryFields = @{$self->_compulsoryFields()};

    foreach my $compulsoryField (@compulsoryFields) {
        my $found = 0;
        foreach my $userField (keys %{$paramsRef}) {
            $found = $userField eq $compulsoryField;
            last if ( $found );
        }
        unless ( $found ) {
            my $missingField = $self->fieldHeader($compulsoryField);
            throw EBox::Exceptions::DataMissing(data => $missingField->printableName());
        }
    }
}

# Gives back the compulsory field names
sub _compulsoryFields
{
    my ($self) = @_;

    my @compulsory = ();
    foreach my $fieldName (@{$self->fields()}) {
        my $field = $self->fieldHeader($fieldName);
        unless ( $field->optional() ) {
            push ( @compulsory, $fieldName );
        }
    }

    return \@compulsory;
}

sub _checkRowExist
{
    my ($self, $id, $text) = @_;

<<<<<<< HEAD
    unless ($self->_rowExists($id)) {
=======
    my $confmod = $self->{'confmodule'};
    my $dir = $self->{'directory'};

    unless ($confmod->dir_exists("$dir/$id")) {
>>>>>>> 8bfe9879
        throw EBox::Exceptions::DataNotFound(
                data => $text,
                value => $id);
    }
}

sub _rowExists
{
    my ($self, $id) = @_;

    # TODO: is it worth implementing this with redis ZSET to get O(1)
    #       and easy ordering ?
    foreach my $row (@{$self->_ids(1)}) {
        if ($row eq $id) {
            return 1;
        }
    }
    return 0;
}

sub _newId
{
    my ($self) = @_;

    my $model = $self->modelName();
    my $leadingText = lc($model);
    $leadingText =~ tr/aeiou//d;
    $leadingText = substr($leadingText, 0, length($leadingText) / 2);

    my $id = 1;
    my $maxId = $self->{gconfmodule}->get_string("$model/max_id");
    if ($maxId) {
        $id = $maxId + 1;
    }
    $self->{gconfmodule}->set_string("$model/max_id", $id);

    return $leadingText . $id;
}

# Insert the id element in selected position, if the position is the
# last + 1 is inserted after the last one
sub _insertPos #(id, position)
{
    my ($self, $id, $pos) = @_;

    my $confmod = $self->{'confmodule'};

    my @order = @{$confmod->get_list($self->{'order'})};

    if (@order == 0) {
        push (@order, $id);
    } elsif ($pos == 0) {
        @order = ($id, @order);
    } elsif ($pos == @order) {
        push (@order, $id);
    } else {
        splice (@order, $pos, 1, ($id, $order[$pos]));
    }

    $confmod->set_list($self->{'order'}, 'string', \@order);
}

<<<<<<< HEAD
=======
sub _removeOrderId
{
    my ($self, $id) = @_;

    my $confmod = $self->{'confmodule'};
    my @order = @{$confmod->get_list($self->{'order'})};

    @order = grep (!/$id/, @order);

    $confmod->set_list($self->{'order'}, 'string', \@order);
}

>>>>>>> 8bfe9879
sub _swapPos
{
    my ($self, $posA, $posB ) = @_;

    my $confmod = $self->{'confmodule'};
    my @order = @{$confmod->get_list($self->{'order'})};

    my $temp = $order[$posA];
    $order[$posA] =  $order[$posB];
    $order[$posB] = $temp;

<<<<<<< HEAD
    $gconfmod->set_list($self->{'order'}, 'string', \@order);
=======
    $confmod->set_list($self->{'order'}, 'string', \@order);
    $self->_setCacheDirty();
    $self->_reorderCachedRows($posA, $posB);
>>>>>>> 8bfe9879
}

sub _orderHash
{
    my $self = shift;
    my $confmod = $self->{'confmodule'};

    my  %order;
    if ($self->table()->{'order'}) {
        my @order = @{$confmod->get_list($self->{'order'})};
        my $i = 0;
        foreach my $id (@order) {
            $order{$id} = $i;
            $i++;
        }
    }

    return %order;
}

sub _rowOrder
{
    my ($self, $id) = @_;

    unless (defined($id)) {
        return;
    }

    my %order = $self->_orderHash();

    return $order{$id};
}

<<<<<<< HEAD
# Method: _notifyModelManager
=======
sub _hashFromDir
{
    my ($self, $id) = @_;

    my $confmod = $self->{'confmodule'};
    my $dir = $self->{'directory'};

    unless (defined($id)) {
        return;
    }

    my $row = $confmod->hash_from_dir("$dir/$id");
    $row->{'id'} = $id;
    $row->{'order'} = $self->_rowOrder($id);

    return $row;
}

sub _removeHasManyTables
{
    my ($self, $id) = @_;

    foreach my $type (@{$self->table()->{'tableDescription'}}) {
        my $dir = "$id/" . $type->fieldName();
        next unless ($self->{'confmodule'}->dir_exists($dir));
        $self->{'confmodule'}->delete_dir("$id/$dir");
    }
}

# Method: _notifyManager
>>>>>>> 8bfe9879
#
#     Notify to the model manager that an action has been performed on
#     this model
#
sub _notifyManager
{
    my ($self, $action, $row) = @_;

    my $manager = EBox::Model::Manager->instance();
    my $modelName = $self->modelName();

    return $manager->modelActionTaken($modelName, $action, $row);
}

sub _filterRows
{
    my ($self, $rows, $filter, $page) = @_;

    # Filter using regExp
    my @newRows;
    if (defined($filter) and length($filter) > 0) {
        my @words = split (/\s+/, $filter);
        my $totalWords = scalar(@words);
        for my $row (@{$rows}) {
            my $nwords = $totalWords;
            my %wordFound;
            for my $element (@{$row->elements()}) {
                my $printableVal = $element->printableValue();
                next unless defined($printableVal);
                my $rowFound;
                for my $regExp (@words) {
                    if (not exists $wordFound{$regExp}
                            and $printableVal =~ /$regExp/) {
                        $nwords--;
                        $wordFound{$regExp} = 1;
                        unless ($nwords) {
                            push(@newRows, $row);
                            $rowFound = 1;
                            last;
                        }
                    }

                }
                last if $rowFound;
            }
        }
    } else {
        @newRows = @{$rows};
    }

    # Paging
    unless (defined($page) and $self->pageSize()) {
        return \@newRows;
    }

    my $pageSize = $self->pageSize();
    my $tpages;
    if (@newRows == 0) {
        $tpages = 0;
    } else {
        $tpages = ceil(@newRows / $pageSize) - 1;
    }

    if ($page < 0) { $page = 0; }
    if ($page > $tpages) { $page = $tpages; }

    my $index;
    if ($tpages > 0 and defined($pageSize) and $pageSize > 0) {
        $index = $page * $pageSize;
    } else {
        $index = 0;
        $pageSize = @{$rows} - 1;
    }
    my $offset = $index + $pageSize;
    if ($page == $tpages) {
        $offset = @newRows;
    }

    if ($tpages > 0) {
        return [@newRows[$index ..  ($offset - 1)]];
    } else {
        return \@newRows;
    }
}

sub _mainController
{
    my ($self) = @_;

    my $table = $self->{'table'};

    my $defAction = $table->{'defaultController'};
    if ( (not defined ( $defAction )) and defined ( $self->modelDomain() )) {
        # If it is not a defaultController, we try to guess it from
        # the model domain and its name
        $defAction = '/' . $self->modelDomain() . '/Controller/' .
            $self->{'table'}->{'tableName'};
        if ($self->index()) {
            $defAction .= '/' . $self->index();
        }
    }
    return $defAction;
}

# Set the default controller to that actions which do not have a
# custom controller
sub _setControllers
{
    my ($self) = @_;

    # Table is already defined
    my $table = $self->{'table'};
    my $defAction = $self->_mainController();
    if ($defAction) {
        foreach my $action (@{$table->{'defaultActions'}}) {
            # Do not overwrite existing actions
            unless ( exists ( $table->{'actions'}->{$action} )) {
                $table->{'actions'}->{$action} = $defAction;
            }
        }
    }
}

# Method: _paramsWithSetterJS
#
#      Return the string which defines an array with that parameters
#      which have a setter defined
#
# Returns:
#
#      String - the string ready to print on a JavaScript file
#
sub _paramsWithSetterJS
{
    my ($self) = @_;

    my $table = $self->table();
    my @parameters;
    foreach my $type ( @{$table->{'tableDescription'}}) {
        push ( @parameters, $type->fields());
    }

    my $fieldsWithOutSetter = $self->fieldsWithUndefSetter();
    my @paramsWithSetter = grep {!$fieldsWithOutSetter->{$_}} @parameters;
    push (@paramsWithSetter, 'filter', 'page');
    my $paramsArray = '[' . "'" . pop(@paramsWithSetter) . "'";
    foreach my $param (@paramsWithSetter) {
        $paramsArray .= ', ' . "'" . $param . "'";
    }
    $paramsArray .= ']';

    return $paramsArray;
}

######################################
# AUTOLOAD helper private functions
######################################

# Method: _autoloadAdd
#
#     This method implements the addition autoload. This method parses
#     the method name,
#
# Parameters:
#
#     methodName - String the method name begins with 'add'
#     paramsRef  - array ref the undefined method parameters
#
# Returns:
#
#     String - the newly created row identifier (it does not matter if
#     the addition is done in a model or any submodel)
#
sub _autoloadAdd
{
    my ($self, $methodName, $paramsRef) = @_;

    # It will possibly launch an internal exception
    $self->_checkMethodSignature( 'add', $methodName, $paramsRef);

    if ( $self->_actionAppliedToModel( 'add', $methodName) ) {
        # Convert array ref to hash ref
        my %params = @{$paramsRef};
        $paramsRef = \%params;
        # Simple add (add a new row to a model including submodels...)
        my $instancedTypes = $self->_fillTypes($paramsRef, 1);
        my $addedId = $self->addTypedRow($instancedTypes);

        my $subModels = $self->_subModelFields();
        foreach my $subModel (@{$subModels}) {
            if ( exists $paramsRef->{$subModel} ) {
                $self->_autoloadAddSubModel($subModel, $paramsRef->{$subModel}, $addedId);
            }
        }
        return $addedId;
    } else {
        # An addition to one of the submodels
        return $self->_autoloadActionSubModel('add', $methodName, $paramsRef);
    }
}

# Method: _autoloadDel
#
#     This method implements the remove autoload. This method parses
#     the method name,
#
# Parameters:
#
#     methodName - String the method name begins with 'del'
#     paramsRef  - array ref the undefined method parameters
#
# Returns:
#
#     true - if the removal was successful
#
# Exceptions:
#
#     <EBox::Exceptions::Base> - thrown if the removal cannot be done
#
sub _autoloadDel
{
    my ($self, $methodName, $paramsRef) = @_;

    # It will possibly launch an internal exception
    $self->_checkMethodSignature( 'del', $methodName, $paramsRef);

    if ( $self->_actionAppliedToModel( 'del', $methodName) ) {
        # Get the identifier
        my $removeId = $self->_autoloadGetId($self, $paramsRef);
        # Simple del (del a row to a model)
        $self->removeRow($removeId, 1);
        return 1;
    } else {
        # A removal to one of the submodels
        return $self->_autoloadActionSubModel('del', $methodName, $paramsRef);
    }
}

# Method: _autoloadGet
#
#     This method implements the accessor methods
#
# Parameters:
#
#     methodName - String the method name begins with 'get'
#     paramsRef  - array ref the undefined method parameters
#
# Returns:
#
#     hash ref - the same as <EBox::Model::DataTable::row> return
#     value if the answer has more that one field
#     <EBox::Types::Abstract> - if the answer just return a single
#     field
#
# Exceptions:
#
#     <EBox::Exceptions::Base> - thrown if the access cannot be done
#
sub _autoloadGet
{
    my ($self, $methodName, $paramsRef) = @_;

    # It will possibly launch an internal exception
    $self->_checkMethodSignature( 'get', $methodName, $paramsRef);

    if ($self->_actionAppliedToModel( 'get', $methodName)) {
        # Get the identifier
        my $getId = $self->_autoloadGetId($self, $paramsRef);
        # Simple del (del a row to a model)
        my $row = $self->row($getId);
        my $fieldNames = undef;
        # Get the field names if any
        $fieldNames = $paramsRef->[$#$paramsRef] if ( scalar(@{$paramsRef}) % 2 == 0 );
        return $self->_filterFields($row, $fieldNames);
    } else {
        # A removal to one of the submodels
        return $self->_autoloadActionSubModel('get', $methodName, $paramsRef);
    }
}

# Method: _autoloadSet
#
#     This method implements the update autoload
#
# Parameters:
#
#     methodName - String the method name begins with 'set'
#     paramsRef  - array ref the undefined method parameters
#
# Exceptions:
#
#     <EBox::Exceptions::Base> - thrown if the update cannot be done
#
sub _autoloadSet
{
    my ($self, $methodName, $paramsRef) = @_;

    # It will possibly launch an internal exception
    $self->_checkMethodSignature('set', $methodName, $paramsRef);

    if ( $self->_actionAppliedToModel('set', $methodName) ) {
        my $updateId = $self->_autoloadGetId($self, $paramsRef);
        # Remove the id from the params
        shift ( @{$paramsRef} );
        # Convert array ref to hash ref
        my %params = @{$paramsRef};

        my $force  = delete $params{force};
        defined $force or
            $force = 0;

        $paramsRef = \%params;
        # Simple add (add a new row to a model including submodels...)
        my $instancedTypes = $self->_fillTypes($paramsRef);
        $self->setTypedRow($updateId, $instancedTypes, force => $force);

        my $subModels = $self->_subModelFields();
        foreach my $subModel (@{$subModels}) {
            if ( exists $paramsRef->{$subModel} ) {
                $self->_autoloadSetSubModel($subModel, $paramsRef->{$subModel}, $updateId);
            }
        }
    } else {
        # An update to one of the submodels
        $self->_autoloadActionSubModel('set', $methodName, $paramsRef);
    }
}


#############################################################
# Protected helper methods to help autoload helper functions
#############################################################

# Method: _checkMethodSignature
#
#      Check the method name and parameters from the autoloads
#
# Parameters:
#
#      action - String the action to run (add, del, set or get)
#
#      methodName - String the method name to check
#
#      paramsRef - array ref the parameters to check all parameters
#      are set correctly
#
sub _checkMethodSignature # (action, methodName, paramsRef)
{
    my ($self, $action, $methodName, $oldParamsRef) = @_;

    my $paramsRef = Clone::clone($oldParamsRef);

    # Delete the action from the name
    my $first = ( $methodName =~ s/^$action// );
    my @modelNames = split ( 'To', $methodName);
    my $tableNameInModel = $modelNames[$#modelNames];
    my $subModelInMethod = $modelNames[$#modelNames - 1] unless ( $#modelNames == 0 );
    my $submodels = $self->_subModelFields();

    if ( defined ( $subModelInMethod ) and defined ( $submodels )) {
        # Turn into lower case the first letter
        $subModelInMethod = lcfirst($subModelInMethod);
        if ( $subModelInMethod eq any(@{$submodels}) ) {
        # Remove one parameter, since the index is used
            shift ( @{$paramsRef} );
            # newMethodName goes to the recursion
            my $newMethodName = $methodName;
            $newMethodName =~ s/To$tableNameInModel$//;
            my $foreignModelName =
                $self->fieldHeader($subModelInMethod)->foreignModel();
            my $manager = EBox::Model::Manager->instance();
            my $foreignModel = $manager->model($foreignModelName);
            # In order to decrease the number of calls
            if ( scalar ( @modelNames ) > 2 ) {
                # Call recursively to the submodel
                $foreignModel->_checkMethodSignature($action, $newMethodName, $paramsRef);
            }
        } else {
            throw EBox::Exceptions::Internal('Illegal sub model field name. It ' .
                    'should be one of the following: ' .
                    join(' ', @{$submodels}) );
        }
    } else {
        # The final recursion is reached
        # If the action is an addition, there is no identifier
        my $nParams = scalar( @{$paramsRef} );
        unless ( $action eq 'add') {
            $nParams--;
        }
        if ( $action eq 'get' ) {
            if ( $nParams > 0 ) {
                # Check the final get parameter is an array ref if any
                unless ( ref ( $paramsRef->[$#$paramsRef] ) eq 'ARRAY' ) {
                    throw EBox::Exceptions::Internal('If you use a field selector, it must be ' .
                            'an array reference');
                }
            }
        } else {
            # Check the number of parameters are even
            unless ( $nParams % 2 == 0 ) {
                throw EBox::Exceptions::Internal('The number of parameters is odd. Some ' .
                        'index argument is missing. Remember the ' .
                        'indexes are positional and the model arguments ' .
                        'are named');
            }
        }
    }

    # If the iteration is the first one, check the table name or nothing
    if ( $first ) {
        # Check only simple cases (add[<tableName>])
        if ( $methodName and not defined ( $subModelInMethod )) {
            unless ( $methodName eq $self->tableName() ) {
                throw EBox::Exceptions::Internal(
                    "Method $_[2] does not exist, May you have mispelled it?");
            }
        }
    }
}

# Function: _actionAppliedToModel
#
#      Determine whether the action is only applied to a single row on
#      a model or refers to a submodel. No matter how deep the
#      submodel to apply the action is placed
#
# Parameters:
#
#      action - String the action name
#      methodName - String the method name which describes the action
#
# Returns:
#
#      boolean - true if the action is applied to the model itself,
#      false if the action is applied only to one of the submodels
#
sub _actionAppliedToModel
{
    my ($self, $action, $methodName) = @_;

    $methodName =~ s/^$action//;

    my $tableName = $self->tableName();
    if ( $methodName =~ m/.+To$tableName/ ) {
        return 0;
    } else {
        return 1;
    }
}

# Get the fields which contains a HasMany type
sub _subModelFields
{
    my ($self) = @_;

    my @subModelFields = ();
    foreach my $fieldName (@{$self->fields()}) {
        my $type = $self->fieldHeader($fieldName);
        if ( $type->isa('EBox::Types::HasMany') ) {
            push ( @subModelFields, $fieldName );
        }
    }
    return \@subModelFields;
}

# Method: _fillTypes
#
#     Fill the types with the given parameters, it returns a list
#     containing the types with the defining types.
#
# Parameters:
#
#     params - hash ref containing the name and the values for each
#     type to fill
#
#     fillDefault - boolean indicating if there are any field which is
#     not provided in params parameter, it will feed with its default
#     value if any *(Optional)* Default value: false
#
# Returns:
#
#     hash ref - the types instanced with a value set indexed by field
#     name
#
# Exceptions:
#
#     <EBox::Exceptions::External> - thrown if any error setting the
#     types is done
#
sub _fillTypes
{
    my ($self, $params, $fillDefault) = @_;

    $fillDefault = '' unless defined($fillDefault);

    # Check all given fields to fill are in the table description
    foreach my $paramName (keys %{$params}) {
        unless ( $paramName eq any(@{$self->fields()}) ) {
            throw EBox::Exceptions::Internal("$paramName does not exist in the " .
                    'model ' . $self->name() . ' description');
        }
    }

    my $filledTypes = {};
    foreach my $fieldName (@{$self->fields()}) {
        my $field = $self->fieldHeader($fieldName);
        if ( exists $params->{$fieldName} ) {
            my $paramValue = $params->{$fieldName};
            my $newType = $field->clone();
            $newType->setValue($paramValue);
            $filledTypes->{$fieldName} = $newType;
        } elsif ( $fillDefault and defined($field->defaultValue())
                  and (not $field->optional())) {
            # New should set default value
            my $newType = $field->clone();
            $filledTypes->{$fieldName} = $newType;
        }
    }

    return $filledTypes;
}

# Method: _autoloadAddSubModel
#
#       Add every row to a submodel in the bulk addition
#
# Parameters:
#
#       subModelFieldName - String the submodel (HasMany) field name
#
#       subModelRows - array ref the submodel rows to add having the scheme as
#       <EBox::Model::DataTable::AUTOLOAD> addition has
#
#       id - String the identifier which determines where to
#       store the data within this submodel
#
sub _autoloadAddSubModel # (subModelFieldName, rows, id)
{
    my ($self, $subModelFieldName, $subModelRows, $id) = @_;

    my $hasManyField = $self->fieldHeader($subModelFieldName);
    my $userField = $hasManyField->clone();
    my $directory = $self->directory() . "/keys/$id/$subModelFieldName";
    my $foreignModelName = $userField->foreignModel();
    my $submodel = EBox::Model::Manager->instance()->model(
            $foreignModelName
            );
    $submodel->setDirectory($directory);

    # Addition to a submodel
    foreach my $subModelRow (@{$subModelRows}) {
        my $instancedTypes = $submodel->_fillTypes($subModelRow, 1);
        my $addedId = $submodel->addTypedRow($instancedTypes);

        my $subSubModels = $submodel->_subModelFields();
        foreach my $subSubModel (@{$subSubModels}) {
            if ( exists $subModelRow->{$subSubModel} ) {
                $submodel->_autoloadAddSubModel($subSubModel,
                        $subModelRow->{$subSubModel},
                        $addedId);
            }
        }

    }
}

# Method: _autoloadSetSubModel
#
#       Update every row to a submodel in the bulk update
#
# Parameters:
#
#       subModelFieldName - String the submodel (HasMany) field name
#
#       subModelRows - array ref the submodel rows to set having the scheme as
#       <EBox::Model::DataTable::AUTOLOAD> addition has
#
#       id - String the identifier which determines where to
#       store the data within this submodel
#
sub _autoloadSetSubModel # (subModelFieldName, rows, id)
{
    my ($self, $subModelFieldName, $subModelRows, $id) = @_;

    my $hasManyField = $self->fieldHeader($subModelFieldName);
    my $userField = $hasManyField->clone();
    my $directory = $self->directory() . "/keys/$id/$subModelFieldName";
    my $foreignModelName = $userField->foreignModel();
    my $submodel = EBox::Model::Manager->instance()->model(
            $foreignModelName
            );
    $submodel->setDirectory($directory);
    # Addition to a submodel
    foreach my $subModelRowKey (keys %{$subModelRows}) {
        my $updateId = $self->_autoloadGetId($submodel, [ $subModelRowKey ] );
        unless ( defined ( $updateId )) {
            throw EBox::Exceptions::DataNotFound( data  => 'submodel row identifier',
                    value => $subModelRowKey);
        }
        my $instancedTypes = $submodel->_fillTypes($subModelRows->{$subModelRowKey});
        $submodel->setTypedRow($updateId, $instancedTypes, force => 1);
    }
}

# Method: _autoloadActionSubModel
#
#       Action performed to a single row from a submodel in a model
#
# Parameters:
#
#       action - String the action name (add, del, get or set) are
#       possible
#
#       methodName - String the method name
#
#       paramsRef  - array ref the undefined method parameters
#
sub _autoloadActionSubModel # (action, methodName, paramsRef)
{
    my ($self, $action, $methodName, $origParamsRef) = @_;

    my $paramsRef = Clone::clone($origParamsRef);

    $methodName =~ s/^$action//;

    my @modelNames = split ( 'To', $methodName);
    @modelNames = reverse ( @modelNames );

    # Let's go along the method name delTableToTableToTable
    my $model = $self;
    foreach my $subModelField (@modelNames[1 .. @modelNames - 1]) {
        # Turn to lower case the first letter
        $subModelField = lcfirst($subModelField);
        # Get the has many field
        my $hasManyField = $model->fieldHeader($subModelField);
        my $userField = $hasManyField->clone();
        # Get the identifier to set the directory
        my $id = $self->_autoloadGetId($model, $paramsRef);
        # Remove an index to get the model
        shift ( @{$paramsRef} );
        my $directory = $model->directory() . "/keys/$id/$subModelField";
        my $foreignModelName = $userField->foreignModel();
        $model = EBox::Model::Manager->instance()->model(
                $foreignModelName,
                );
        $model->setDirectory($directory);
    }

    # Change from lower case to upper case the first letter
    my $UCAction = ucfirst ( $action );
    my $methodAutoload = "_autoload$UCAction";
    # Action performed in a row in a submodel
    $model->$methodAutoload(
            $action . $model->tableName(),
            $paramsRef,
            );
}

# Method: pushRedirection
#
#   Push a redirection to be used by the controller
#
# Parameters:
#
#   redirect - URL containing the redirect, should be something like:
#              /zentyal/Controller/Foo
sub pushRedirection
{
    my ($self, $redirect) = @_;

    $self->{redirection} = $redirect;
}

# Method: popRedirection
#
#   Pop a redirection to be used by the controller
#
# Returns:
#
#   redirect - URL containing the redirect, should be something like:
#              /zentyal/Controller/Foo
sub popRedirection
{
    my ($self) = @_;

    my $redirection = $self->{redirection};
    $self->{redirection} = undef;

    return $redirection;
}

# Method: printableActionName
#
#      Get the i18ned action name for the form.
#
# Returns:
#
#      String - the i18ned action name. Default value: 'Change'
#
sub printableActionName
{
    my ($self) = @_;

    unless (defined ( $self->table()->{'printableActionName'})) {
        $self->table()->{'printableActionName'} = __('Change');
    }

    return $self->table()->{'printableActionName'};
}

# Method: disableAutocomplete
#
#       Return if the autocompletion in the add/edit forms
#       must be disabled
#
# Returns:
#
#       boolean - true if autocompletion is disabled, false otherwise
#
sub disableAutocomplete
{
    my ($self) = @_;

    return $self->{table}->{'disableAutocomplete'};
}

# Method: viewCustomizer
#
#   Returns EBox::View::Customizer for this model.
#   By default it creates an empty object.
#
# Returns:
#
#   An instance of <EBox::View::Customizer>
#
sub viewCustomizer
{
    my ($self) = @_;

    unless ($self->{viewCustomizer}) {
        my $viewCustom = new EBox::View::Customizer();
        $viewCustom->setModel($self);
        $self->{viewCustomizer} = $viewCustom;
    }
    return $self->{viewCustomizer};
}

# Method: _autoloadGetId
#
#      Get the identifier which will be used to set the directory to
#      that model
#
# Parameters:
#
#      model - <EBox::Model::DataTable> the model to get the row
#      identifier
#
#      paramsRef - array ref the method parameters
#
# Returns:
#
#      String - the identifier if found
#
# Exceptions:
#
#      <EBox::Exceptions::DataNotFound> - thrown if the identifier is
#      not found
#
sub _autoloadGetId
{
    my ($self, $model, $paramsRef) = @_;

    # Get the first element to get the identifier from
    my $id;

    # index field is the field to be used to sort by. It MUST be unique
    if ( defined ( $model->indexField() )) {
        $id = $model->findId( $model->indexField() => $paramsRef->[0] );
        unless ( defined ( $id )) {
            unless ( defined ( $model->row($paramsRef->[0] ))) {
                throw EBox::Exceptions::DataNotFound( data => 'identifier',
                        value => $paramsRef->[0]);
            }
            $id = $paramsRef->[0];
        }
    } else {
        # Check if it a valid identifier
        $id = $paramsRef->[0];
        unless ( defined ( $model->row($paramsRef->[0]) )) {
            # the given id is a number (position)
            if ( $paramsRef->[0] =~ m/^\d+$/ ) {
                my @ids = @{$model->ids()};
                if ( exists ( $ids[$paramsRef->[0]] )) {
                    $id =  $ids[$paramsRef->[0]];
                }
            }
        }
    }

    return $id;
}

# Method: _filterFields
#
#     Giving a result in a row structure, it will only return the
#     field names given in the array ref. If any of the given fields
#     does not exist in the model, it will rise an exception.
#
# Parameters:
#
#     row - hash ref the row to filter the fields to return
#
#     fieldNames - array ref containing the requested fields to return
#
# Returns:
#
#     hash ref - the filtered row comprising the fields requested at
#     fieldNames array
#
#     <EBox::Types::Abstract> - if the fieldNames array consist only
#     of one element
#
# Exceptions:
#
#     <EBox::Exceptions::Internal> - thrown if any of the fields does
#     not correspond from any of the model fields
#
sub _filterFields
{
    my ($self, $row, $fieldNames) = @_;

    unless ( defined ( $fieldNames ) ){
        return $row;
    }

    my $newRow = EBox::Model::Row->new(dir => $row->dir(),
                                       confmodule => $row->configModule());
    $newRow->setId($row->id());
    $newRow->setOrder($row->order());

    my @modelFields = @{$self->fields()};
    foreach my $fieldName ( @{$fieldNames} ) {
        unless ( $fieldName eq any(@modelFields) ) {
            throw EBox::Exceptions::Internal(
                    'Trying to get a field which does exist in this model. These fields ' .
                    'are available: ' . join ( ', ', @modelFields));
        }
        # Put it the new one
        $newRow->addElement($row->elementByName($fieldName));
    }

    if ($newRow->size() == 1) {
        return $newRow->elementByIndex(0);
    }

    return $newRow;
}

# Method: _setEnabledAsFieldInTable
#
#       Set the enabled field (a boolean type) in the current model
#       with name 'Enabled'
#
sub _setEnabledAsFieldInTable
{
    my ($self) = @_;

    # Check if enabled field already exists
    if ( exists $self->{'table'}->{'tableDescriptionByName'}->{'enabled'} ) {
        return;
    }

    my $tableDesc = $self->{'table'}->{'tableDescription'};

    my $enabledType = new EBox::Types::Boolean(fieldName     => 'enabled',
            printableName => __('Enabled'),
            editable      => 1,
            defaultValue  => $self->defaultEnabledValue());
    unshift (@{$tableDesc}, $enabledType);
}

# Set the table as volatile if all its fields are so
sub _setIfVolatile
{
    my ($self) = @_;

    my $desc = $self->{table}->{tableDescription};
    foreach my $field (@{$desc}) {
        return if ( not $field->volatile());
    }
    $self->{volatile} = 1;
}

sub _parse_words
{
    my ($str) = @_;

    my @w = ();
    if(defined($str)) {
        Encode::_utf8_on($str);
        @w = split('\W+', lc($str));
    }
    return @w;
}

# Method: keywords
#
# Overrides:
#
#   <EBox::Model::Component::keywords>
#
sub keywords
{
    my ($self) = @_;

    my @words = ();

    push(@words, _parse_words($self->pageTitle()));
    push(@words, _parse_words($self->headTitle()));
    push(@words, _parse_words($self->printableName()));
    push(@words, _parse_words($self->printableModelName()));
    push(@words, _parse_words($self->printableRowName()));
    push(@words, _parse_words($self->help()));

    for my $fieldName (@{$self->fields()}) {
        my $field = $self->fieldHeader($fieldName);
        push(@words, _parse_words($field->printableName()));
        push(@words, _parse_words($field->help()));
    }
    return \@words;
}

# Method: filesPaths
#
#   Returns:
#     the paths of the files managed by the datatable and its submodels
sub filesPaths
{
    my ($self) = @_;

    $self->_hasFileFields() or
        return [];

    my @files = map {
        @{ $self->row($_)->filesPaths() }
    } @{ $self->ids() };

    return \@files;
}

#  Method: filesPathsForRow
#
#   returns the file paths for a given row.
#
#   Warnings:
#   we need to do this bz we cannot override row's methods for specific models!
sub filesPathsForRow
{
    my ($self, $row) = @_;
    return $row->filesPaths();
}

# Method: parentRow
#
#    if the DataTable is a submodel of a DataTable return the row where the
#    submodel resides
#
# Returns:
#
#       row object or undef if there is not
#
# Warning:
#
#     this method is affected by the bug in
#     EBox::Model::Composite::parent() in case that the datatable is
#     contained in a Composite
#
sub parentRow
{
    my ($self) = @_;

    my $parent = $self->parent();
    if (not $parent) {
        return undef;
    }

    my $dirsToRowId;
    my $parentComposite = $self->parentComposite();
    if ($parentComposite) {
        $dirsToRowId = 3;
    }
    else {
        $dirsToRowId = 2;
    }

    my $dir = $self->directory();
    my @parts = split '/', $dir;
    my $rowId = $parts[-$dirsToRowId];

    my $row =  $parent->row($rowId);
    $row or
        throw EBox::Exceptions::Internal("Cannot find row with rowId $rowId. Component directory: $dir. Parent composite: $parentComposite");

    return $row;
}

sub _beginTransaction
{
    my ($self) = @_;

    $self->parentModule()->{redis}->begin();
}

sub _commitTransaction
{
    my ($self) = @_;

    $self->parentModule()->{redis}->commit();
}

sub _rollbackTransaction
{
    my ($self) = @_;

    $self->parentModule()->{redis}->rollback();
}

1;<|MERGE_RESOLUTION|>--- conflicted
+++ resolved
@@ -14,6 +14,7 @@
 # Foundation, Inc., 59 Temple Place, Suite 330, Boston, MA  02111-1307  USA
 
 package EBox::Model::DataTable;
+
 use base 'EBox::Model::Component';
 
 use strict;
@@ -45,35 +46,6 @@
 use Perl6::Junction qw(all any);
 use List::Util;
 
-
-use base 'EBox::Model::Component';
-
-# TODO
-#
-#    Factor findValue, find, findAll and findAllValue
-#
-#    Use EBox::Model::Row all over the place
-#
-#    Fix issue with values and printableValues fetched
-#    from foreign tables
-
-<<<<<<< HEAD
-=======
-
-# Caching:
-#
-#     To speed up the process of returning rows, the access to the
-#     data stored in conf is now cached. To keep data coherence amongst
-#     the several apache processes, we add a mark in the conf structure
-#     whenever a write operation takes place. This mark is fetched by
-#     a process returning its rows, if it has changed then it has
-#     a old copy, otherwise its cached data can be returned.
-#
-#     Note that this caching process is very basic. Next step could be
-#     caching at row level, and keeping coherence at that level, modifying
-#     just the affected rows in the memory stored structure.
-
->>>>>>> 8bfe9879
 sub new
 {
     my $class = shift;
@@ -858,11 +830,7 @@
     my $id = delete $optParams{'id'};
 
     unless (defined ($id) and length ($id) > 0) {
-<<<<<<< HEAD
         $id = $self->_newId();
-=======
-        $id = $confmod->get_unique_id($leadingText, $dir);
->>>>>>> 8bfe9879
     }
 
     my $row = EBox::Model::Row->new(dir => $dir, confmodule => $confmod);
@@ -904,11 +872,7 @@
 
     my $hash = {};
     foreach my $data (@userData) {
-<<<<<<< HEAD
         $data->storeInHash($hash);
-=======
-        $data->storeInConfig($confmod, "$dir/$id");
->>>>>>> 8bfe9879
         $data = undef;
     }
 
@@ -925,23 +889,16 @@
         }
         $self->_insertPos($id, $pos);
     } else {
-<<<<<<< HEAD
-        my $order = $gconfmod->get_list($self->{'order'});
+        my $order = $confmod->get_list($self->{'order'});
         push (@{$order}, $id);
-        $gconfmod->set($self->{'order'}, $order);
+        $confmod->set($self->{'order'}, $order);
     }
 
     if ($readOnly) {
         $hash->{readOnly} = 1;
     }
 
-    $gconfmod->set("$dir/$id", $hash);
-=======
-        $confmod->set_list($self->{'order'}, 'string', []);
-    }
-
-    $confmod->set_bool("$dir/$id/readOnly", $readOnly);
->>>>>>> 8bfe9879
+    $confmod->set("$dir/$id", $hash);
 
     my $newRow = $self->row($id);
 
@@ -986,28 +943,15 @@
     my $confmod = $self->{'confmodule'};
     my $row = EBox::Model::Row->new(dir => $dir, confmodule => $confmod);
 
-<<<<<<< HEAD
     unless (defined($id) and $self->_rowExists($id)) {
-=======
-    unless (defined($id)) {
         return undef;
     }
 
-    unless ($confmod->dir_exists("$dir/$id")) {
->>>>>>> 8bfe9879
-        return undef;
-    }
-
     $self->{'cacheOptions'} = {};
 
     $row->setId($id);
-<<<<<<< HEAD
-    my $hash = $gconfmod->get_hash("$dir/$id");
+    my $hash = $confmod->get_hash("$dir/$id");
     $row->setReadOnly($hash->{'readOnly'});
-=======
-    # TODO ReadOnly rows
-    $row->setReadOnly($confmod->get_bool("$dir/$id/readOnly"));
->>>>>>> 8bfe9879
     $row->setModel($self);
 
     # If element is volatile we set its value after the rest
@@ -1124,23 +1068,11 @@
 {
     my ($self, $id) = @_;
 
-<<<<<<< HEAD
-    my $gconfmod = $self->{'gconfmodule'};
-    $gconfmod->unset("$self->{'directory'}/$id");
-    my @order = @{$gconfmod->get_list($self->{'order'})};
+    my $confmod = $self->{'confmodule'};
+    $confmod->unset("$self->{'directory'}/$id");
+    my @order = @{$confmod->get_list($self->{'order'})};
     @order = grep ($_ ne $id, @order);
-    $gconfmod->set_list($self->{'order'}, 'string', \@order);
-=======
-    if ($self->table()->{'order'}) {
-        $self->_removeOrderId($id);
-    } else {
-        $self->{'confmodule'}->set_list($self->{'order'}, 'string', []);
-    }
-
-    $self->_setCacheDirty();
-
-    $self->{'confmodule'}->delete_dir("$self->{'directory'}/$id");
->>>>>>> 8bfe9879
+    $confmod->set_list($self->{'order'}, 'string', \@order);
 }
 
 # TODO Split into removeRow and removeRowForce
@@ -1241,14 +1173,7 @@
     my ($self, $force) = @_;
     $force = 0 unless defined ($force);
 
-<<<<<<< HEAD
     foreach my $id (@{$self->_ids(1)}) {
-=======
-    $force = 0 unless defined ( $force );
-
-    my @ids = @{$self->{'confmodule'}->all_dirs_base($self->{'directory'})};
-    foreach my $id (@ids) {
->>>>>>> 8bfe9879
         $self->removeRow($id, $force);
     }
 }
@@ -1444,11 +1369,10 @@
     }
 
     my $key = "$dir/$id";
-    my $hash = $gconfmod->get_hash($key);
+    my $hash = $confmod->get_hash($key);
 
     my $modified = @changedElements;
     for my $data (@changedElements) {
-<<<<<<< HEAD
         $data->storeInHash($hash);
     }
 
@@ -1462,19 +1386,7 @@
 
     # Update row hash if needed
     if ($modified or ($hash->{readOnly} xor $oldRO)) {
-        $gconfmod->set($key, $hash);
-=======
-        $data->storeInConfig($confmod, "$dir/$id");
-        $modified = 1;
-    }
-
-    # update readonly if change
-    my $rdOnlyKey = "$dir/$id/readOnly";
-    if (defined ( $readOnly )
-            and ($readOnly xor $confmod->get_bool("$rdOnlyKey"))) {
-
-        $confmod->set_bool("$rdOnlyKey", $readOnly);
->>>>>>> 8bfe9879
+        $confmod->set($key, $hash);
     }
 
     if ($modified) {
@@ -1488,73 +1400,6 @@
         $self->_notifyManager('update', $self->row($id));
         $self->updatedRowNotify($self->row($id), $oldRow, $force);
     }
-<<<<<<< HEAD
-=======
-}
-
-sub _storedVersion
-{
-    my ($self) = @_;
-
-    my $confmod = $self->{'confmodule'};
-    my $storedVerKey = $self->{'directory'} . '/version';
-    my $storedVer = $confmod->get_int($storedVerKey);
-
-    if (defined($storedVer)) {
-        return $storedVer;
-    } else {
-        return 0;
-    }
-}
-
-sub _cachedVersion
-{
-    my ($self) = @_;
-
-    return $self->{'cachedVersion'};
-}
-
-
-# Method: rows
-#
-#     Return a list containing the table rows
-#
-# Parameters:
-#
-#     filter - string to filter result
-#       page   - int the page to show the result from
-#
-# Returns:
-#
-#    Array ref containing the rows
-sub rows
-{
-    my ($self, $filter, $page)  = @_;
-
-    throw EBox::Exceptions::DeprecatedMethod();
-
-    if (defined $page and ($page < 0)) {
-        throw EBox::Exceptions::InvalidData(
-                                            data => __('page'),
-                                            value => $page,
-                                            advice =>
-                          __('Page must be a number equal or greater than zero')
-                                           )
-    }
-
-    # The method which takes care of loading the rows
-    # from conf is _rows().
-    #
-    # rows() tries to cache the data to avoid extra access
-    # to conf
-    my $confmod = $self->{'confmodule'};
-    my $storedVersion = $self->_storedVersion();
-    my $cachedVersion = $self->_cachedVersion();;
-
-    if (not defined($storedVersion)) {
-        $storedVersion = 0;
-    }
->>>>>>> 8bfe9879
 
     $self->_commitTransaction();
 
@@ -1601,11 +1446,7 @@
 {
     my ($self) = @_;
 
-<<<<<<< HEAD
     return scalar(@{$self->_ids(1)});
-=======
-    return scalar( @{ $self->{'confmodule'}->all_dirs_base($self->{'directory'})});
->>>>>>> 8bfe9879
 }
 
 # Method: syncRows
@@ -1653,9 +1494,8 @@
     my $currentIds = $self->_ids();
     my $changed = 0;
 
-<<<<<<< HEAD
-    unless ($self->{'gconfmodule'}->isReadOnly()) {
-        my $modAlreadyChanged = $self->{'gconfmodule'}->changed();
+    unless ($self->{'confmodule'}->isReadOnly()) {
+        my $modAlreadyChanged = $self->{'confmodule'}->changed();
 
         try {
             $self->_beginTransaction();
@@ -1663,8 +1503,8 @@
             $changed = $self->syncRows($currentIds);
             if ($changed and (not $modAlreadyChanged)) {
                 # save changes but don't mark it as changed
-                $self->{gconfmodule}->_saveConfig();
-                $self->{gconfmodule}->setAsChanged(0);
+                $self->{confmodule}->_saveConfig();
+                $self->{confmodule}->setAsChanged(0);
             }
 
             $self->_commitTransaction();
@@ -1673,16 +1513,6 @@
             $self->_rollbackTransaction();
             throw $ex;
         };
-=======
-    unless ($self->{'confmodule'}->isReadOnly()) {
-        my $modAlreadyChanged = $self->{'confmodule'}->changed();
-        $changed = $self->syncRows($currentIds);
-        if ($changed and (not $modAlreadyChanged)) {
-            # save changes but don't mark it as changed
-            $self->{confmodule}->_saveConfig();
-            $self->{confmodule}->setAsChanged(0);
-        }
->>>>>>> 8bfe9879
     }
 
     if ($changed) {
@@ -1738,23 +1568,9 @@
     my ($self, $notOrder) =  @_;
     my $confmod = $self->{'confmodule'};
 
-<<<<<<< HEAD
-    my $ids = $gconfmod->get_list($self->{'order'});
+    my $ids = $confmod->get_list($self->{'order'});
 
     unless ($notOrder) {
-=======
-    my $storedVersion = $self->_storedVersion();
-    my $cachedVersion = $self->_cachedVersion();;
-    if ((not defined($cachedVersion)) or $storedVersion != $cachedVersion) {
-        $self->{'dataCache'} = undef;
-        $self->{'cachedVersion'} = $storedVersion;
-    }
-
-    my $ids = $confmod->get_list($self->{'order'});
-    unless (@{$ids}) {
-        $ids = $confmod->all_dirs_base($self->{'directory'});
-        return $ids if ($notOrder);
->>>>>>> 8bfe9879
         my $sortedBy = $self->sortedBy();
         if (@{$ids} and $sortedBy) {
             my %idsToOrder;
@@ -1762,21 +1578,13 @@
                 $idsToOrder{$id} = $self->row($id)->printableValueByName($sortedBy);
             }
             $ids = [ sort {$idsToOrder{$a} cmp $idsToOrder{$b}} keys %idsToOrder];
-<<<<<<< HEAD
 
             my $global = EBox::Global->getInstance();
-            my $modChanged = $global->modIsChanged($gconfmod->name());
-            if (not $gconfmod->isReadOnly() and (@{$ids} and $modChanged)) {
-                $gconfmod->set_list($self->{'order'}, 'string', $ids);
+            my $modChanged = $global->modIsChanged($confmod->name());
+            if (not $confmod->isReadOnly() and (@{$ids} and $modChanged)) {
+                $confmod->set_list($self->{'order'}, 'string', $ids);
             }
-=======
         }
-        my $global = EBox::Global->getInstance();
-        my $modChanged = $global->modIsChanged($confmod->name());
-        if ( not $confmod->isReadOnly() and (@{$ids} and $modChanged)) {
-            $confmod->set_list($self->{'order'}, 'string', $ids);
->>>>>>> 8bfe9879
-        }
     }
     return $ids;
 }
@@ -1784,64 +1592,11 @@
 sub _rows
 {
     my ($self) = @_;
-<<<<<<< HEAD
-=======
-    my $confmod = $self->{'confmodule'};
-
-    my  %order;
-    if ($self->table()->{'order'}) {
-        my @order = @{$confmod->get_list($self->{'order'})};
-        my $i = 0;
-        foreach my $id (@order) {
-            $order{$id} = $i;
-            $i++;
-        }
-    }
-
-    my @rows;
-    for my $id (@{$confmod->all_dirs_base($self->{'directory'})}) {
-        my $hash = $confmod->hash_from_dir("$self->{'directory'}/$id");
-
-        my $row = $self->row($id);
-        if (%order) {
-            $hash->{'order'} = $order{$id};
-            $rows[$order{$id}] = $row;
-        } else {
-            push(@rows, $row);
-        }
-    }
->>>>>>> 8bfe9879
 
     my @rows = map { $self->row($_) } @{$self->_ids()};
     return \@rows;
 }
 
-<<<<<<< HEAD
-=======
-sub _setCacheDirty
-{
-    my ($self) = @_;
-
-    # If the model is volatile, just return
-    if ( $self->_volatile() ) {
-        return;
-    }
-
-    my $confmod = $self->{'confmodule'};
-    my $storedVerKey = $self->{'directory'} . '/version';
-    my $storedVersion = $confmod->get_int($storedVerKey);
-    my $newVersion;
-
-    if (defined($storedVersion)) {
-        $newVersion = $storedVersion + 1;
-    } else {
-        $newVersion = 1;
-    }
-
-    $confmod->set_int($storedVerKey, $newVersion);
-}
-
->>>>>>> 8bfe9879
 # Method: _tailoredOrder
 #
 #       Function to be overriden by the subclasses in order to do
@@ -1917,26 +1672,7 @@
     my $olddir = $self->{'confdir'};
     return if ($dir eq $olddir);
 
-<<<<<<< HEAD
-    $self->{'gconfdir'} = $dir;
-=======
-    # If there's a directory change we try to keep cached the last
-    # directory as it is likely we are asked again for it
-    my $cachePerDir = $self->{'cachePerDirectory'};
-    $cachePerDir->{$olddir}->{'cachedRows'} = $self->{'cachedRows'};
-    $cachePerDir->{$olddir}->{'cachedVersion'} = $self->{'cachedVersion'};
-
-    if ($cachePerDir->{$dir}) {
-        $self->{'cachedRows'} = $cachePerDir->{$dir}->{'cachedRows'};
-        $self->{'cachedVersion'} =
-            $cachePerDir->{$dir}->{'cachedVersion'};
-    } else {
-        $self->{'cachedRows'} = undef;
-        $self->{'cachedVersion'} = undef;
-    }
-
     $self->{'confdir'} = $dir;
->>>>>>> 8bfe9879
     $self->{'directory'} = "$dir/keys";
     $self->{'order'} = "$dir/order";
     $self->{'table'}->{'confdir'} = $dir;
@@ -3688,14 +3424,7 @@
 {
     my ($self, $id, $text) = @_;
 
-<<<<<<< HEAD
     unless ($self->_rowExists($id)) {
-=======
-    my $confmod = $self->{'confmodule'};
-    my $dir = $self->{'directory'};
-
-    unless ($confmod->dir_exists("$dir/$id")) {
->>>>>>> 8bfe9879
         throw EBox::Exceptions::DataNotFound(
                 data => $text,
                 value => $id);
@@ -3726,11 +3455,11 @@
     $leadingText = substr($leadingText, 0, length($leadingText) / 2);
 
     my $id = 1;
-    my $maxId = $self->{gconfmodule}->get_string("$model/max_id");
+    my $maxId = $self->{confmodule}->get_string("$model/max_id");
     if ($maxId) {
         $id = $maxId + 1;
     }
-    $self->{gconfmodule}->set_string("$model/max_id", $id);
+    $self->{confmodule}->set_string("$model/max_id", $id);
 
     return $leadingText . $id;
 }
@@ -3758,21 +3487,6 @@
     $confmod->set_list($self->{'order'}, 'string', \@order);
 }
 
-<<<<<<< HEAD
-=======
-sub _removeOrderId
-{
-    my ($self, $id) = @_;
-
-    my $confmod = $self->{'confmodule'};
-    my @order = @{$confmod->get_list($self->{'order'})};
-
-    @order = grep (!/$id/, @order);
-
-    $confmod->set_list($self->{'order'}, 'string', \@order);
-}
-
->>>>>>> 8bfe9879
 sub _swapPos
 {
     my ($self, $posA, $posB ) = @_;
@@ -3784,13 +3498,7 @@
     $order[$posA] =  $order[$posB];
     $order[$posB] = $temp;
 
-<<<<<<< HEAD
-    $gconfmod->set_list($self->{'order'}, 'string', \@order);
-=======
     $confmod->set_list($self->{'order'}, 'string', \@order);
-    $self->_setCacheDirty();
-    $self->_reorderCachedRows($posA, $posB);
->>>>>>> 8bfe9879
 }
 
 sub _orderHash
@@ -3824,40 +3532,7 @@
     return $order{$id};
 }
 
-<<<<<<< HEAD
-# Method: _notifyModelManager
-=======
-sub _hashFromDir
-{
-    my ($self, $id) = @_;
-
-    my $confmod = $self->{'confmodule'};
-    my $dir = $self->{'directory'};
-
-    unless (defined($id)) {
-        return;
-    }
-
-    my $row = $confmod->hash_from_dir("$dir/$id");
-    $row->{'id'} = $id;
-    $row->{'order'} = $self->_rowOrder($id);
-
-    return $row;
-}
-
-sub _removeHasManyTables
-{
-    my ($self, $id) = @_;
-
-    foreach my $type (@{$self->table()->{'tableDescription'}}) {
-        my $dir = "$id/" . $type->fieldName();
-        next unless ($self->{'confmodule'}->dir_exists($dir));
-        $self->{'confmodule'}->delete_dir("$id/$dir");
-    }
-}
-
 # Method: _notifyManager
->>>>>>> 8bfe9879
 #
 #     Notify to the model manager that an action has been performed on
 #     this model
