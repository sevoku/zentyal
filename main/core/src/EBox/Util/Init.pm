# Copyright (C) 2011-2013 Zentyal S.L.
#
# This program is free software; you can redistribute it and/or modify
# it under the terms of the GNU General Public License, version 2, as
# published by the Free Software Foundation.
#
# This program is distributed in the hope that it will be useful,
# but WITHOUT ANY WARRANTY; without even the implied warranty of
# MERCHANTABILITY or FITNESS FOR A PARTICULAR PURPOSE.  See the
# GNU General Public License for more details.
#
# You should have received a copy of the GNU General Public License
# along with this program; if not, write to the Free Software
# Foundation, Inc., 59 Temple Place, Suite 330, Boston, MA  02111-1307  USA
use strict;
use warnings;

package EBox::Util::Init;

use EBox;
use EBox::Global;
use EBox::Config;
use EBox::Sudo;
use EBox::ServiceManager;
use File::Slurp;
use Error qw(:try);

sub cleanTmpOnBoot
{
    if (not exists $ENV{'USER'}) {
        my $tmpdir = EBox::Config::tmp();
        EBox::Sudo::root("rm -rf $tmpdir/*");
    }
}

sub moduleList
{
    print "Module list: \n";
    my $global = EBox::Global->getInstance(1);
    my @mods = @{$global->modInstancesOfType('EBox::Module::Service')};
    my @names = map { $_->{name} } @mods;
    print join(' ', @names);
    print "\n";
}

# Procedure: checkModule
#
#    Check the module is valid
#
#    - the given module name is a valid Zentyal module
#    - the given module is one which services associated to it
#
# Parameters:
#
#    modname - String the module name
#
# Returns:
#
#    <EBox::Module::Base> - the module
#
# Exits:
#
#    - if it is not a valid module name
#    - if it is not a valid service module
#
sub checkModule
{
    my ($modname) = @_;

    my $global = EBox::Global->getInstance(1);
    my $mod = $global->modInstance($modname);
    if (not defined $mod) {
        print STDERR "$modname is not a valid module name\n";
        moduleList();
        exit 2;
    }
    if (not $mod->isa("EBox::Module::Service")) {
        print STDERR "$modname is not a module with services\n";
        moduleList();
        exit 2;
    }
    return $mod;
}

sub start
{
    my $serviceManager = new EBox::ServiceManager;
    my @mods = @{$serviceManager->modulesInDependOrder()};
    my @names = map { $_->{'name'} } @mods;
    @names = grep { $_ ne 'webadmin' } @names;
    push(@names, 'webadmin');

    EBox::info("Modules to start: @names");
    foreach my $modname (@names) {
        moduleAction($modname, 'restartService', 'start');
    }

    EBox::info("Start modules finished");
}

sub stop
{
    my $serviceManager = new EBox::ServiceManager;
    my @mods = @{$serviceManager->modulesInDependOrder()};
    my @names = map { $_->{'name'} } @mods;
    @names = grep { $_ ne 'webadmin' } @names;
    unshift(@names, 'webadmin');

    EBox::info("Modules to stop: @names");
    foreach my $modname (reverse @names) {
        moduleAction($modname, 'stopService', 'stop');
    }

    EBox::info("Stop modules finished");
}

sub moduleAction
{
    my ($modname, $action, $actionName) = @_;
    my $mod = checkModule($modname); #exits if module is not manageable

    # Do not restart webadmin if we are run under zentyal-software
    if ($actionName eq 'restart' and $modname eq 'webadmin' ) {
        return if (exists $ENV{'EBOX_SOFTWARE'} and
                   $ENV{'EBOX_SOFTWARE'} == 1 );
    }

    my $redisTrans = $modname ne 'network';

    my $success;
    my $errorMsg;
    my $redis = $mod->redis();
    try {
        $redis->begin() if ($redisTrans);
        $mod->$action(restartModules => 1);
        $redis->commit() if ($redisTrans);
        $success = 0;
    } catch EBox::Exceptions::Base with {
        my $ex = shift;
        $success = 1;
        $errorMsg =  $ex->text();
        $redis->rollback() if ($redisTrans);
    } otherwise {
        my ($ex) = @_;
        $success = 1;
        $errorMsg = "$ex";
        $redis->rollback() if ($redisTrans);
    };

    printModuleMessage($modname, $actionName, $success, $errorMsg);
}

sub status
{
    my ($modname, $action, $actionName) = @_;

    my $mod = checkModule($modname); #exits if module is not manageable

    my $msg = "EBox: status module $modname:\t\t\t";
    my $enabled = $mod->isEnabled();
    my $running = $mod->isRunning();
    if ($enabled and $running) {
        print STDOUT $msg . "[ RUNNING ]\n";
        exit 0;
    } elsif ($enabled and not $running) {
        print STDOUT $msg . "[ STOPPED ]\n";
        exit 0;
    } elsif ((not $enabled) and $running) {
        print STDOUT $msg . "[ RUNNING UNMANAGED ]\n";
        exit 3;
    } else {
        print STDOUT $msg . "[ DISABLED ]\n";
        exit 3;
    }
}

sub _logActionFunction
{
    my ($action, $success) = @_;

    EBox::Sudo::system(". /lib/lsb/init-functions; log_begin_msg \"$action\"; log_end_msg $success");
}

sub printModuleMessage
{
    my ($modname, $action, $success, $errorMsg) = @_;

    my %actions = ( 'start' => 'Starting', 'stop' => 'Stopping',
            'restart' => 'Restarting' );

    my $msg = $actions{$action} . " Zentyal module: $modname";
    _logActionFunction($msg, $success);
    if ($errorMsg) {
        print STDERR $errorMsg, "\n";
    }
}

<<<<<<< HEAD
=======

# Procedure: moduleRestart
#
#     Restart the given module (rewrite configuration and restart daemons)
#
# Parameters:
#
#     modname - String the module name
#
>>>>>>> 4cc1df6f
sub moduleRestart
{
    my ($modname) = @_;
    moduleAction($modname, 'restartService', 'restart');
}

# Procedure: moduleStop
#
#     Stop the given module
#
# Parameters:
#
#     modname - String the module name
#
sub moduleStop
{
    my ($modname) = @_;
    moduleAction($modname, 'stopService', 'stop');
}

1;<|MERGE_RESOLUTION|>--- conflicted
+++ resolved
@@ -195,9 +195,6 @@
     }
 }
 
-<<<<<<< HEAD
-=======
-
 # Procedure: moduleRestart
 #
 #     Restart the given module (rewrite configuration and restart daemons)
@@ -206,7 +203,6 @@
 #
 #     modname - String the module name
 #
->>>>>>> 4cc1df6f
 sub moduleRestart
 {
     my ($modname) = @_;
