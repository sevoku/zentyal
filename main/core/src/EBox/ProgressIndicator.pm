# Copyright (C) 2008-2012 eBox Technologies S.L.
#
# This program is free software; you can redistribute it and/or modify
# it under the terms of the GNU General Public License, version 2, as
# published by the Free Software Foundation.
#
# This program is distributed in the hope that it will be useful,
# but WITHOUT ANY WARRANTY; without even the implied warranty of
# MERCHANTABILITY or FITNESS FOR A PARTICULAR PURPOSE.  See the
# GNU General Public License for more details.
#
# You should have received a copy of the GNU General Public License
# along with this program; if not, write to the Free Software
# Foundation, Inc., 59 Temple Place, Suite 330, Boston, MA  02111-1307  USA

package EBox::ProgressIndicator;

use strict;
use warnings;

use EBox::Gettext;
use EBox::Apache;
use EBox::Exceptions::InvalidData;
use EBox::Exceptions::MissingArgument;
use EBox::Exceptions::External;

use POSIX ":sys_wait_h";
use IPC::Shareable;
use Error qw(:try);

my $IPC_KEY = 'ZPGI';
my %data;

sub create
{
    my ($class, %params) = @_;

    # check parameter correctness..
    exists $params{totalTicks} or
        throw EBox::Exceptions::MissingArgument('totalTicks named parameter not found');

    ($params{totalTicks} > 0) or
        throw EBox::Exceptions::InvalidData(
                data  => __('Total ticks'),
                value => $params{totalTicks},
                advice => __('It must be a non-zero positive number'),
        );

    exists $params{executable} or
        throw EBox::Exceptions::MissingArgument('executable named parameter not found');

    my ($executableWoArguments) = split '\s', $params{executable};
    (-x $executableWoArguments) or
        throw EBox::Exceptions::External(__x("Cannot execute {exe}", exe => $params{executable}));

    tie (%data, 'IPC::Shareable', { key => $IPC_KEY, create => 1, destroy => 1 }) or
        throw EBox::Exceptions::Internal("Cannot create shared memory for progress indicator.");

    my $id = _unique_id();

    $class->_cleanupFinished();

    my $self = $class->retrieve($id);

    # store data
    $data{$id} = ();
    $data{$id}{executable} = $params{executable};
    $data{$id}{totalTicks} = $params{totalTicks};

    $data{$id}{ticks} = 0;
    $data{$id}{message} = '';
    $data{$id}{started} = 0;
    $data{$id}{finished} = 0;
    # retValue == -1, not finished
    $data{$id}{retValue} = -1;

    return $self;
}

sub retrieve
{
    my ($class, $id) = @_;
    defined $id or
        throw EBox::Exceptions::MissingArgument('id');

    tie (%data, 'IPC::Shareable', { key => $IPC_KEY }) or
        throw EBox::Exceptions::Internal("Cannot open shared memory for progress indicator.");

    my $self = { id => $id };
    bless $self, $class;

    return $self;
}

sub notifyTick
{
    my ($self, $nTicks) = @_;

    defined $nTicks or
        $nTicks = 1;

    if ($nTicks <= 0) {
        throw EBox::Exceptions::InvalidData(
                data => __('Number of ticks to notify'),
                value => $nTicks,
                advice => __('must be greater than zero'),
                );
    }

    if (not $self->started()) {
        throw EBox::Exceptions::External(
                __('Executable has not been run')
                );
    }

    $data{$self->{id}}{ticks} += $nTicks;
}

sub ticks
{
    my ($self) = @_;
<<<<<<< HEAD

    return $data{$self->{id}}{ticks};
=======
    my $ticks =  $self->getConfInt('ticks');
    my $totalTicks = $self->totalTicks();
    if ($ticks >= $totalTicks) {
        # safeguard against bad counts and zombies process
        _collectChildrens();
        return $totalTicks;
    }

    return $ticks;
>>>>>>> de9e4377
}

sub setTotalTicks
{
    my ($self, $nTTicks) = @_;

    $data{$self->{id}}{totalTicks} = $nTTicks;
}

sub totalTicks
{
    my ($self) = @_;

    return $data{$self->{id}}{totalTicks};
}

# Method: percentage
#
#     Return how many ticks have been performed of the total in
#     percentage means
#
# Returns:
#
#     String - the percentage round to two decimals
#
sub percentage
{
    my ($self) = @_;

    if ($self->finished()) {
        return 100;
    }

    my $totalTicks = $self->totalTicks();
    # Workaround to avoid illegal division by zero
    if ($totalTicks  == 0 ) {
        return 100;
    }

    my $per = $self->ticks() / $totalTicks;
    $per = sprintf("%.2f", $per); # round to two decimals
    $per *= 100;
<<<<<<< HEAD

    if ($per > 100) {
        # to guard for cases that more noitifyTicks than needed had been received
        return 100;
    }
=======
>>>>>>> de9e4377

    return $per;
}

sub setMessage
{
    my ($self, $message) = @_;

    $data{$self->{id}}{message} = $message;
}

sub message
{
    my ($self) = @_;

    return $data{$self->{id}}{message};
}

# Method: started
#
#     Return whether the action to perform has started or not
#
# Returns:
#
#     True  - if it has started
#     False - otherwise
#
sub started
{
    my ($self) = @_;

    return $data{$self->{id}}{started};
}

# Method: finished
#
#     Return whether the action to perform has finished or not
#
# Returns:
#
#     True  - if it has finished
#     False - otherwise
#
sub finished
{
    my ($self) = @_;
<<<<<<< HEAD

    my $id = $self->{id};

    return $data{$id}{finished};
=======
    my $finished =  $self->getConfBool('finished');
    if ($finished) {
        _collectChildrens();
    }
    return $finished;
>>>>>>> de9e4377
}

# Method: setAsFinished
#
#     Set the progress indicator as finished.
#
# Parameters:
#
#     retValue - Int the returned value. Possible values
#                *(Optional)* Default value: 0
#
#          - 0 : mean the progress has finished correctly
#          - >0 : mean something wrong happened
#          - otherwise: undocumented
#
#     errorMessage - String the error message
#          - if retValue == 0 this message is treated as a warning
#          - if retValue > 0 this message is treated as an error
#                    *(Optional)* Default value: ''
#
sub setAsFinished
{
    my ($self, $retValue, $errorMsg) = @_;

    defined $retValue or $retValue = 0;

    if (not $self->started()) {
        throw EBox::Exceptions::External(__('The executable has not run'));
    }

    $data{$self->{id}}{finished} = 1;
    $self->setRetValue($retValue);

    if (defined($errorMsg)) {
        $data{$self->{id}}{errorMsg} = $errorMsg;
    }
}

# Method: retValue
#
#      Returned value if it makes sense and only if the state is
#      marked as finished
#
# Returns:
#
#      Int - the returned value, if -1 is returned, the value must not
#      take into account
#
sub retValue
{
    my ($self) = @_;

    return $data{$self->{id}}{retValue};
}

# Method: setRetValue
#
#      Set returned value.
#
# Parameters:
#
#      retValue - Int the returned value, if -1 is set, the value
#      must not take into account
#
# Exceptions:
#
#      <EBox::Exceptions::Internal> - thrown if the state is not
#      finished
#
sub setRetValue
{
    my ($self, $retValue) = @_;

    unless ($self->finished()) {
        throw EBox::Exceptions::Internal('Cannot set a return value to '
                                       . 'a not finished task');
    }
    $data{$self->{id}}{retValue} = $retValue;
}

# Method: errorMsg
#
#      Get the error message when the executable has finished. It only
#      makes sense when <EBox::ProgressIndicator::retValue> returns a
#      value greater than zero.
#
# Returns:
#
#      String - the error message if any
#
sub errorMsg
{
    my ($self) = @_;

    return $data{$self->{id}}{errorMsg};
}

sub stateAsHash
{
    my ($self) = @_;

    my $status;
    my $statevars = {};

    if (not $self->started()) {
        $status = 'not running';
    } elsif ($self->finished()) {
        my $retValue = $self->retValue();
        if ($retValue == 0) {
            $status = 'done';
        }
        elsif ($retValue != 0 ) {
            $status = 'error';
            $statevars->{retValue} = $retValue;
        }
        my $errorMsg = $self->errorMsg();
        if ($errorMsg) {
            $statevars->{errorMsg} = $errorMsg;
        }
    } else {
        $status = 'running';
    }

    my $state = {
        state => $status,
        statevars => $statevars,
        message => $self->message(),
        ticks => $self->ticks(),
        totalTicks => $self->totalTicks(),
    };

    return $state;
}

sub id
{
    my ($self) = @_;

    return $self->{id};
}

sub destroy
{
    my ($self) = @_;

    if (exists $self->{childPid}) {
        for (0 .. 10) {
            my $kid = waitpid($self->{childPid}, WNOHANG);
            if ($kid != 0) {
                last;
            }
            sleep 1;
        }
    }

    delete $data{$self->{id}};

    $_[0] = undef; # to cancel the self value
}

sub runExecutable
{
    my ($self) = @_;
    if ($self->started) {
        throw EBox::Exceptions::External(
                __('The executable has already been started')
                );
    }
    elsif ($self->finished) {
        __('The executable has already finished');
    }

    $data{$self->{id}}{started} = 1;

    $self->_fork();
}

sub _fork
{
    my ($self) = @_;

    my $pid = fork();
    my $id = $self->{id};

    unless (defined $pid) {
        throw EBox::Exceptions::Internal("Cannot fork().");
    }

    if ($pid) {
        $self->{childPid} = $pid;
        return; # parent returns immediately
    } else {
        EBox::Apache::cleanupForExec();
        exec ($data{$id}{executable} . " --progress-id $id");
    }
}

# Method to clean up the rubbish regarding to the progress indicator
# It must be called when a new progress indicator is created, because
# a single ProgressIndicator should be alive on Apache
sub _cleanupFinished
{
    my ($class) = @_;

    foreach my $id (keys %data) {
        try {
            my $pI = $class->retrieve($id);
            if ($pI->finished()) {
                $pI->destroy();
            }
        } catch EBox::Exceptions::Base with {
            # Ignore this strange case (Already cleaned up)
            ;
        };
    }

    _collectChildrens();
}


sub _collectChildrens
{
    my $child;
    do {
        $child = waitpid(-1, WNOHANG);
    } while ($child > 0);
}

sub _unique_id
{
    my $id = int(rand(1000));
    while (exists $data{$id}) {
        $id = int(rand(1000));
    }

    return $id;
}

1;<|MERGE_RESOLUTION|>--- conflicted
+++ resolved
@@ -119,12 +119,11 @@
 sub ticks
 {
     my ($self) = @_;
-<<<<<<< HEAD
-
-    return $data{$self->{id}}{ticks};
-=======
-    my $ticks =  $self->getConfInt('ticks');
-    my $totalTicks = $self->totalTicks();
+
+    my $id = $self->{id};
+    my $ticks =  $data{$id}{ticks};
+    my $totalTicks = $data{$id}{totalTicks};
+
     if ($ticks >= $totalTicks) {
         # safeguard against bad counts and zombies process
         _collectChildrens();
@@ -132,7 +131,6 @@
     }
 
     return $ticks;
->>>>>>> de9e4377
 }
 
 sub setTotalTicks
@@ -168,21 +166,13 @@
 
     my $totalTicks = $self->totalTicks();
     # Workaround to avoid illegal division by zero
-    if ($totalTicks  == 0 ) {
+    if ($totalTicks == 0) {
         return 100;
     }
 
     my $per = $self->ticks() / $totalTicks;
     $per = sprintf("%.2f", $per); # round to two decimals
     $per *= 100;
-<<<<<<< HEAD
-
-    if ($per > 100) {
-        # to guard for cases that more noitifyTicks than needed had been received
-        return 100;
-    }
-=======
->>>>>>> de9e4377
 
     return $per;
 }
@@ -229,18 +219,13 @@
 sub finished
 {
     my ($self) = @_;
-<<<<<<< HEAD
 
     my $id = $self->{id};
-
-    return $data{$id}{finished};
-=======
-    my $finished =  $self->getConfBool('finished');
+    my $finished = $data{$id}{finished};
     if ($finished) {
         _collectChildrens();
     }
     return $finished;
->>>>>>> de9e4377
 }
 
 # Method: setAsFinished
