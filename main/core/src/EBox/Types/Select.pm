# Copyright (C) 2008-2012 eBox Technologies S.L.
#
# This program is free software; you can redistribute it and/or modify
# it under the terms of the GNU General Public License, version 2, as
# published by the Free Software Foundation.
#
# This program is distributed in the hope that it will be useful,
# but WITHOUT ANY WARRANTY; without even the implied warranty of
# MERCHANTABILITY or FITNESS FOR A PARTICULAR PURPOSE.  See the
# GNU General Public License for more details.
#
# You should have received a copy of the GNU General Public License
# along with this program; if not, write to the Free Software
# Foundation, Inc., 59 Temple Place, Suite 330, Boston, MA  02111-1307  USA

package EBox::Types::Select;

use strict;
use warnings;

use base 'EBox::Types::Basic';

use EBox;
use EBox::Gettext;
use EBox::Exceptions::Internal;
use EBox::Exceptions::MissingArgument;

##################
# Dependencies:
##################
use Perl6::Junction qw(any);

use constant ADD_NEW_MODAL_VALUE => '_addNew';

# Group: Public methods

sub new
{
    my $class = shift;
    my %opts = @_;

    unless (exists $opts{'HTMLSetter'}) {
        $opts{'HTMLSetter'} ='/ajax/setter/selectSetter.mas';
    }
    unless (exists $opts{'HTMLViewer'}) {
        $opts{'HTMLViewer'} ='/ajax/viewer/textViewer.mas';
    }
    unless (exists $opts{'disableCache'}) {
        $opts{'disableCache'} = 0;
    }
    unless (exists $opts{'compareContext'}) {
        $opts{'compareContext'} = 'default';
    }

    $opts{'type'} = 'select';
    my $self = $class->SUPER::new(%opts);

    # This doesn't check if the option method is implemented
    # unless ($self->{populate} or $self->{options} or $self->{foreignModel}) {
    # throw EBox::Exceptions::MissingArgument('populate or foreignModel');
    #}

    if ($self->{foreignModel} and (not $self->{foreignField})) {
        throw EBox::Exceptions::MissingArgument('foreignField');
    }

    if (scalar $self->{editable} and not $self->{editable}) {
        throw EBox::Exceptions::Internal(
                                         'Select ' . $self->fieldName() . ' should be ' .
                   'editable. If you want a read only field, use ' .
                   'text type instead.'
                                        );
    }
    if ($self->optional()
             and not $self->isa('EBox::Types::InverseMatchSelect')
             and not $self->isa('EBox::Types::MultiSelect')) {
        throw EBox::Exceptions::Internal('Select ' . $self->fieldName() .
                                         ' must be compulsory');
    }

    bless($self, $class);
    return $self;
}


sub size
{
    my ($self) = @_;

    return $self->{'size'};
}

# Method: disableCache
#
#   Return if we must disable the options cache.
#   For performance reasons, eBox caches the options given for a select type
#
# Returns:
#
#   boolean - true means it mustn't cache,  false it will cache
#             By default, it will return false
#
sub disableCache
{
    my ($self) = @_;

    return $self->{disableCache};
}

# Method: setDisableCache
#
#   Set if we must disable the options cache.
#   For performance reasons, eBox caches the options given for a select type
#   By default, it will cache
#
# Parameters:
#
#   boolean - true means it mustn't cache,  false it will cache
#
sub setDisableCache
{
    my ($self, $disable) = @_;

    $self->{disableCache} = $disable;
}

# Method: options
#
#      Get the options from the select. It gets dynamically from a
#      foreign model if <EBox::Types::Select::foreignModel> is defined
#      or from <EBox::Types::Select::populate> function defined in the
#      model template
#
# Returns:
#
#      array ref - containing a hash ref with the following fields:
#
#                  - value - the id which identifies the option
#                  - printableValue - the printable value for this option
#
sub options
{
    my ($self) = @_;

    if ( exists $self->{'foreignModel'}) {
        $self->{'options'} = $self->_optionsFromForeignModel();
    } else {
        if ((not exists $self->{'options'}) or $self->disableCache()) {
            my $populateFunc = $self->populate();
            $self->{'options'} = &$populateFunc();
        }
    }

    return $self->{'options'};
}

# Method: printableValue
#
# Overrides:
#
#     <EBox::Types::Abstract::printableValue>
#
sub printableValue
{
    my ($self) = @_;

    # Cache the current options
    my $options = $self->options();
    return '' unless (defined($options));

    my $value = $self->value();
    foreach my $option (@{$options}) {
        if ($option->{'value'} eq $value) {
            return $option->{'printableValue'};
        }
    }
}

# Method: value
#
# Overrides:
#
#     <EBox::Types::Abstract::value>
#
sub value
{
    my ($self) = @_;

    if (defined($self->{'value'})) {
        return $self->{'value'};
    } else {
        my @options = @{$self->options()};
        if (@options) {
            return $options[0]->{'value'};
        } else {
            return undef;
        }
    }
}

# Method: foreignModel
#
#       Return the foreignModel associated to the type
#
# Returns:
#
#       object - an instance of class <EBox::Model::DataTable>
sub foreignModel
{
    my ($self) = @_;
    my $foreignModel = $self->{'foreignModel'};

    return undef unless (defined($foreignModel));
    my $model = &$foreignModel($self);
    return $model;
}


sub foreignField
{
    my ($self) = @_;
    if (not exists $self->{foreignField}) {
        return undef;
    }
    return $self->{foreignField};
}


sub foreignNextPageField
{
    my ($self) = @_;
    if (not exists $self->{foreignNextPageField}) {
        return undef;
    }
    return $self->{foreignNextPageField};
}

# Method: populate
#
#       Get the function pointer which populate options within the
#       select
#
# Return:
#
#       function ref - the function which returns an array ref. This
#       array elements are the same that are returned by
#       <EBox::Types::Select::options>.
#
sub populate
{

    my ($self) = @_;

    unless ( defined ( $self->{'populate'} )) {
        throw EBox::Exceptions::Internal('No populate function has been ' .
                                         'defined and it is required to fill ' .
                                         'the select options');
    }

    return $self->{'populate'};

}

#  Method: cmp
#
#
#  Warning:
#  We compare printableValues because it has more sense for the user
#  (especially when we have a foreignModel and the values are row Ids).
#  However there may be many cases when this would not be appropiate.
#
#  Overrides:
#  <EBox::Types::Abstract>
sub cmp
{
    my ($self, $other) = @_;

    if (ref($self) ne ref($other)) {
        return undef;
    }

    my $cmpContext = 0;
    if (defined $other->{cmpContext}) {
        $cmpContext = $self->{cmpContext} cmp $other->{cmpContext};
    }

    if ($cmpContext == 0) {
        return ($self->printableValue() cmp $other->printableValue());
    } else {
        return $cmpContext;
    }
}

# Method: isValueSet
#
#   Check if the type has been set. You can't use value to do this because
#   it always defaults to the first value of options
#
# Return:
#
#   boolean  - true is set otherwise false
#
sub isValueSet
{
    my ($self) = @_;

    return (defined($self->{'value'}));
}

# Group: Protected methods

<<<<<<< HEAD
# Method: _storeInGConf
#
# Overrides:
#
#       <EBox::Types::Abstract::_storeInGConf>
#
sub _storeInGConf
{
    my ($self, $gconfmod, $key) = @_;

    if ( defined ( $self->memValue() )) {
        $gconfmod->set("$key/" . $self->fieldName(), $self->memValue());
    } else {
        $gconfmod->unset("$key/" . $self->fieldName());
    }

}

# Method: _restoreFromHash
#
# Overrides:
#
#       <EBox::Types::Basic::_restoreFromHash>
#
#   We need to use get instead of get_string as basic type does
sub _restoreFromHash
{
    my ($self, $hash) = @_;
    return unless ($self->row());
    my $value;
    my $gconf = $self->row()->GConfModule();
    $value =  $gconf->get($self->_path() . '/' . $self->fieldName());
    $self->{'value'} = $value;
}

=======
>>>>>>> d46a4e8d
# Method: _paramIsValid
#
# Overrides:
#
#       <EBox::Types::Abstract::_paramIsValid>
#
sub _paramIsValid
{
    my ($self, $params) = @_;

    my $value = $params->{$self->fieldName()};
    # Check whether value is within the values returned by
    # populate callback function
    my @allowedValues = map { $_->{value} } @{$self->options()};
    if (not @allowedValues) {
        if ($value eq ADD_NEW_MODAL_VALUE) {
            throw EBox::Exceptions::External(
                __x(q|{name} empty. You can add and select a new {name} with the 'add new' button|,
                     name => $self->printableName(),
                   )
               );
        } else {
            throw EBox::Exceptions::External(
                __x(q|{name} has not selectable values|,
                     name => lcfirst $self->printableName(),
                   )
               );
        }
    }

    # We're assuming the options value are always strings
    unless ( grep { $_ eq $value } @allowedValues ) {
        throw EBox::Exceptions::InvalidData( data   => $self->printableName(),
                                             value  => $value,
                                             advice =>
                      __x('Choose a value within the value set: {set}',
                                 set => join(', ', @allowedValues))
                                           );
    }

    return 1;
}

# Method: _paramIsSet
#
# Overrides:
#
#       <EBox::Types::Abstract::_paramIsSet>
#
sub _paramIsSet
{
    my ($self, $params) = @_;

    # Check if the parameter exist
    my $param =  $params->{$self->fieldName()};

    return defined ( $params->{$self->fieldName()} );
}

# Method: _setValue
#
#       Set the value for the select. It allows to the select not only
#       use default options using populate function but also a field
#       from the foreign model indicating the printable value or the
#       row identifier
#
# Overrides:
#
#       <EBox::Types::Abstract::_setValue>
#
sub _setValue
{
    my ($self, $value) = @_;

    my $params;
    my $mappedValue = $value;
    if ( defined($self->foreignModel()) ) {
        # Map the given printable value to the real value to store in
        # GConf
        my $options = $self->_optionsFromForeignModel();
        foreach my $option (@{$options}) {
            if ( $option->{printableValue} eq $value ) {
                $mappedValue = $option->{value};
                last;
            } elsif ( $option->{value} eq $value ) {
                last;
            }
        }
    }
    $params = { $self->fieldName() => $mappedValue };

    $self->setMemValue($params);
}

# Group: Private helper functions

# Method: _optionsFromForeignModel
#
#   (PRIVATE)
#
#   This method is used to fetch options values from a foreign model
#
#

sub _optionsFromForeignModel
{
    my ($self) = @_;

    my $model = $self->foreignModel();
    my $field = $self->{'foreignField'};

    return unless (defined($model) and defined($field));

    return $model->optionsFromForeignModel($field);
}


# Method: _filterOptions
#
#   Given a set of available options, returns the ones which the user
#   may use. This method is done at selectSetter.mas due to deep
#   recursion using rows here.
#
sub _filterOptions
{
    my ($self, $options) = @_;

    my $model = $self->model();

    return $options unless defined ( $model );

    my $field  = $self->fieldName();

    my @optionsAlreadyModel = ();

    foreach my $id (@{$model->ids()}) {
        my $row = $model->row($id);
        push( @optionsAlreadyModel, $row->valueByName($field));
    }

    # Difference among optionsAlreadyModel and options arrays
    my @filteredOptions = grep { $_->{value} ne any(@optionsAlreadyModel) } @{$options};

    # Add the current value if the action is an edition
    if ( $self->value() ) {
        push ( @filteredOptions, {
                                  value => $self->value(),
                                  printableValue => $self->printableValue(),
                                 }
             );
    }

    return \@filteredOptions;
}

1;<|MERGE_RESOLUTION|>--- conflicted
+++ resolved
@@ -309,44 +309,6 @@
 
 # Group: Protected methods
 
-<<<<<<< HEAD
-# Method: _storeInGConf
-#
-# Overrides:
-#
-#       <EBox::Types::Abstract::_storeInGConf>
-#
-sub _storeInGConf
-{
-    my ($self, $gconfmod, $key) = @_;
-
-    if ( defined ( $self->memValue() )) {
-        $gconfmod->set("$key/" . $self->fieldName(), $self->memValue());
-    } else {
-        $gconfmod->unset("$key/" . $self->fieldName());
-    }
-
-}
-
-# Method: _restoreFromHash
-#
-# Overrides:
-#
-#       <EBox::Types::Basic::_restoreFromHash>
-#
-#   We need to use get instead of get_string as basic type does
-sub _restoreFromHash
-{
-    my ($self, $hash) = @_;
-    return unless ($self->row());
-    my $value;
-    my $gconf = $self->row()->GConfModule();
-    $value =  $gconf->get($self->_path() . '/' . $self->fieldName());
-    $self->{'value'} = $value;
-}
-
-=======
->>>>>>> d46a4e8d
 # Method: _paramIsValid
 #
 # Overrides:
