# Copyright (C) 2008-2012 eBox Technologies S.L.
#
# This program is free software; you can redistribute it and/or modify
# it under the terms of the GNU General Public License, version 2, as
# published by the Free Software Foundation.
#
# This program is distributed in the hope that it will be useful,
# but WITHOUT ANY WARRANTY; without even the implied warranty of
# MERCHANTABILITY or FITNESS FOR A PARTICULAR PURPOSE.  See the
# GNU General Public License for more details.
#
# You should have received a copy of the GNU General Public License
# along with this program; if not, write to the Free Software
# Foundation, Inc., 59 Temple Place, Suite 330, Boston, MA  02111-1307  USA

package EBox::Types::IPAddr;

use base 'EBox::Types::Abstract';

use EBox::Validate qw(:all);
use EBox::Gettext;
use EBox::Exceptions::MissingArgument;
use Net::IP;

use strict;
use warnings;

sub new
{
    my $class = shift;
    my %opts = @_;

    unless (exists $opts{'HTMLSetter'}) {
        $opts{'HTMLSetter'} ='/ajax/setter/ipaddrSetter.mas';
    }
    unless (exists $opts{'HTMLViewer'}) {
        $opts{'HTMLViewer'} ='/ajax/viewer/textViewer.mas';
    }

    $opts{'type'} = 'ipaddr';
    my $self = $class->SUPER::new(%opts);

    bless($self, $class);

    return $self;
}


sub paramExist
{
    my ($self, $params) = @_;

    my $ip = $self->fieldName() . '_ip';
    my $mask = $self->fieldName() . '_mask';

    return (defined($params->{$ip}) and defined($params->{$mask}));
}


sub printableValue
{
    my ($self) = @_;

    if (defined($self->{'ip'}) and defined($self->{'mask'})) {
        return "$self->{'ip'}/$self->{'mask'}";
    } else {
        return '';
    }
}

# Method: cmp
#
# Overrides:
#
#      <EBox::Types::Abstract::cmp>
#
sub cmp
{
    my ($self, $compareType) = @_;

    unless ( (ref $self) eq (ref $compareType) ) {
        return undef;
    }
    my $ipA = new Net::IP($self->printableValue());
    defined $ipA or
        return undef;
    my $ipB = new Net::IP($compareType->printableValue());
    defined $ipB or
        return undef;

    if ( $ipA->bincomp('lt', $ipB) ) {
        return -1;
    } elsif ( $self->printableValue() eq $compareType->printableValue() ) {
        return 0;
    } else {
        return 1;
    }
}

sub size
{
    my ($self) = @_;

    return $self->{'size'};
}

sub compareToHash
{
    my ($self, $hash) = @_;

    my ($oldIp, $oldMask) = $self->_ipNetmask();
    my $ip = $self->fieldName() . '_ip';
    my $mask = $self->fieldName() . '_mask';

    if ($oldIp ne $hash->{$ip}) {
        return 0;
    }

    if ($oldMask ne $hash->{$mask}) {
        return 0;
    }

    return 1;
}


sub fields
{
    my ($self) = @_;

    my $ip = $self->fieldName() . '_ip';
    my $mask = $self->fieldName() . '_mask';

    return ($ip, $mask);
}


sub value
{
    my ($self) = @_;
    return $self->_ipNetmask();
}

sub ip
{
    my ($self) = @_;

    return $self->{'ip'};
}

sub mask
{
    my ($self) = @_;

    return $self->{'mask'};
}

# Group: Protected methods

# Method: _setMemValue
#
# Overrides:
#
#       <EBox::Types::Abstract::_setMemValue>
#
sub _setMemValue
{
    my ($self, $params) = @_;

    my $ip =  $self->fieldName() . '_ip';
    my $mask =  $self->fieldName() . '_mask';

    $self->{'ip'} = $params->{$ip};
    $self->{'mask'} = $params->{$mask};
}

# Method: _storeInGConf
#
# Overrides:
#
#       <EBox::Types::Abstract::_storeInGConf>
#
sub _storeInGConf
{
    my ($self, $gconfmod, $key) = @_;

    my $ip = $self->fieldName() . '_ip';
    my $mask = $self->fieldName() . '_mask';

    if ($self->{'ip'}) {
        $gconfmod->set_hash_values($key, { $ip => $self->{'ip'}, $mask => $self->{'mask'} });
    } else {
        $gconfmod->hash_delete($key, $ip, $mask);
    }
}

# Method: _restoreFromHash
#
# Overrides:
#
#       <EBox::Types::Abstract::_restoreFromHash>
#
sub _restoreFromHash
{
    my ($self) = @_;

    return unless ($self->row());
    my $ip = $self->fieldName() . '_ip';
    my $mask = $self->fieldName() . '_mask';

    my $value;
<<<<<<< HEAD
    my $gconf = $self->row()->GConfModule();
    my $path = $self->_path();
    $value->{ip} =  $gconf->get_string($path . '/' . $ip);
    $value->{mask} =  $gconf->get_string($path . '/' . $mask);
=======
    unless ($value = $self->_fetchFromCache()) {
        my $gconf = $self->row()->GConfModule();
        my $path = $self->_path();
        $value = $gconf->hash_from_dir($path);
        $self->_addToCache($value);
    }
>>>>>>> d46a4e8d

    $self->{'ip'} = $value->{$ip};
    $self->{'mask'} = $value->{$mask};
}


# Method: _paramIsValid
#
# Overrides:
#
#       <EBox::Types::Abstract::_paramIsValid>
#
sub _paramIsValid
{
    my ($self, $params) = @_;

    my $ip =  $self->fieldName() . '_ip';
    my $mask =  $self->fieldName() . '_mask';

    checkIP($params->{$ip}, __($self->printableName()));
    checkCIDR($params->{$ip} . "/$params->{$mask}", __($self->printableName()));

    return 1;
}

# Method: _paramIsSet
#
# Overrides:
#
#       <EBox::Types::Abstract::_paramIsSet>
#
sub _paramIsSet
{
    my ($self, $params) = @_;

    # Check if the parameter exist
    my $ip =  $self->fieldName() . '_ip';
    my $mask =  $self->fieldName() . '_mask';

    unless ( defined($params->{$ip}) and defined($params->{$mask})) {
        return 0;
    }

    # Check if has something, ip field is not empty
    return ( $params->{$ip} ne '' );
}

# Method: _setValue
#
#     Set the value defined as a string in the
#     printableValue. That is, to define an IP Address you must set
#     a valid CIDR IP Address.
#
# Overrides:
#
#     <EBox::Types::Abstract::_setValue>
#
# Parameters:
#
#     value - String an IP address with CIDR notation
#
sub _setValue # (value)
{
    my ($self, $value) = @_;

    my ($ip, $netmask) = split ('/', $value);

    my $params = {
        $self->fieldName() . '_ip'   => $ip,
        $self->fieldName() . '_mask' => $netmask,
    };

    $self->setMemValue($params);
}

# Group: Private methods

# Helper funcionts
sub _ipNetmask
{
    my ($self) = @_;

    return ($self->{'ip'}, $self->{'mask'});
}

sub isEqualTo
{
    my ($self, $other) = @_;
    if (not $other->isa(__PACKAGE__)) {
        return undef;
    }

    if ($self->ip() ne $other->ip()) {
        return undef;
    } elsif ($self->mask() ne $other->mask()) {
        return undef;
    }

    return 1;
}

1;<|MERGE_RESOLUTION|>--- conflicted
+++ resolved
@@ -208,20 +208,9 @@
     my $ip = $self->fieldName() . '_ip';
     my $mask = $self->fieldName() . '_mask';
 
-    my $value;
-<<<<<<< HEAD
     my $gconf = $self->row()->GConfModule();
     my $path = $self->_path();
-    $value->{ip} =  $gconf->get_string($path . '/' . $ip);
-    $value->{mask} =  $gconf->get_string($path . '/' . $mask);
-=======
-    unless ($value = $self->_fetchFromCache()) {
-        my $gconf = $self->row()->GConfModule();
-        my $path = $self->_path();
-        $value = $gconf->hash_from_dir($path);
-        $self->_addToCache($value);
-    }
->>>>>>> d46a4e8d
+    my $value = $gconf->hash_from_dir($path);
 
     $self->{'ip'} = $value->{$ip};
     $self->{'mask'} = $value->{$mask};
