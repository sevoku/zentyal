--- conflicted
+++ resolved
@@ -368,22 +368,9 @@
     my $to = $self->fieldName() . '_to_port';
     my $single = $self->fieldName() . '_single_port';
 
-    my $value;
-<<<<<<< HEAD
     my $gconf = $self->row()->GConfModule();
     my $path = $self->_path();
-    $value->{range} =  $gconf->get_string($path . '/' . $range);
-    $value->{from} =  $gconf->get_string($path . '/' . $from);
-    $value->{to} =  $gconf->get_string($path . '/' . $to);
-    $value->{single} =  $gconf->get_string($path . '/' . $single);
-=======
-    unless ($value = $self->_fetchFromCache()) {
-        my $gconf = $self->row()->GConfModule();
-        my $path = $self->_path();
-        $value = $gconf->hash_from_dir($path);
-        $self->_addToCache($value);
-    }
->>>>>>> d46a4e8d
+    my $value = $gconf->hash_from_dir($path);
 
     $self->{'range_type'} = $value->{$range};
     $self->{'from'} = $value->{$from};
