--- conflicted
+++ resolved
@@ -246,7 +246,6 @@
 #
 #   array ref - containing the global identifiers of the files
 #
-<<<<<<< HEAD
 #sub setAcceptedFiles
 #{
 #    my ($self, $accept, $reject) = @_;
@@ -267,28 +266,6 @@
 #    }
 #
 #}
-=======
-sub setAcceptedFiles
-{
-    my ($self, $accept, $reject) = @_;
-
-    my $conf = $self->{'confmodule'};
-
-    my $regexp = '(.*)_([^_]+)$';
-    for my $global (@{$accept}) {
-        my ($module, $file) = $global =~ m/$regexp/;
-        $conf->st_set_bool(CONF_DIR . "$module/$file/accepted", 1);
-        $self->updateFileDigest($module, $self->_idToPath($module, $file));
-    }
-
-    for my $global (@{$reject}) {
-        my ($module, $file) = $global =~ m/$regexp/;
-        $conf->st_set_bool(CONF_DIR . "$module/$file/accepted", undef);
-        $conf->st_set_string(CONF_DIR . "$module/$file/digest", "");
-    }
-
-}
->>>>>>> 8bfe9879
 
 # Method:  modificationAllowed
 #
@@ -305,7 +282,6 @@
 #             False indicates that either the user has rejected the modification
 #             or has not established any policy yet
 #
-<<<<<<< HEAD
 #sub modificationAllowed
 #{
 #    my ($self, $module, $file) = @_;
@@ -317,19 +293,6 @@
 #
 #    return $gconf->st_get_bool(GCONF_DIR . "$module/$fileId/accepted");
 #}
-=======
-sub modificationAllowed
-{
-    my ($self, $module, $file) = @_;
-
-    my $conf = $self->{'confmodule'};
-
-    my $fileEntry = {'module' => $module, 'file' => $file};
-    my $fileId = $self->_fileId($fileEntry);
-
-    return $conf->st_get_bool(CONF_DIR . "$module/$fileId/accepted");
-}
->>>>>>> 8bfe9879
 
 # Method: skipModification
 #
@@ -349,7 +312,6 @@
 #
 #   boolean - true if we must skip the modification, false otherwise
 #
-<<<<<<< HEAD
 #sub skipModification
 #{
 #    my ($self, $module, $file) = @_;
@@ -366,24 +328,6 @@
 #
 #    return $self->_fileModified($fileEntry);
 #}
-=======
-sub skipModification
-{
-    my ($self, $module, $file) = @_;
-
-    return 0 unless ($self->checkUserModifications());
-
-    my $conf = $self->{'confmodule'};
-
-    return 1 unless ($self->modificationAllowed($module, $file));
-
-    my $fileEntry = {'module' => $module, 'file' => $file};
-    my $fileId = $self->_fileId($fileEntry);
-    $fileEntry->{'id'} = $fileId;
-
-    return $self->_fileModified($fileEntry);
-}
->>>>>>> 8bfe9879
 
 # Method: updateFileDigest
 #
@@ -395,7 +339,6 @@
 #   module - module's name
 #   file   - file's path
 #
-<<<<<<< HEAD
 #sub updateFileDigest
 #{
 #    my ($self, $module, $file) = @_;
@@ -407,19 +350,6 @@
 #    my $fileEntry = {'module' => $module, 'file' => $file};
 #    $self->_updateMD5($fileEntry);
 #}
-=======
-sub updateFileDigest
-{
-    my ($self, $module, $file) = @_;
-
-    return unless ($self->checkUserModifications());
-
-    my $conf = $self->{'confmodule'};
-
-    my $fileEntry = {'module' => $module, 'file' => $file};
-    $self->_updateMD5($fileEntry);
-}
->>>>>>> 8bfe9879
 
 # Method: updateDigests
 #
@@ -454,7 +384,6 @@
 #
 #   module - module name
 #
-<<<<<<< HEAD
 #sub updateModuleDigests
 #{
 #    my ($self, $modName) = @_;
@@ -478,31 +407,6 @@
 #
 #    $self->setAcceptedFiles(\@files, []);
 #}
-=======
-sub updateModuleDigests
-{
-    my ($self, $modName) = @_;
-
-    return unless $self->checkUserModifications();
-
-    my $global = EBox::Global->getInstance();
-    my $conf = $self->{'confmodule'};
-
-    my $mod = $global->modInstance($modName);
-    unless (defined($mod)) {
-        throw EBox::Exceptions::Internal("Can't instance $modName");
-    }
-    my @files;
-    for my $file (@{$mod->usedFiles()}) {
-        $self->_updateMD5($file);
-        my $module = $file->{'module'};
-        push (@files, "${module}_" . $self->_fileId($file));
-
-    }
-
-    $self->setAcceptedFiles(\@files, []);
-}
->>>>>>> 8bfe9879
 
 # Method: enableAllModules
 #
@@ -610,7 +514,6 @@
     }
 }
 
-<<<<<<< HEAD
 #sub _fileId
 #{
 #    my ($self, $file) = @_;
@@ -676,103 +579,6 @@
 #    my $currDigest = $self->_getMD5($file->{'file'});
 #    return  ($stDigest ne $currDigest)
 #}
-=======
-sub _fileId
-{
-    my ($self, $file) = @_;
-
-    unless (defined($file))  {
-        throw EBox::Exceptions::MissingArgument($file);
-    }
-
-    my $conf = $self->{'confmodule'};
-
-    my $modPath = CONF_DIR. $file->{'module'};
-    for my $dir ($conf->st_all_dirs($modPath)) {
-        my $hashEntry = $conf->st_hash_from_dir("$dir");
-        next unless (exists $hashEntry->{'file'});
-        return basename($dir) if ($hashEntry->{'file'} eq $file->{'file'});
-    }
-
-    # File does not exist within our database. Add new entry
-    my $id = $conf->get_unique_id('file', "$modPath");
-    $conf->st_set_string("$modPath/$id/file", $file->{'file'});
-    $conf->st_set_string("$modPath/$id/digest", "");
-    $conf->st_set_bool("$modPath/$id/accepted", undef);
-
-    return $id;
-}
-
-sub _idToPath
-{
-    my ($self, $module, $id) = @_;
-
-    my $conf = $self->{'confmodule'};
-
-    $conf->st_get_string(CONF_DIR . "$module/$id/file");
-}
-
-sub _fileModified
-{
-    my ($self, $file) = @_;
-
-    unless (defined($file))  {
-        throw EBox::Exceptions::MissingArgument($file);
-    }
-
-    unless (defined($file->{'id'})) {
-        throw EBox::Exception::Internal(
-            'file must contain a valid directory id');
-    }
-
-    my $conf = $self->{'confmodule'};
-
-    my $dir = CONF_DIR . $file->{'module'} . '/' . $file->{'id'};
-
-    unless ($conf->st_dir_exists($dir)) {
-        throw EBox::Exceptions::Internal("$dir does not exist");
-    }
-
-    my $hashEntry = $conf->st_hash_from_dir($dir);
-    unless ($hashEntry->{'file'} eq $file->{'file'}) {
-        throw EBox::Exceptions::Internal("file does not match");
-    }
-
-    my $stDigest = $hashEntry->{'digest'};
-    my $currDigest = $self->_getMD5($file->{'file'});
-    return  ($stDigest ne $currDigest)
-}
-
-
-
-sub _updateMD5
-{
-    my ($self, $file) = @_;
-
-    unless (defined($file))  {
-        throw EBox::Exceptions::MissingArgument($file);
-    }
-
-    my $conf = $self->{'confmodule'};
-    my $currDigest = $self->_getMD5($file->{'file'});
-
-    my $modPath = CONF_DIR. $file->{'module'};
-    for my $dir ($conf->st_all_dirs($modPath)) {
-        my $hashEntry = $conf->st_hash_from_dir($dir);
-        next unless (exists $hashEntry->{'file'}
-                     and $hashEntry->{'file'} eq $file->{'file'});
-        my $stDigest = $hashEntry->{'digest'};
-
-        return if ($stDigest eq $currDigest);
-        $conf->st_set_string("$dir/digest", $currDigest);
-        return;
-    }
-
-    my $id = $conf->get_unique_id('file', "$modPath");
-    $conf->st_set_string("$modPath/$id/file", $file->{'file'});
-    $conf->st_set_string("$modPath/$id/digest", $currDigest);
-}
->>>>>>> 8bfe9879
 
 
 
