# core.conf - configuration file for Zentyal core.
#
# This file contains the most basic settings, most other stuff is configured
# using the web interface.
#
# Everything after a '#' character is ignored
#
# All whitespace is ignored
#
# Config keys are set this way:
#
# key = value
#
# They may contain comments at the end:
#
# key = value # this is ignored

# Redis server port
# If you change this value, you must manually restart the redis server
# in two steps:
#    $ /etc/init.d/zentyal webadmin restart # write down the new configuration
#    $ restart ebox.redis                 # restart the daemon
redis_port = 6380

# Ignore system updates in Dashboard widget
#widget_ignore_updates = yes

# Custom prefix for rebranding
#custom_prefix = zentyal
<<<<<<< HEAD

# Zentyal desktop services
# For changes in this configuration to take effect you must run:
#    $ /etc/init.d/zentyal webadmin restart # write down the new configuration
desktop_services_enabled = yes
desktop_services_port = 6895
=======
>>>>>>> d8bb9059
<|MERGE_RESOLUTION|>--- conflicted
+++ resolved
@@ -27,12 +27,3 @@
 
 # Custom prefix for rebranding
 #custom_prefix = zentyal
-<<<<<<< HEAD
-
-# Zentyal desktop services
-# For changes in this configuration to take effect you must run:
-#    $ /etc/init.d/zentyal webadmin restart # write down the new configuration
-desktop_services_enabled = yes
-desktop_services_port = 6895
-=======
->>>>>>> d8bb9059
