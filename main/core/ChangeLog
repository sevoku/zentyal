--- conflicted
+++ resolved
@@ -1,5 +1,5 @@
 HEAD
-<<<<<<< HEAD
+	+ Different page to show errors when there are broken software packages
 	+ InverseMatchSelect and InverseMatchUnion use 'not' instead of '!' to denote
 	  inverse match. This string is configurable with a type argument
 	+ Fixed types EBox::Type::InverseMatchSelect and EBox::Type::InverseMatchUnion
@@ -10,9 +10,6 @@
 	+ Confirmation dialogs now use styled modalboxes
 	+ Do not reload page after save changes dialog if operation is successful
 	+ Maintenance menu is now kept open when visiting the logs index page
-=======
-	+ Different page to show errors when they are installed broken software packages
->>>>>>> 334a7ca1
 2.3.18
 	+ Manual clone of row in DataTable::setTypedRow to avoid segfault
 	+ Avoid undef warnings in EBox::Model::DataTable::_find when the
