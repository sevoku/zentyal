HEAD
<<<<<<< HEAD
	+ Changed MB_widedialog CSS class to use all width available in
	  the screen
	+ Fixed a broken link to SysInfo/Composite/General when activating the
	  WebServer module.
3.0.18
	+ Pass model instance when invoking EBox::Types::Select populate function
	+ Improve dynamic editable property detection for framework types
	+ Override _validateReferer method in Desktop services CGI
	+ Don't abort configuration backup when we get a error retrieving the
	  partition table information
=======
	+ Log events after dispatching them in the EventDaemon and catch exception
	  to avoid crashes when mysql is already stopped
	+ Emit events on zentyal start and stop
	+ Refactor some events-related code
>>>>>>> 377bb61d
	+ In EBox:Model::Row, refactored elementExists and
	  elementByName to make them to have similiar code structure
	+ Improvement in test help classes and added test fakes for
	  EBox::Model::Manager and EBox::Util::SHMLock
	+ Prevented unuseful warning in
	  EBox::Model::DataTable::setDirectory when the old directory is undef
	+ Fixed unit tests under EBox/Model/t, backup configuration tests and
	  some others
	+ Remove unused method EBox::Auth::alreadyLogged()
	+ Apache::setRestrictedResource updates properly if already exists
	+ Global and Module::Config allow to set redis instance to ease testing
	+ Now EBox::GlobalImpl::lastModificationTime also checks
	  modification time of configuration files
	+ Rows in events models are now synced before running EventDaemon
	+ Better way of checking if event daemon is needed
3.0.17
	+ Allow numeric zero as search filter
	+ When filtering rows don't match agains link urls or hidden values
	+ Avoid CA file check when removing it from Apache module
	+ Silent removeCA and removeInclude exceptions when removing
	  non-existant element
	+ Fixed rollback operation in redis config backend
	+ Desktop services CGI now only returns JSON responses
	+ Log error when dynamic loading a class fails in
	  ConfigureDispatchers model
	+ Update total ticks dynamically in progress indicator if ticks overflow
3.0.16
	+ Fixed regression in boolean in-place edit with Union types
	+ Added some missing timezones to EBox::Types::TimeZone
	+ Add a new method to DBEngine 'checkForColumn' to retrieve columns
	  definition from a given table
	+ Reload models info in model manager if new modules are installed
3.0.15
	+ Make sure that halt/reboot button can be clicked only once
	+ Cleaner way of disabling dependant modules when the parent is disabled,
	  avoiding unnecessary calls to enableService each time the module status
	  page is loaded.
	+ Show confirmation dialog when trying to change host or domain
	  if zentyal-samba is installed and provisioned
	+ Modified data table controller so edit boolean in place reuses
	  the code of regular edits, avoiding getting incorrect read-only
	  values from cache
3.0.14
	+ Allow search filters with a leading '*'
	+ Better error reporting when choosing a bad search filter
	+ External exceptions from _print method are caught correctly in CGIs
	+ EBox::CGI::run now supports correct handling of APR::Error
	+ Fixed dashboard check updates ajax requests in Chrome
	+ Fixed errors with zero digits components in time type
3.0.13
	+ Better warning if size file is missing in a backup when
	  restoring it
	+ Fixed table cache behaviour on cache miss in logs module
	+ Fix wrong button label when deleting rows in 'datainuse' template
	+ Removed unused method EBox::Model::DataTable::_tailoredOrder
	+ Added force default mode and permission to writeConfFileNoCheck(),
	  writeFile() and derivatives
	+ Fixed bug in EBox:::Logs::CGI::Index with internationalized
	  parameter names
	+ DataTables with sortedBy are now orderer alphabetically with
	  proper case treatment
	+ Display messages in model even when there are not elements and
	  table body is not shown
3.0.12
	+ Improve change-hostname script, delete all references to current name
	+ Faster dashboard loading with asynchronous check of software updates
	+ Workaround for when the progress id parameter has been lost
	+ Fixed problems calling upstart coomands from cron jobs with wrong PATH
	+ Decode CGI unsafeParams as utf8
	+ Avoid double encoding when printing JSON response in EBox::CGI::Base
	+ Remove warning in EBox::Menu::Folder when currentfolder is not defined
	+ Removed unnecesary and misleading method new from EBox::Auth package
3.0.11
	+ Avoid flickering loading pages when switching between menu entries
	+ Incorrect regular expression in logs search page are correctly handled
	+ Fix input badly hidden in the logs screen
	+ reloadTable from DataTable now remove cached fields as well
3.0.10
	+ Fixed unsafe characters error when getting title of progress
	  indicator in progress dialog
	+ Added use utf8 to dashboard template to fix look of closable messages
3.0.9
	+ Adapted file downloads to the new utf8 fixes
	+ Write backup files in raw mode to avoid utf8 problems
	+ Print always utf8 in STDOUT on all CGIs
	+ Decode CGI params of values entered at the interface as utf8
	+ Proper encode/decode of utf8 with also pretty JSON
	+ Fixed utf8 decoding in date shown at dashboard
	+ Removed old workarounds for utf8 problems
	+ Added new recoveryEnabled() helper method to Module::Base
	+ Added recoveryDomainName() method to SyncProvider interface
	+ Restore backup can now install missing modules in Disaster Recovery
	+ Show specific slides when installing a commercial edition
	+ Redirect to proper CGI after login in disaster recovery mode
	+ Removed old debconf workaround for first stage installation
	+ Log redis start message as debug instead of info to avoid flood
	+ Use unsafeParam in EBox::CGI::Base::paramsAsHash
	+ EBox::Module::Service does not raise exception and logs
	  nothing when using init.d status
	+ Fixed glitch in backup CGI which sometimes showed
	  the modal dialog with a incorrect template
3.0.8
	+ Use path for default name in SyncFolders::Folder
	+ Do not restrict characters in data table searchs
	+ Fixed automatic bug report regression
	+ Fixed refresh of the table and temporal control states
	  in customActionClicked callback
	+ Modified modalbox-zentyal.js to accept wideDialog parameter
	+ Fixed template method in MultiStateAction to return the default
	  template when it is not any supplied to the object
	+ Fixed sendInPlaceBooleanValue method from table-helper.js; it
	  aborted because bad parameters of Ajax.Updater
	+ Fixed bug that made that the lock was shared between owners
	+ Some fixes in the function to add the rule for desktops services
	  to the firewall
	+ Delete obsolete EBox::CGI::MenuCSS package
3.0.7
	+ Add new EBox::Module::Service::Observer to notify modules about
	  changes in the service status
	+ Administration accounts management reflects the changes in
	  system accounts in ids() or row() method call
	+ Some fixes in the RAID event watcher
	+ foreignModelInstance returns undef if foreignModel is
	  undef. This happens when a module has been uninstalled and it is
	  referenced in other installed module (events)
	+ loggerd shows loaded LogHelpers when in debug mode
	+ Added additional info to events from RAID watcher
	+ Use sudo to remove temporal files/diectories in backup, avoiding
	  permissions errors
	+ Added exception for cloud-prof module to events dependencies
3.0.6
	+ Skip keys deleted in cache in Redis::_keys()
	+ Fixed events modules dependencies to depend on any module which
	  provides watchers or dispatchers
	+ Always call enableActions before enableService when configuring modules
	+ Added needsSaveAfterConfig state to service modules
	+ Better exceptions logging in EBox::CGI::Run
	+ Fixed 'element not exists' error when enabling a log watcher
	+ Scroll up when showing modal dialog
	+ Added fqdnChanged methods to SysInfo::Observer
	+ Fixed SSL configuration conflicts betwen SOAPClient and RESTClient
3.0.5
	+ Template ajax/simpleModalDialog.mas can now accept text
	+ Used poweroff instead of halt to assure that system is powered
	  off after halt
	+ Fixed log audit database insert error when halting or rebooting
	+ Added time-based closable notification messages
	+ Adapted to new EBox::setLocaleEnvironment method
	+ EBox::Type::File now allows ebox user to own files in directories
	  which are not writable by him
	+ Removed cron daily invocation of deprecated report scripts
3.0.4
	+ Added EBox::SyncFolders interface
	+ Fixed invokation of tar for backup of model files
	+ New observer for sysinfo module to notify modules implementing the
	  SysInfo::Observer interface when the host name or host domain is
	  changed by the user, before and after the change takes effect
	+ Stop and start apache after language change to force environment reload
	+ Reload page after language change
	+ EBox::Module::Service::isRunning() skips daemons whose precondition fail
	+ Fixed undefined reference in DataTable controller for log audit
	+ Added and used serviceId field for service certificates
	+ Fixed SQL quoting of column names in unbuffered inserts and consolidation
3.0.3
	+ Fixed bug which prevented highlight of selected item in menu
	+ Fixed base class of event dispatcher to be compatible with the
	  changes dispatcher configuration table
	+ Fixed event daemon to use dumped variables
	+ Fixed need of double-click when closing menu items in some cases
	+ Fixed logs consolidation to avoid high CPU usage
	+ In view log table: correctly align previous and first page buttons
	+ Improve host name and domain validation.
	+ Forbidden the use of a qualified hostname in change hostname form
	+ Update samba hostname-dependent fields when hostname is changed
	+ Confirmation dialog when the local domain is changed and with a
	  warning if local domain which ends in .local
3.0.2
	+ The synchronization of redis cache refuses with log message to set
	  undefined values
	+ Fixed wrong sql statement which cause unwanted logs purge
	+ DataForm does not check for uniqueness of its fields, as it only
	  contains a single row
	+ In ConfigureLogs, restored printable names for log domains
	+ Fixed dashboard update error on modules widget, counter-graph
	  widget and widget without sections
	+ Better way to fix non-root warnings during boot without interfering
	  on manual restart commands in the shell
3.0.1
	+ Properly set default language as the first element of the Select to
	  avoid its loss on the first apache restart
	+ Set milestone to 3.0.X when creating tickets in trac.zentyal.org
	+ Removed forced setting of LANG variables in mod_perl which made progress
	  indicator fail when using any language different to English
	+ Removed some frequent undef warnings
	+ Added executeOnBrothers method to EBox::Model::Component
	+ Fixed repetition of 'add' and 'number change' events in RAID watcher
	+ Fixed incorrect display of edit button in tables without editField action
	+ Cache MySQL password to avoid reading it all the time
	+ Fixed request came from non-root user warnings during boot
	+ Send info event in Runit watcher only if the service was down
	  MAX_DOWN_PERIODS
3.0
	+ Removed beta logo
	+ Set 'firstInstall' flag on modules when installing during initial install
	+ Set 'restoringBackup' flag on modules when restoring backup
	+ Call enableService after initialSetup while restoring backup
	+ Registration link in widget now have appropiate content when either
	  remoteservices or software are not installed
	+ Fixed style for disabled buttons
	+ Composite and DataTable viewers recover from errors in pageTitle method
	+ Fixed intermitent failure in progress when there are no slides
	+ Rollback redis transaction on otherwise instead finally block
	+ Members of the 'admin' group can now login again on Zentyal
	+ Multi-admin management for commercial editions
	+ First and last move row buttons are now disabled instead of hidden
	+ In save changes dialog set focus always in the 'save' button
	+ Fixed i18n problem in some cases where environment variables
	  were different than the selected locale on Zentyal UI, now
	  LANG and LC_MESSAGES are explicitly passed to mod_perl
	+ Reviewed registration strings
	+ Added template attribute to MultiStateAction to provide any kind
	  of HTML to display an action
	+ Changed icon, name and link for Zentyal Remote
	+ Fixed some compatibility issues with Internet Explorer 9
	+ Show warning with Internet Explorer 8 or older
	+ Improved dashboard buttons colors
2.3.24
	+ Do not cache undef values in EBox::Config::Redis::get()
	+ Code fix on subscription retrieval for Updates event
	+ Update validate referer to new Remote Services module API
	+ In-place booleans now properly mark the module as changed
	+ Do not try to read slides if software module is not installed
	+ Fixed wrong call in Events::isEnabledDispatcher()
	+ Updated 'created by' footer
2.3.23
	+ Change the default domain name from 'zentyal.lan' to
	  'zentyal-domain.lan'
	+ Changes in first enable to avoid letting modules unsaved
	+ Type File now accepts spaces in the file name
	+ Added setTimezone method to MyDBEngine
	+ Enable consolidation after reviewing and pruning
	+ Code typo fix in Events::isEnabledWatcher
	+ Remove all report code from core
	+ Move SysInfo report related to remoteservices module
	+ Fixed regression which removed scroll bars from popups
	+ New carousel transition for the installation slides
	+ Added option to not show final notes in progress bar
	+ EBox::Model::Component::modelGetter does not die when trying to
	  get a model for an uninstalled module
	+ Added previous/next buttons to manually switch installation slides
	+ New installation slides format
	+ Added compatibility with MS Internet Explorer >= 8
2.3.22
	+ Changed first installation workflow and wizard infraestructure
	+ Improved firewall icons
	+ Set hover style for configure rules button in firewall
	+ Do not disable InnoDB in mysql if there are other databases
	+ Progress indicator no longer calls showAds if it is undefined
	+ Send cache headers on static files to improve browsing speed
	+ Added foreignNoSyncRows and foreignFilter options to EBox::Types::Select
	+ Improved settings icon
	+ Fixed modalboxes style
	+ Improve host domain validation. Single label domains are not allowed.
2.3.21
	+ Fixes on notifyActions
	+ Check for isDaemonRunning now compatible with asterisk status
	+ Fixed warning call in EBox::Types::HasMany
2.3.20
	+ New look & feel for the web interface
	+ Adjust slides transition timeout during installation
	+ Audit changes table in save changes popup has scroll and better style
	+ Model messages are printed below model title
	+ noDataMsg now allows to add elements if it makes sense
	+ Fixed ajax/form.mas to avoid phantom change button
	+ EBox::Model::Manager::_setupModelDepends uses full paths so the
	  dependecies can discriminate between models with the same name
	+ Default row addition in DataForm does not fires validateTypedRow
	+ Code typo fix in change administration port model
	+ Set only Remote as option to export/import configuration to a
	  remote site
	+ Return undef in HasMany type when a model is not longer
	  available due to being uninstalled
	+ Added onclick atribute to the link.mas template
	+ Fix exception raising when no event component is found
	+ table_ordered.js : more robust trClick event method
	+ Changed dashboard JS which sometimes halted widget updates
	+ Added popup dialogs for import/export configuration
	+ Changes in styles and sizes of the save/revoke dialog
	+ Removed redudant code in ConfigureWatchers::syncRows which made module
	  to have an incorrect modified state
	+ Dont show in bug report removed packages with configuration
	  held as broken packages
	+ DataTable::size() now calls to syncRows()
	+ EBox::Module::Config::set_list quivalent now has the same
	  behaviour than EBox::Module::Config::set
2.3.19
	+ Manually set up models for events to take into account the
	  dynamic models from the log watcher filtering models
	+ Fixed warnings when deleting a row which is referenced in other model
	+ Disable HTML form autocompletion in admin password change model
	+ Fixed incorrect non-editable warnings in change date and time model
	+ Fixed parsing value bug in EBox::Types::Date and EBox::Types::Time
	+ Reworked mdstat parsing, added failure_spare status
	+ Configuration backup implicitly preserves ownership of files
	+ Changes in styles and sizes of the save/revoke dialog
	+ New data form row is copied from default row, avoiding letting hidden
	  fields without its default value and causing missing fields errors
	+ Always fill abstract type with its default value, this avoids
	  errors with hidden fields with default value
	+ Different page to show errors when there are broken software packages
	+ InverseMatchSelect and InverseMatchUnion use 'not' instead of '!' to
	  denote inverse match. This string is configurable with a type argument
	+ Fixed types EBox::Type::InverseMatchSelect and InverseMatchUnion
	+ Fixed bug in DataTable::setTypedRow() which produced an incorrect 'id'
	  row element in DataTable::updateRowNotify()
	+ In tableBody.mas template: decomposed table topToolbar section in methods
	+ Fixed bug in discard changes dialog
	+ Confirmation dialogs now use styled modalboxes
	+ Do not reload page after save changes dialog if operation is successful
	+ Maintenance menu is now kept open when visiting the logs index page
2.3.18
	+ Manual clone of row in DataTable::setTypedRow to avoid segfault
	+ Avoid undef warnings in EBox::Model::DataTable::_find when the
	  element value is undef
	+ Fixed kill of ebox processes during postrm
	+ Set MySQL root password in create-db script and added mysql script
	  to /usr/share/zentyal for easy access to the zentyal database
	+ Increased timeout redirecting to wizards on installation to 5 seconds
	  to avoid problems on some slow or loaded machines
	+ Save changes dialog do not appear if there are no changes
	+ Delete no longer needed duplicated code
	+ Do not go to save changes after a regular package installation
	  they are saved only in the first install
	+ Progress bar in installation refactored
2.3.17
	+ Do not use modal box for save changes during installation
	+ Hidden fields in DataTables are no longer considered compulsory
	+ Select type has now its own viewer that allows use of filter function
	+ User is now enabled together with the rest of modules on first install
2.3.16
	+ Fix 'oldRow' parameter in UpdatedRowNotify
	+ Use Clone::Fast instead of Clone
	+ Modal dialog for the save and discard changes operations
	+ Use a different lock file for the usercorner redis
	+ Improved look of tables when checkAll controls are present
	+ Better icons for clone action
	+ Added confirmation dialog feature to models; added confirmation
	  dialog to change hostname model
	+ Dynamic default values are now properly updated when adding a row
	+ Kill processes owned by the ebox user before trying to delete it
	+ Do not use sudo to call status command at EBox::Service::running
	+ Fixed regression setting default CSS class in notes
2.3.15
	+ Added missing call to updateRowNotify in DataForms
	+ Fixed silent error in EBox::Types::File templates for non-readable
	  by ebox files
	+ Use pkill instead of killall in postinst
	+ Use unset instead of delete_dir when removing rows
	+ Do not set order list for DataForms
	+ Only try to clean tmp dir on global system start
2.3.14
	+ Error message for failure in package cache creation
	+ Fixed regression when showing a data table in a modal view
	+ Do not do a redis transaction for network module init actions
	+ Fixed EBox::Module::Config::st_unset()
	+ Allowed error class in msg template
2.3.13
	+ Fixed problems in EventDaemon with JSON and blessed references
	+ More crashes avoided when watchers or dispatchers doesn't exist
	+ Proper RAID watcher reimplementation using the new state API
	+ EBox::Config::Redis singleton has now a instance() method instead of new()
	+ Deleted wrong use in ForcePurge model
2.3.12
	+ Fixed problem with watchers and dispatchers after a module deletion
	+ Fixed EBox::Model::DataTable::_checkFieldIsUnique, it failed when the
	  printableValue of the element was different to its value
	+ Fixed separation between Add table link and table body
	+ Adaptation of EventDaemon to model and field changes
	+ Disabled logs consolidation on purge until it is reworked, fixed
	  missing use in purge logs model
	+ Fixed Componet::parentRow, it not longer tries to get a row with
	  undefined id
	+ Fix typo in ConfigureLogs model
	+ Mark files for removing before deleting the row from backend in
	  removeRow
	+ The Includes directives are set just for the main virtual host
	+ Fixed EventDaemon crash
2.3.11
	+ Mark files for removing before deleting the row from backend in removeRow
	+ Dashboard widgets now always read the information from RO
	+ Enable actions are now executed before enableService()
	+ Fixed regression which prevented update of the administration service
	  port when it was changed in the interface
	+ New EBox::Model::Composite::componentNames() for dynamic composites
	+ Remove _exposedMethods() feature to reduce use of AUTOLOAD
	+ Removed any message set in the model in syncRows method
	+ Added global() method to modules and components to get a coherent
	  read-write or read-only instance depending on the context
	+ Removed Model::Report and Composite::Report namespaces to simplify model
	  management and specification
	+ New redis key naming, with $mod/conf/*, $mod/state and $mod/ro/* replacing
	  /ebox/modules/$mod/*, /ebox/state/$mod/* and /ebox-ro/modules/$mod/*
	+ Removed unnecessary parentComposite methods in EBox::Model::Component
	+ Only mark modules as changed when data has really changed
	+ EBox::Global::modChange() throws exception if instance is readonly
	+ New get_state() and set_state() methods, st_* methods are kept for
	  backwards compatibility, but they are deprecated
	+ Simplified events module internals with Watcher and Dispatcher providers
	+ Model Manager is now able to properly manage read-only instances
	+ Composites can now use parentModule() like Models
	+ Renamed old EBox::GConfModule to EBox::Module::Config
	+ Unified model and composite management in the new EBox::Model::Manager
	+ Model and composites are loaded on demand to reduce memory consumption
	+ Model and composite information is now stored in .yaml schemas
	+ ModelProvider and CompositeProvider are no longer necessary
	+ Simplified DataForm using more code from DataTable
	+ Adapted RAID and restrictedResources() to the new JSON objects in redis
	+ Remove unused override modifications code
	+ Added /usr/share/zentyal/redis-cli wrapper for low-level debugging
	+ Use simpler "key: value" format for dumps instead of YAML
	+ Row id prefixes are now better chosen to avoid confusion
	+ Use JSON instead of list and hash redis types (some operations,
	  specially on lists, are up to 50% faster and caching is much simpler)
	+ Store rows as hashes instead of separated keys
	+ Remove deprecated all_dirs and all_entries methods
	+ Remove obsolete EBox::Order package
	+ Remove no longer needed redis directory tree sets
	+ Fixed isEqualTo() method on EBox::Types::Time
	+ EBox::Types::Abstract now provides default implementations of fields(),
	  _storeInGConf() and _restoreFromHash() using the new _attrs() method
	+ Remove indexes on DataTables to reduce complexity, no longer needed
	+ Simplified ProgressIndicator implementation using shared memory
	+ New EBox::Util::SHMLock package
	+ Implemented transactions for redis operations
	+ Replace old MVC cache system with a new low-level redis one
	+ Delete no longer necessary regen-redis-db tool
	+ Added new checkAll property to DataTable description to allow
	  multiple check/uncheck of boolean columns
2.3.10
	+ Added Desktop::ServiceProvider to allow modules to implement
	  requests from Zentyal desktop
	+ Added VirtualHost to manage desktop requests to Zentyal server
	+ Fix EventDaemon in the transition to MySQL
	+ Send EventDaemon errors to new rotated log file /var/log/zentyal/events.err
	+ Send an event to Zentyal Cloud when the updates are up-to-date
	+ Send an info event when modules come back to running
	+ Include additional info for current event watchers
	+ Fixed RAID report for some cases of spare devices and bitmaps
	+ Fixed log purge, SQL call must be a statement not a query
	+ Fixed regex syntax in user log queries
	+ Added missing "use Filesys::Df" to SysInfo
	+ Disabled consolidation by default until is fixed or reimplemented
	+ Fixed regresion in full log page for events
	+ Added clone action to data tables
	+ Fixed regression in modal popup when showing element table
	+ Added new type EBox::Types::KrbRealm
	+ Fix broken packages when dist-upgrading from old versions: stop ebox
	  owned processes before changing home directory
	+ Log the start and finish of start/stop modules actions
	+ Added usesPort() method to apache module
2.3.9
	+ Enable SSLInsecureRenegotiation to avoid master -> slave SOAP handsake
	  problems
	+ Added validateRowRemoval method to EBox::Model::DataTable
	+ Use rm -rf instead of remove_tree to avoid chdir permission problems
	+ Avoid problems restarting apache when .pid file does not exist
	+ Do not use graceful on apache to allow proper change of listen port
	+ Simplified apache restart mechanism and avoid some problems
2.3.8
	+ Create tables using MyISAM engine by default
	+ Delete obsolete 'admin' table
2.3.7
	+ Fixed printableName for apache module and remove entry in status widget
	+ Merged tableBodyWithoutActions.mas into tableBody.mas
	+ Removed tableBodyWithoutEdit.mas because it is no longer used
	+ Better form validation message when there are no ids for
	  foreign rows in select control with add new popup
	+ Fixed branding of RSS channel items
	+ Fixed destination path when copying zentyal.cnf to /etc/mysql/conf.d
	+ Packaging fixes for precise
2.3.6
	+ Switch from CGIs to models in System -> General
	+ New value() and setValue() methods in DataForm::setValue() for cleaner
	  code avoiding use of AUTOLOAD
	+ Added new EBox::Types::Time, EBox::Types::Date and EBox::Types::TimeZone
	+ Added new attribute 'enabled' to the Action and MultiStateAction types
	  to allow disabling an action. Accepts a scalar or a CODE ref
	+ The 'defaultValue' parameter of the types now accept a CODE ref that
	  returns the default value.
2.3.5
	+ Added force parameter in validateTypedRow
	+ Fixed 'hidden' on types when using method references
	+ Removed some console problematic characters from Util::Random::generate
	+ Added methods to manage apache CA certificates
	+ Use IO::Socket::SSL for SOAPClient connections
	+ Removed apache rewrite from old slaves implementation
	+ Do not show RSS image if custom_prefix defined
2.3.4
	+ Avoid 'negative radius' error in DiskUsage chart
	+ Fixed call to partitionFileSystems in EBox::SysInfo::logReportInfo
	+ Log audit does not ignore fields which their values could be interpreted
	  as boolean false
	+ Avoid ebox.cgi failure when showing certain strings in the error template
	+ Do not calculate md5 digests if override_user_modification is enabled
	+ Clean /var/lib/zentyal/tmp on boot
	+ Stop apache gracefully and delete unused code in Apache.pm
	+ Cache contents of module.yaml files in Global
2.3.3
	+ The editable attribute of the types now accept a reference to a function
	  to dinamically enable or disable the field.
	+ In progress bar CGIs AJAX call checks the availability of the
	  next page before loading it
	+ Replaced community logo
	+ Adapted messages in the UI for new editions
	+ Changed cookie name to remove forbidden characters to avoid
	  incompatibilities with some applications
	+ Added methods to enable/disable restart triggers
2.3.2
	+ Fixed redis unix socket permissions problem with usercorner
	+ Get row ids without safe characters checking
	+ Added EBox::Util::Random as random string generator
	+ Set log level to debug when cannot compute md5 for a nonexistent file
	+ Filtering in tables is now case insensitive
	+ ProgressIndicator no longer leaves zombie processes in the system
	+ Implemented mysqldump for logs database
	+ Remove zentyal-events cron script which should not be longer necessary
	+ Bugfix: set executable permissions to cron scripts and example hooks
	+ Added a global method to retrieve installed server edition
	+ Log also duration and compMessage to events.log
2.3.1
	+ Updated Standards-Version to 3.9.2
	+ Fixed JS client side table sorting issue due to Prototype
	  library upgrade
	+ Disable InnoDB by default to reduce memory consumption of MySQL
	+ Now events are logged in a new file (events.log) in a more
	  human-readable format
	+ Added legend to DataTables with custom actions
	+ Changed JS to allow the restore of the action cell when a delete
	  action fails
	+ Set milestone to 3.0 when creating bug reports in the trac
	+ Avoid temporal modelInstance errors when adding or removing
	  modules with LogWatchers or LogDispatcher
	+ Unallow administration port change when the port is in use
2.3
	+ Do not launch a passwordless redis instance during first install
	+ New 'types' field in LogObserver and storers/acquirers to store special
	  types like IPs or MACs in an space-efficient way
	+ Use MySQL for the logs database instead of PostgreSQL
	+ Bugfix: logs database is now properly recreated after purge & install
	+ Avoid use of AUTOLOAD to execute redis commands, improves performance
	+ Use UNIX socket to connect to redis for better performance and
	  update default redis 2.2 settings
	+ Use "sudo" group instead of "admin" one for the UI access control
	+ Added EBox::Module::Base::version() to get package version
	+ Fixed problem in consalidation report when accumulating results
	  from queries having a "group by table.field"
	+ Added missing US and Etc zones in timezone selector
	+ Replaced autotools with zbuildtools
	+ Refuse to restore configuration backup from version lesser than
	  2.1 unless forced
	+ Do not retrieve format.js in every graph to improve performance
	+ The purge-module scripts are always managed as root user
	+ New grep-redis tool to search for patterns in redis keys or
	  values
	+ Use partitionFileSystems method from EBox::FileSystem
2.2.4
	+ New internal 'call' command in Zentyal shell to 'auto-use' the module
	+ Zentyal shell now can execute commandline arguments
	+ Bugfix: EBox::Types::IPAddr::isEqualTo allows to change netmask now
	+ Removed some undefined concatenation and compare warnings in error.log
	+ Ignore check operation in RAID event watcher
	+ Skip IP addresses ending in .0 in EBox::Types::IPRange::addresses()
	+ Do not store in redis trailing dots in Host and DomainName types
	+ Added internal command to instance models and other improvements in shell
	+ Now the whole /etc/zentyal directory is backed up and a copy of the
	  previous contents is stored at /var/backups before restoring
	+ Removing a module with a LogWatcher no longer breaks the LogWatcher
	  Configuration page anymore
	+ Fixed error in change-hostname script it does not longer match substrings
	+ Bugfix: Show breadcrumbs even from models which live in a
	  composite
	+ HTTPLink now returns empty string if no HTTPUrlView is defined
	  in DataTable class
	+ Added mising use sentence in EBox::Event::Watcher::Base
2.2.3
	+ Bugfix: Avoid url rewrite to ebox.cgi when requesting to /slave
	+ Fixed logrotate configuration
	+ More resilient way to handle with missing indexes in _find
	+ Added more informative text when mispelling methods whose prefix
	  is an AUTOLOAD action
	+ A more resilient solution to load events components in EventDaemon
	+ Added one and two years to the purge logs periods
	+ Fixed downloads from EBox::Type::File
2.2.2
	+ Revert cookie name change to avoid session loss in upgrades
	+ Do not try to change owner before user ebox is created
2.2.1
	+ Removed obsolete references to /zentyal URL
	+ Create configuration backup directories on install to avoid warnings
	  accessing the samba share when there are no backups
	+ Log result of save changes, either successful or with warnings
	+ Changed cookie name to remove forbidden characters to avoid
	  incompatibilities with some applications
	+ Removed duplicated and incorrect auding logging for password change
	+ Fixed some non-translatable strings
	+ Create automatic bug reports under 2.2.X milestone instead of 2.2
	+ Fixed bug changing background color on selected software packages
2.1.34
	+ Volatile types called password are now also masked in audit log
	+ Adjust padding for module descriptions in basic software view
	+ Removed beta icon
2.1.33
	+ Fixed modal add problems when using unique option on the type
	+ Fixed error management in the first screen of modal add
	+ Unify software selection and progress colors in CSS
	+ Set proper message type in Configure Events model
	+ Fixed error checking permanentMessage types in templates/msg.mas
2.1.32
	+ Added progress bar colors to theme definition
	+ Remove no longer correct UTF8 decode in ProgressIndicator
	+ Fixed UTF8 double-encoding on unexpected error CGI
	+ Reviewed some subscription strings
	+ Always fork before apache restart to avoid port change problems
	+ Stop modules in the correct order (inverse dependencies order)
	+ Better logging of failed modules on restore
2.1.31
	+ Do not start managed daemons on boot if the module is disabled
	+ Better message on redis error
	+ Watch for dependencies before automatic enable of modules on first install
2.1.30
	+ Removed obsolete /ebox URL from RSS link
	+ Changed methods related with extra backup data in modules logs
	  to play along with changes in ebackup module
	+ Set a user for remote access for audit reasons
	+ Detect session loss on AJAX requests
2.1.29
	+ Startup does not fail if SIGPIPE received
2.1.28
	+ Added code to mitigate false positives on module existence
	+ Avoid error in logs full summary due to incorrect syntax in template
	+ Allow unsafe chars in EBox::Types::File to avoid problems in some browsers
	+ Reviewed some subscription strings
	+ Warning about language-packs installed works again after Global changes
	+ Show n components update when only zentyal packages are left to
	  upgrade in the system widget
	+ Do not show debconf warning when installing packages
	+ EBox::Types::IPAddr (and IPNetwork) now works with defaultValue
	+ Allow to hide menu items, separators and dashboard widgets via conf keys
2.1.27
	+ Do not create tables during Disaster Recovery installation
	+ Added new EBox::Util::Debconf::value to get debconf values
	+ DataTable controller does no longer try to get a deleted row
	  for gather elements values for audit log
	+ Check if Updates watcher can be enabled if the subscription
	  level is yet unknown
2.1.26
	+ Detection of broken packages works again after proper deletion
	  of dpkg_running file
	+ Keep first install redis server running until trigger
	+ Unified module restart for package trigger and init.d
	+ Use restart-trigger script in postinst for faster daemons restarting
	+ System -> Halt/Reboot works again after regression in 2.1.25
	+ Added framework to show warning messages after save changes
	+ Change caption of remote services link to Zentyal Cloud
	+ Do not show Cloud link if hide_cloud_link config key is defined
	+ Added widget_ignore_updates key to hide updates in the dashboard
	+ Differentiate ads from notes
	+ Allow custom message type on permanentMessage
	+ Only allow custom themes signed by Zentyal
	+ Removed /zentyal prefix from URLs
	+ Caps lock detection on login page now works again
	+ Added HiddenIfNotAble property to event watchers to be hidden if
	  it is unabled to monitor the event
	+ Dashboard values can be now error and good as well
	+ Include a new software updates widget
	+ Include a new alert for basic subscriptions informing about
	  software updates
	+ Add update-notifier-common to dependencies
	+ EBox::DataTable::enabledRows returns rows in proper order
	+ Use custom ads when available
	+ Disable bug report when hide_bug_report defined on theme
2.1.25
	+ Do not show disabled module warnings in usercorner
	+ Mask passwords and unify boolean values in audit log
	+ Do not override type attribute for EBox::Types::Text subtypes
	+ Corrected installation finished message after first install
	+ Added new disableAutocomplete attribute on DataTables
	+ Optional values can be unset
	+ Minor improvements on nmap scan
2.1.24
	+ Do not try to generate config for unconfigured services
	+ Remove unnecessary redis call getting _serviceConfigured value
	+ Safer sizes for audit log fields
	+ Fix non-translatable "show help" string
	+ Allow links to first install wizard showing a desired page
	+ Fixed bug in disk usage when we have both values greater and
	  lower than 1024 MB
	+ Always return a number in EBox::AuditLogging::isEnabled to avoid
	  issues when returning the module status
	+ Added noDataMsg attribute on DataTable to show a message when
	  there are no rows
2.1.23
	+ Removed some warnings during consolidation process
	+ Depend on libterm-readline-gnu-perl for history support in shells
	+ Fixed error trying to change the admin port with NTP enabled
	+ Fixed breadcrumb destination for full log query page
	+ Use printableActionName in DataTable setter
2.1.22
	+ Fixed parentRow method in EBox::Types::Row
	+ Added new optionalLabel flag to EBox::Types::Abstract to avoid
	  show the label on non-optional values that need to be set as
	  optional when using show/hide viewCustomizers
	+ Added initHTMLStateOrder to View::Customizer to avoid incorrect
	  initial states
	+ Improved exceptions info in CGIs to help bug reporting
	+ Do not show customActions when editing row on DataTables
2.1.21
	+ Fixed bug printing traces at Global.pm
	+ Check new dump_exceptions confkey instead of the debug one in CGIs
	+ Explicit conversion to int those values stored in our database
	  for correct dumping in reporting
	+ Quote values in update overwrite while consolidating for reporting
2.1.20
	+ Fixed regression in edition in place of booleans
	+ Better default balance of the dashboard based on the size of the widgets
	+ Added defaultSelectedType argument to PortRange
2.1.19
	+ Disable KeepAlive as it seems to give performance problems with Firefox
	  and set MaxClients value back to 1 in apache.conf
	+ Throw exceptions when calling methods not aplicable to RO instances
	+ Fixed problems when mixing read/write and read-only instances
	+ Date/Time and Timezone moved from NTP to core under System -> General
	+ Do not instance hidden widgets to improve dashboard performance
	+ New command shell with Zentyal environment at /usr/share/zentyal/shell
	+ Show warning when a language-pack is not installed
	+ Removed unnecessary dump/load operations to .bak yaml files
	+ AuditLogging and Logs constructor now receive the 'ro' parameter
	+ Do not show Audit Logging in Module Status widget
2.1.18
	+ New unificated zentyal-core.logrotate for all the internal logs
	+ Added forceEnabled option for logHelpers
	+ Moved carousel.js to wizard template
	+ Add ordering option to wizard pages
	+ Fixed cmp and isEqualTo methods for EBox::Types::IPAddr
	+ Fixed wrong Mb unit labels in Disk Usage and use GB when > 1024 MB
	+ Now global-action script can be called without progress indicator
	+ Fixed EBox::Types::File JavaScript setter code
	+ Added support for "Add new..." modal boxes in foreign selectors
	+ Each module can have now its customized purge-module script
	  that will be executed after the package is removed
	+ Added Administration Audit Logging to log sessions, configuration
	  changes, and show pending actions in save changes confirmation
	+ User name is stored in session
	+ Remove deprecated extendedRestore from the old Full Backup
2.1.17
	+ Fixed RAID event crash
	+ Added warning on models and composites when the module is disabled
	+ Fixed login page style with some languages
	+ Login page template can now be reused accepting title as parameter
	+ EBox::Types::File does not write on redis when it fails to
	  move the fail to its final destination
	+ Added quote column option for periodic log consolidation and
	  report consolidation
	+ Added exclude module option to backup restore
2.1.16
	+ Do not show incompatible navigator warning on Google Chrome
	+ Fixed syncRows override detection on DataTable find
	+ clean-conf script now deletes also state data
	+ Avoid 'undefined' message in selectors
2.1.15
	+ Move Disk Usage and RAID to the new Maintenance menu
	+ Always call syncRows on find (avoid data inconsistencies)
	+ Filename when downloading a conf backup now contains hostname
	+ Fixed bug in RAID template
	+ Set proper menu order in System menu (fixes NTP position)
	+ Fixed regresion in page size selector on DataTables
	+ Fixed legend style in Import/Export Configuration
2.1.14
	+ Fixed regresion with double quotes in HTML templates
	+ Fixed problems with libredis-perl version dependency
	+ Adding new apparmor profile management
2.1.13
	+ Better control of errors when saving changes
	+ Elements of Union type can be hidden
	+ Model elements can be hidden only in the viewer or the setter
	+ HTML attributtes are double-quoted
	+ Models can have sections of items
	+ Password view modified to show the confirmation field
	+ New multiselect type
	+ Redis backend now throws different kind of exceptions
2.1.12
	+ Revert no longer necessary parents workaround
	+ Hide action on viewCustomizer works now on DataTables
2.1.11
	+ Fixed bug which setted bad directory to models in tab view
	+ Union type: Use selected subtype on trailingText property if the
	  major type does not have the property
	+ Raise MaxClients to 2 to prevent apache slowness
2.1.10
	+ Security [ZSN-2-1]: Avoid XSS in process list widget
2.1.9
	+ Do not try to initialize redis client before EBox::init()
	+ Safer way to delete rows, deleting its id reference first
	+ Delete no longer needed workaround for gconf with "removed" attribute
	+ Fixed regression in port range setter
2.1.8
	+ Fixed regression in menu search
	+ Fixed missing messages of multi state actions
	+ Help toggler is shown if needed when dynamic content is received
	+ Fixed issue when disabling several actions at once in a data table view
	+ All the custom actions are disabled when one is clicked
	+ Submit wizard pages asynchronously and show loading indicator
	+ Added carousel.js for slide effects
2.1.7
	+ Fixed issues with wrong html attributes quotation
	+ Bugfix: volatile types can now calculate their value using other
	  the value from other elements in the row no matter their position
2.1.6
	+ Attach software.log to bug report if there are broken packages
	+ Added keyGenerator option to report queries
	+ Tuned apache conf to provide a better user experience
	+ Actions click handlers can contain custom javascript
	+ Restore configuration with force dependencies option continues
	  when modules referenced in the backup are not present
	+ Added new MultiStateAction type
2.1.5
	+ Avoid problems getting parent if the manager is uninitialized
	+ Rename some icon files with wrong extension
	+ Remove wrong optional attribute for read-only fields in Events
	+ Renamed all /EBox/ CGI URLs to /SysInfo/ for menu folder coherency
	+ Added support for custom actions in DataTables
	+ Replaced Halt/Reboot CGI with a model
	+ Message classes can be set from models
	+ Fixed error in Jabber dispatcher
	+ Show module name properly in log when restart from the dashboard fails
	+ Avoid warning when looking for inexistent PID in pidFileRunning
2.1.4
	+ Changed Component's parent/child relationships implementation
	+ Fixed WikiFormat on automatic bug report tickets
	+ Do not show available community version in Dashboard with QA
 	  updates
2.1.3
	+ Fall back to readonly data in config backup if there are unsaved changes
	+ Allow to automatically send a report in the unexpected error page
	+ Logs and Events are now submenus of the new Maintenance menu
	+ Configuration Report option is now present on the Import/Export section
	+ Require save changes operation after changing the language
	+ Added support for URL aliases via schemas/urls/*.urls files
	+ Allow to sort submenu items via 'order' attribute
	+ Automatically save changes after syncRows is called and mark the module
	  mark the module as unchanged unless it was previously changed
	+ Removed unnecessary ConfigureEvents composite
	+ Removed unnecessary code from syncRows in logs and events
	+ Restore configuration is safer when restoring /etc/zentyal files
	+ Fixed unescaped characters when showing an exception
	+ Fixed nested error page on AJAX requests
	+ Adapted dumpBackupExtraData to new expected return value
	+ Report remoteservices, when required, a change in administration
	  port
	+ Added continueOnModuleFail mode to configuration restore
	+ Fixed Firefox 4 issue when downloading backups
	+ Show scroll when needed in stacktraces (error page)
	+ More informative error messages when trying to restart locked modules
	  from the dashboard
	+ Creation of plpgsql language moved from EBox::Logs::initialSetup
	  to create-db script
	+ Redis backend now throws different kind of exceptions
	+ Avoid unnecesary warnings about PIDs
	+ Update Jabber dispatcher to use Net::XMPP with some refactoring
	+ Save changes messages are correctly shown with international charsets
	+ Support for bitmap option in RAID report
	+ Retry multiInsert line by line if there are encoding errors
	+ Adapted to new location of partitionsFileSystems in EBox::FileSystem
	+ Event messages are cleaned of null characters and truncated
	  before inserting in the database when is necessary
	+ Improve message for "Free storage space" event and send an info
	  message when a given partition is not full anymore
	+ Event messages now can contain newline characters
	+ Objects of select type are compared also by context
	+ Remove cache from optionsFromForeignModel since it produces
	  problems and it is useless
	+ Set title with server name if the server is subscribed
	+ Fix title HTML tag in views for Models and Composites
	+ Added lastEventsReport to be queried by remoteservices module
	+ Added EBox::Types::HTML type
	+ Added missing manage-logs script to the package
	+ Fixed problems with show/hide help switch and dynamic content
	+ Menus with subitems are now kept unfolded until a section on a
	  different menu is accessed
	+ Sliced restore mode fails correctly when schema file is missing,
	  added option to force restore without schema file
	+ Purge conf now purges the state keys as well
	+ Added EBox::Types::IPRange
2.1.2
	+ Now a menu folder can be closed clicking on it while is open
	+ Bugfix: cron scripts are renamed and no longer ignored by run-parts
	+ Added new EBox::Util::Nmap class implementing a nmap wrapper
2.1.1
	+ Fixed incoherency problems with 'on' and '1' in boolean indexes
	+ Move cron scripts from debian packaging to src/scripts/cron
	+ Trigger restart of logs and events when upgrading zentyal-core
	  without any other modules
	+ Don't restart apache twice when upgrading together with more modules
	+ Fixed params validation issues in addRow
2.1
	+ Replace YAML::Tiny with libyaml written in C through YAML::XS wrapper
	+ Minor bugfix: filter invalid '_' param added by Webkit-based browser
	  on EBox::CGI::Base::params() instead of _validateParams(), avoids
	  warning in zentyal.log when enabling modules
	+ All CGI urls renamed from /ebox to /zentyal
	+ New first() and deleteFirst() methods in EBox::Global to check
	  existence and delete the /var/lib/zentyal/.first file
	+ PO files are now included in the language-pack-zentyal-* packages
	+ Migrations are now always located under /usr/share/$package/migration
	  this change only affects to the events and logs migrations
	+ Delete no longer used domain and translationDomain methods/attributes
	+ Unified src/libexec and tools in the new src/scripts directory
	+ Remove the ebox- prefix on all the names of the /usr/share scripts
	+ New EBox::Util::SQL package with helpers to create and drop tables
	  from initial-setup and purge-module for each module
	+ Always drop tables when purging a package
	+ Delete 'ebox' user when purging zentyal-core
	+ Moved all SQL schemas from tools/sqllogs to schemas/sql
	+ SQL time-period tables are now located under schemas/sql/period
	+ Old ebox-clean-gconf renamed to /usr/share/zentyal/clean-conf and
	  ebox-unconfigure-module is now /usr/share/zentyal/unconfigure-module
	+ Added default implementation for enableActions, executing
	  /usr/share/zentyal-$modulename/enable-module if exists
	+ Optimization: Do not check if a row is unique if any field is unique
	+ Never call syncRows on read-only instances
	+ Big performance improvements using hashes and sets in redis
	  database to avoid calls to the keys command
	+ Delete useless calls to exists in EBox::Config::Redis
	+ New regen-redis-db tool to recreate the directory structure
	+ Renamed /etc/cron.hourly/90manageEBoxLogs to 90zentyal-manage-logs
	  and moved the actual code to /usr/share/zentyal/manage-logs
	+ Move /usr/share/ebox/zentyal-redisvi to /usr/share/zentyal/redisvi
	+ New /usr/share/zentyal/initial-setup script for modules postinst
	+ New /usr/share/zentyal/purge-module script for modules postrm
	+ Removed obsolete logs and events migrations
	+ Create plpgsql is now done on EBox::Logs::initialSetup
	+ Replace old ebox-migrate script with EBox::Module::Base::migrate
	+ Rotate duplicity-debug.log log if exists
	+ Bug fix: Port selected during installation is correctly saved
	+ Zentyal web UI is restarted if their dependencies are upgraded
	+ Bug fix: Logs don't include unrelated information now
	+ Add total in disk_usage report
	+ Bugfix: Events report by source now works again
	+ Do not include info messages in the events report
	+ Services event is triggered only after five failed checkings
	+ Do not add redundant includedir lines to /etc/sudoers
	+ Fixed encoding for strings read from redis server
	+ Support for redis-server 2.0 configuration
	+ Move core templates to /usr/share/zentyal/stubs/core
	+ Old /etc/ebox directory replaced with the new /etc/zentyal with
	  renamed core.conf, logs.conf and events.conf files
	+ Fixed broken link to alerts list
2.0.15
	+ Do not check the existence of cloud-prof package during the
	  restore since it is possible not to be installed while disaster
	  recovery process is done
	+ Renamed /etc/init.d/ebox to /etc/init.d/zentyal
	+ Use new zentyal-* package names
	+ Don't check .yaml existence for core modules
2.0.14
	+ Added compMessage in some events to distinguish among events if
	  required
	+ Make source in events non i18n
	+ After restore, set all the restored modules as changed
	+ Added module pre-checks for configuration backup
2.0.13
	+ Fixed dashboard graphs refresh
	+ Fixed module existence check when dpkg is running
	+ Fix typo in sudoers creation to make remote support work again
2.0.12
	+ Include status of packages in the downloadable bug report
	+ Bugfix: Avoid possible problems deleting redis.first file if not exist
2.0.11
	+ New methods entry_exists and st_entry_exists in config backend
2.0.10
	+ Now redis backend returns undef on get for undefined values
	+ Allow custom mason templates under /etc/ebox/stubs
	+ Better checks before restoring a configuration backup with
	  a set of modules different than the installed one
	+ Wait for 10 seconds to the child process when destroying the
	  progress indicator to avoid zombie processes
	+ Caught SIGPIPE when trying to contact Redis server and the
	  socket was already closed
	+ Do not stop redis server when restarting apache but only when
	  the service is asked to stop
	+ Improvements in import/export configuration (know before as
	  configuration backup)
	+ Improvements in ProgressIndicator
	+ Better behaviour of read-only rows with up/down arrows
	+ Added support for printableActionName in DataTable's
	+ Added information about automatic configuration backup
	+ Removed warning on non existent file digest
	+ Safer way to check if core modules exist during installation
2.0.9
	+ Treat wrong installed packages as not-existent modules
	+ Added a warning in dashboard informing about broken packages
	+ File sharing and mailfilter log event watchers works again since
	  it is managed several log tables per module
2.0.8
	+ Replaced zentyal-conf script with the more powerful zentyal-redisvi
	+ Set always the same default order for dashboard widgets
	+ Added help message to the configure widgets dialog
	+ Check for undefined values in logs consolidation
	+ Now dashboard notifies fails when restarting a service
	+ Fixed bug with some special characters in dashboard
	+ Fixed bug with some special characters in disk usage graph
2.0.7
	+ Pre-installation includes sudoers.d into sudoers file if it's not yet
	  installed
	+ Install apache-prefork instead of worker by default
	+ Rename service certificate to Zentyal Administration Web Server
2.0.6
	+ Use mod dependencies as default restore dependencies
	+ Fixed dependencies in events module
	+ Increased recursive dependency threshold to avoid
	  backup restoration problems
2.0.5
	+ Removed deprecated "Full backup" option from configuration backup
	+ Bugfix: SCP method works again after addition of SlicedBackup
	+ Added option in 90eboxpglogger.conf to disable logs consolidation
2.0.4
	+ Removed useless gconf backup during upgrade
	+ Fixed postinstall script problems during upgrade
2.0.3
	+ Added support for the sliced backup of the DB
	+ Hostname change is now visible in the form before saving changes
	+ Fixed config backend problems with _fileList call
	+ Added new bootDepends method to customize daemons boot order
	+ Added permanent message property to Composite
	+ Bugfix: Minor aesthetic fix in horizontal menu
	+ Bugfix: Disk usage is now reported in expected bytes
	+ Bugfix: Event dispatcher is not disabled when it is impossible
	  for it to dispatch the message
2.0.2
	+ Better message for the service status event
	+ Fixed modules configuration purge script
	+ Block enable module button after first click
	+ Avoid division by zero in progress indicator when total ticks is
	  zero
	+ Removed warning during postinst
	+ Added new subscription messages in logs, events and backup
2.0.1
	+ Bugfix: Login from Zentyal Cloud is passwordless again
	+ Some defensive code for the synchronization in Events models
	+ Bugfix: add EBox::Config::Redis::get to fetch scalar or list
	  values. Make GConfModule use it to avoid issues with directories
	  that have both sort of values.
1.5.14
	+ Fixed redis bug with dir keys prefix
	+ Improved login page style
	+ New login method using PAM instead of password file
	+ Allow to change admin passwords under System->General
	+ Avoid auto submit wizard forms
	+ Wizard skip buttons always available
	+ Rebranded post-installation questions
	+ Added zentyal-conf script to get/set redis config keys
1.5.13
	+ Added transition effect on first install slides
	+ Zentyal rebrand
	+ Added web page favicon
	+ Fixed already seen wizards apparition
	+ Fixed ro module creation with redis backend
	+ Use mason for links widgets
	+ Use new domain to official strings for subscriptions
1.5.12
	+ Added option to change hostname under System->General
	+ Show option "return to dashboard" when save changes fails.
1.5.11
	+ Added more tries on redis reconnection
	+ Fixed user corner access problems with redis server
	+ writeFile* methods reorganized
	+ Added cron as dependency as cron.hourly was never executed with anacron
	+ Improvements in consolidation of data for reports
1.5.10
	+ Fixed gconf to redis conversion for boolean values
1.5.9
	+ Improved migrations speed using the same perl interpreter
	+ Redis as configuration backend (instead of gconf)
	+ Improved error messages in ebox-software
	+ Set event source to 256 chars in database to adjust longer event
	  sources
	+ Progress bar AJAX updates are sent using JSON
	+ Fixed progress bar width problems
	+ Fixed top menu on wizards
	+ Improved error message when disconnecting a not connected database
	+ Abort installation if 'ebox' user already exists
	+ Bugfix: IP address is now properly registered if login fails
1.5.8
	+ Added template tableorderer.css.mas
	+ Added buttonless top menu option
	+ Bugfix: Save all modules on first installation
	+ Bugfix: General ebox database is now created if needed when
	  re/starting services
	+ Bugfix: Data to report are now uniform in number of elements per
	  value. This prevents errors when a value is present in a month and
	  not in another
	+ Bugfix: Don't show already visited wizard pages again
1.5.7
	+ Bugfix: Avoid error when RAID is not present
	+ Bugfix: Add ebox-consolidate-reportinfo call in daily cron script
	+ Bugfix: Called multiInsert and unbufferedInsert when necessary
	  after the loggerd reimplementation
	+ Bugfix: EBox::ThirdParty::Apache2::AuthCookie and
	  EBox::ThirdParty::Apache2::AuthCookie::Util package defined just
	  once
	+ Added util SystemKernel
	+ Improved progress indicator
	+ Changes in sudo generation to allow sudo for remote support user
	+ Initial setup wizards support
1.5.6
	+ Reimplementation of loggerd using inotify instead of File::Tail
1.5.5
	+ Asynchronous load of dashboard widgets for a smoother interface
1.5.4
	+ Changed dbus-check script to accept config file as a parameter
1.5.3
	+ Function _isDaemonRunning works now with snort in lucid
	+ Javascript refreshing instead of meta tag in log pages
	+ Updated links in dashboard widget
	+ Add package versions to downloadable ebox.log
	+ Fixed postgresql data dir path for disk usage with pg 8.4
	+ GUI improvements in search box
1.5.2
	+ Security [ESN-1-1]: Validate referer to avoid CSRF attacks
	+ Added reporting structure to events module
	+ Added new CGI to download the last lines of ebox.log
1.5.1
	+ Bugfix: Catch exception when upstart daemon does not exist and
	  return a stopped status
	+ Added method in logs module to dump database in behalf of
	ebackup module
	+ Bugfix: Do not check in row uniqueness for optional fields that
	are not passed as parameters
	+ Improve the output of ebox module status, to be consistent with the one
	  shown in the interface
	+ Add options to the report generation to allow queries to be more
	  flexible
	+ Events: Add possibility to enable watchers by default
	+ Bugfix: Adding a new field to a model now uses default
	  value instead of an empty value
	+ Added script and web interface for configuration report, added
	  more log files to the configuration report
1.5
	+ Use built-in authentication
	+ Use new upstart directory "init" instead of "event.d"
	+ Use new libjson-perl API
	+ Increase PerlInterpMaxRequests to 200
	+ Increase MaxRequestsPerChild (mpm-worker) to 200
	+ Fix issue with enconding in Ajax error responses
	+ Loggerd: if we don't have any file to watch we just sleep otherwise the process
	  will finish and upstart will try to start it over again and again.
	+ Make /etc/init.d/ebox depend on $network virtual facility
	+ Show uptime and users on General Information widget.
1.4.2
	+ Start services in the appropriate order (by dependencies) to fix a problem
	  when running /etc/init.d/ebox start in slaves (mail and other modules
	  were started before usersandgroups and thus failed)
1.4.1
	+ Remove network workarounds from /etc/init.d/ebox as we don't bring
	  interfaces down anymore
1.4
	+ Bug fix: i18n. setDomain in composites and models.
1.3.19
	+ Make the module dashboard widget update as the rest of the widgets
	+ Fix problem regarding translation of module names: fixes untranslated
	  module names in the dashboard, module status and everywhere else where
	  a module name is written
1.3.18
	+ Add version comparing function and use it instead of 'gt' in the
	  general widget
1.3.17
	+ Minor bug fix: check if value is defined in EBox::Type::Union
1.3.16
	+ Move enable field to first row in ConfigureDispatcherDataTable
	+ Add a warning to let users know that a module with unsaved changes
	  is disabled
	+ Remove events migration directory:
		- 0001_add_conf_configureeventtable.pl
		- 0002_add_conf_diskfree_watcher.pl
	+ Bug fix: We don't use names to stringify date to avoid issues
	  with DB insertions and localisation in event logging
	+ Bug fix: do not warn about disabled services which return false from
	  showModuleStatus()
	+ Add blank line under "Module Status"
	+ Installed and latest available versions of the core are now displayed
	  in the General Information widget
1.3.15
	+ Bug fix: Call EBox::Global::sortModulesByDependencies when
	  saving all modules and remove infinite loop in that method.
	  EBox::Global::modifiedModules now requires an argument to sort
	  its result dependending on enableDepends or depends attribute.
	+ Bug fix: keep menu folders open during page reloads
	+ Bug fix: enable the log events dispatcher by default now works
	+ Bug fix: fixed _lock function in EBox::Module::Base
	+ Bug fix: composites honor menuFolder()
	+ Add support for in-place edition for boolean types. (Closes
	  #1664)
	+ Add method to add new database table columnts to EBox::Migration::Helpers
	+ Bug fix: enable "Save Changes" button after an in-place edition
1.3.14
	+ Bug fix: fix critical bug in migration helper that caused some log
	  log tables to disappear
	+ Create events table
	+ Bug fix: log watcher works again
	+ Bug fix: delete cache if log index is not found as it could be
	  disabled
1.3.13
	+ Bug fix: critical error in EventDaemon that prevented properly start
	+ Cron script for manage logs does not run if another is already
	  running, hope that this will avoid problems with large logs
	+ Increased maximum size of message field in events
	+ Added script to purge logs
	+ Bug fix: multi-domain logs can be enabled again
1.3.12
	+ Added type for EBox::Dashboard::Value to stand out warning
	  messages in dashboard
	+ Added EBox::MigrationHelpers to include migration helpers, for now,
	  include a db table renaming one
	+ Bug fix: Fix mismatch in event table field names
	+ Bug fix: Add migration to create language plpgsql in database
	+ Bug fix: Add missing script for report log consolidation
	+ Bug fix: Don't show modules in logs if they are not configured. This
	  prevents some crashes when modules need information only available when
	  configured, such as mail which holds the vdomains in LDAP
	+ Added method EBox::Global::lastModificationTime to know when
	  eBox configuration was modified for last time
	+ Add support for breadcrumbs on the UI
	+ Bug fix: in Loggerd files are only parsed one time regardless of
	  how many LogHelper reference them
	+ Added precondition for Loggerd: it does not run if there isnt
	anything to watch
1.3.11
	+ Support customFilter in models for big tables
	+ Added EBox::Events::sendEvent method to send events using Perl
	  code (used by ebackup module)
	+ Bug fix: EBox::Type::Service::cmp now works when only the
	  protocols are different
	+ Check $self is defined in PgDBEngine::DESTROY
	+ Do not watch files in ebox-loggerd related to disabled modules and
	  other improvements in the daemon
	+ Silent some exceptions that are used for flow control
	+ Improve the message from Service Event Watcher
1.3.10
	+ Show warning when accesing the UI with unsupported browsers
	+ Add disableApparmorProfile to EBox::Module::Service
	+ Bug fix: add missing use
	+ Bug fix: Make EventDaemon more robust against malformed sent
	  events by only accepting EBox::Event objects
1.3.8
	+ Bug fix: fixed order in EBox::Global::modified modules. Now
	  Global and Backup use the same method to order the module list
	  by dependencies
1.3.7
	+ Bug fix: generate public.css and login.css in dynamic-www directory
	  which is /var/lib/zentyal/dynamicwww/css/ and not in /usr/share/ebox/www/css
	  as these files are generate every time eBox's apache is
	  restarted
	+ Bug fix: modules are restored now in the correct dependency
	  order
	+ ebox-make-backup accepts --destinaton flag to set backup's file name
	+ Add support for permanent messages to EBox::View::Customizer
1.3.6
	+ Bug fix: override _ids in EBox::Events::Watcher::Log to not return ids
	which do not exist
	+ Bug fix: fixed InverseMatchSelect type which is used by Firewall module
	+ New widget for the dashboard showing useful support information
	+ Bugfix: wrong permissions on CSS files caused problem with usercorner
	+ CSS are now templates for easier rebranding
	+ Added default.theme with eBox colors
1.3.5
	+ Bugfix: Allow unsafe characters in password type
	+ Add FollowSymLinks in eBox apache configuration. This is useful
	  if we use js libraries provided by packages
1.3.4
	+ Updated company name in the footer
	+ Bugfix: humanEventMessage works with multiple tableInfos now
	+ Add ebox-dbus-check to test if we can actually connect to dbus
1.3.4
	+ bugfix: empty cache before calling updatedRowNotify
	+ enable Log dispatcher by default and not allow users to disable
	it
	+ consolidation process continues in disabled but configured modules
	+ bugfix: Save Changes button doesn't turn red when accessing events for
	first time
1.3.2
	+ bugfix: workaround issue with dhcp configured interfaces at boot time
1.3.1
	+ bugfix: wrong regex in service status check
1.3.0
	+ bugfix: make full backup work again
1.1.30
	+ Change footer to new company holder
	+  RAID does not generate 'change in completion events, some text
	problems fixed with RAID events
	+ Report graphics had a datapoints limit dependent on the active
	time unit
	+ Apache certificate can be replaced by CA module
	+ Fixed regression in detailed report: total row now aggregates
	properly
	+ More characters allowed when changing password from web GUI
	+ Fixed regression with already used values in select types
	+ Do not a button to restart eBox's apache
	+ Fixed auth problem when dumping and restoring postgre database
1.1.20
	+ Added custom view support
	+ Bugfix: report models now can use the limit parameter in
	  reportRows() method
	+ use a regexp to fetch the PID in a pidfile, some files such as
	postfix's add tabs and spaces before the actual number
	+ Changed "pidfile" to "pidfiles" in _daemons() to allow checking more than
one (now it is a array ref instead of scalar)
	+ Modified Service.pm to support another output format for /etc/init.d daemon
status that returns [OK] instead of "running".
	+ unuformized case in menu entries and some more visual fixes
1.1.10
	+ Fix issue when there's a file managed by one module that has been modified
	  when saving changes
	+ Bugfix: events models are working again even if an event aware
	module is uninstalled and it is in a backup to restore
	+ Select.pm returns first value in options as default
       + Added 'parentModule' to model class to avoid recursive problems
	+ Added Float type
	+ Apache module allows to add configuration includes from other modules
	+ Display remote services button if subscribed
	+ Event daemon may received events through a named pipe
	+ Bugfix. SysInfo revokes its config correctly
	+ Added storer property to types in order to store the data in
	somewhere different from GConf
	+ Added protected property 'volatile' to the models to indicate
	that they store nothing in GConf but in somewhere different
	+ System Menu item element 'RAID' is always visible even when RAID
	is not installed
	+ Files in deleted rows are deleted when the changes are saved
	+ Fixed some bug whens backing and restore files
	+ Components can be subModels of the HasMany type
	+ Added EBox::Types::Text::WriteOnce type
	+ Do not use rows(), use row to force iteration over the rows and increase
	performance and reduce memory use.
	+ Do not suggest_sync after read operations in gconf
	+ Increase MaxRequestsPerChild to 200 in eBox's apache
	+ Make apache spawn only one child process
	+ Log module is backed up and restored normally because the old
	problem is not longer here
	+ Backup is more gentle with no backup files in backup directory,
	now it does not delete them
	+ HasMany  can retrieve again the model and row after the weak
	refence is garbage-collected. (Added to solve a bug in the doenload
	bundle dialog)
	+ EBox::Types::DomainName no longer accepts IP addresses as domain
	names
	+ Bugfix: modules that fail at configuration stage no longer appear as enabled
	+ Add parameter to EBox::Types::Select to disable options cache

0.12.103
	+ Bugfix: fix SQL statement to fetch last rows to consolidate
0.12.102
	+ Bugfix: consolidate logs using the last date and not starting from scratch
0.12.101
	+ Bugfix: DomainName type make comparisons case insensitive
	according to RFC 1035
0.12.100
	+ Bugfix: Never skip user's modifications if it set to true
	override user's changes
	+ EBox::Module::writeConfFile and EBox::Service scape file's path
	+ Bugfix. Configure logrotate to actually rotate ebox logs
	+ Fixed bug in ForcePurge logs model
	+ Fixed bug in DataTable: ModelManaged was called with tableName
	instead of context Name
	+ Fixing an `img` tag closed now properly and adding alternative
	text to match W3C validation in head title
	+ Backup pages now includes the size of the archive
	+ Fixed bug in ForcePurge logs model
	+ Now the modules can have more than one tableInfo for logging information
	+ Improve model debugging
	+ Improve restart debugging
	+ Backups and bug reports can be made from the command line
	+ Bugfix: `isEqualTo` is working now for `Boolean` types
	+ Bugfix: check if we must disable file modification checks in
	Manager::skipModification

0.12.99
	+ Add support for reporting
	+ Refresh logs automatically
	+ Reverse log order
	+ Remove temp file after it is downloaded with FromTempDir controller
0.12.3
	+ Bug fix: use the new API in purge method. Now purging logs is working
	again.
0.12.2
	+ Increase random string length used to generate the cookie to
	2048 bits
	+ Logs are show in inverse chronological order
0.12.1
	+ Bug fix: use unsafeParam for progress indicator or some i18 strings
	will fail when saving changes
0.12
	+ Bugfix: Don't assume timecol is 'timestamp' but defined by
	module developer. This allows to purge some logs tables again
	+ Add page titles to models
	+ Set default values when not given in `add` method in models
	+ Add method to manage page size in model
	+ Add hidden field to help with Ajax request and automated testing with
	  ANSTE
	+ Bugfix: cast sql types to filter fields in logs
	+ Bugfix: Restricted resources are back again to make RSS
	access policy work again
	+ Workaround bogus mason warnings
	+ Make postinst script less verbose
	+ Disable keepalive in eBox apache
	+ Do not run a startup script in eBox apache
	+ Set default purge time for logs stored in eBox db to 1 week
	+ Disable LogAdmin actions in `ebox-global-action` until LogAdmin
	feature is completely done
0.11.103
	+ Modify EBox::Types::HasMany to create directory based on its row
	+ Add _setRelationship method to set up relationships between models
	  and submodels
	+ Use the new EBox::Model::Row api
	+ Add help method to EBox::Types::Abstract
	+ Decrease size for percentage value in disk free watcher
	+ Increase channel link field size in RSS dispatcher
0.11.102
	+ Bugfix: cmp in EBox::Types::HostIP now sorts correctly
	+ updatedRowNotify in EBox::Model::DataTable receives old row as
	well as the recently updated row
	+ Added `override_user_modification` configuration parameter to
	avoid user modification checkings and override them without asking
	+ Added EBox::Model::Row to ease the management of data returned
	by models
	+ Added support to pre-save and post-save executable files. They
	must be placed at /etc/ebox/pre-save or /etc/ebox/post-save
	+ Added `findRow` method to ease find and set
0.11.101
	+ Bugfix: Fix memory leak in models while cloning types. Now
	cloning is controlled by clone method in types
	+ Bugfix: Union type now checks for its uniqueness
	+ DESTROY is not an autoloaded method anymore
	+ HasOne fields now may set printable value from the foreign field
	to set its value
	+ findId now searches as well using printableValue
	+ Bugfix. Minor bug found when key is an IP address in autoloaded
	methods
	+ Ordered tables may insert values at the beginning or the end of
	the table by "insertPosition" attribute
	+ Change notConfigured template to fix English and add link to the
	  module status section
	+ Add loading gif to module status actions
	+ Remove debug from ServiceInterface.pm
	+ Add support for custom separators to be used as index separators on
	  exposedMethods
	+ Bugfix. Stop eBox correctly when it's removed
	+ Improve apache-restart to make it more reliable.
0.11.100
	+ Bugfix. Fix issue with event filters and empty hashes
	+ Bugfix. Cache stuff in log and soap watcher to avoid memory leaks
	+ Bugfix. Fix bug that prevented the user from being warned when a row to
	  be deleted is being used by other model
	+ Bugfix. Add missing use of EBox::Global in State event watcher
	+ Added progress screen, now pogress screen keeps track of the changed
	  state of the modules and change the top page element properly
	+ Do not exec() to restart apache outside mod_perl
	+ Improve apache restart script
	+ Improve progress screen
0.11.99
	+ DataTable contains the property 'enableProperty' to set a column
	called 'enabled' to enable/disable rows from the user point of
	view. The 'enabled' column is put the first
	+ Added state to the RAID report instead of simpler active boolean
        + Fix bug when installing new event components and event GConf
	subtree has not changed
	+ Add RSS dispatcher to show eBox events under a RSS feed
	+ Rotate log files when they reach 10MB for 7 rotations
	+ Configurable minimum free space left for being notified by means
	of percentage
	+ Add File type including uploading and downloading
	+ Event daemon now checks if it is possible to send an event
	before actually sending it
	+ Added Action forms to perform an action without modifying
	persistent data
	+ Log queries are faster if there is no results
	+ Show no data stored when there are no logs for a domain
	+ Log watcher is added in order to notify when an event has
	happened. You can configure which log watcher you may enable and
	what you want to be notify by a determined filter and/or event.
	+ RAID watcher is added to check the RAID events that may happen
	when the RAID subsystem is configured in the eBox machine
	+ Change colour dataset in pie chart used for disk usage reporting
	+ Progress indicator now contains a returned value and error
	message as well
	+ Lock session file for HTTP session to avoid bugs
	related to multiple requests (AJAX) in a short time
	+ Upgrade runit dependency until 1.8.0 to avoid runit related
	issues
0.11
	+ Use apache2
	+ Add ebox-unblock-exec to unset signal mask before running  a executable
	+ Fix issue with multiple models and models with params.
	  This triggered a bug in DHCP when there was just one static
	  interface
	+ Fix _checkRowIsUnique and _checkFieldIsUnique
	+ Fix paging
	+ Trim long strings in log table, show tooltip with the whole string
	  and show links for URLs starting with "http://"
0.10.99
	+ Add disk usage information
	+ Show progress in backup process
	+ Add option to purge logs
	+ Create a link from /var/lib/zentyal/log to /var/log/ebox
	+ Fix bug with backup descriptions containing spaces
	+ Add removeAll method on data models
	+ Add HostIP, DomainName and Port types
	+ Add readonly forms to display static information
	+ Add Danish translation thanks to Allan Jacobsen
0.10
	+ New release
0.9.100
	+ Add checking for SOAP session opened
	+ Add EventDaemon
	+ Add Watcher and Dispatch framework to support an event
	  architecture on eBox
	+ Add volatile EBox::Types in order not to store their values
	  on GConf
	+ Add generic form
	+ Improvements on generic table
	+ Added Swedish translation

0.9.99
	+ Added Portuguese from Portugal translation
	+ Added Russian translation
	+ Bugfix: bad changed state in modules after restore

0.9.3
	+ New release

0.9.2
	+ Add browser warning when uploading files
	+ Enable/disable logging modules
0.9.1
	+ Fix backup issue with changed state
	+ Generic table supports custom ordering
0.9
	+ Added Polish translation
        + Bug in recognition of old CD-R writting devices fixed
	+ Added Aragonese translation
	+ Added Dutch translation
	+ Added German translation
	+ Added Portuguese translation

0.8.99
	+ Add data table model for generic Ajax tables
	+ Add types to be used by models
	+ Add MigrationBase and ebox-migrate to upgrade data models
	+ Some English fixes
0.8.1
	+ New release
0.8
	+ Fix backup issue related to bug reports
	+ Improved backup GUI
0.7.99
        + changed sudo stub to be more permissive
	+ added startup file to apache web server
	+ enhanced backup module
	+ added basic CD/DVD support to backup module
	+ added test stubs to simplify testing
	+ added test class in the spirit of Test::Class
	+ Html.pm now uses mason templates
0.7.1
	+ use Apache::Reload to reload modules when changed
	+ GUI consistency (#12)
	+ Fixed a bug for passwords longer than 16 chars
	+ ebox-sudoers-friendly added to not overwrite /etc/sudoers each time
0.7
	+ First public release
0.6
	+ Move to client
	+ Remove obsolete TODO list
	+ Remove firewall module from  base system
	+ Remove objects module from base system
	+ Remove network module from base system
	+ Add modInstances and modInstancesOfType
	+ Raname Base to ClientBase
	+ Remove calls to deprecated methods
	+ API documented using naturaldocs
	+ Update INSTALL
	+ Use a new method to get configkeys, now configkey reads every
	  [0.9
	+ Added Polish translation][0-9]+.conf file from the EBox::Config::etc() dir and
	  tries to get the value from the files in order.
	+ Display date in the correct languae in Summary
	+ Update debian scripts
	+ Several bugfixes
0.5.2
	+ Fix some packaging issues
0.5.1
	+ New menu system
	+ New firewall filtering rules
	+ 802.1q support

0.5
	+ New bug-free menus (actually Internet Explorer is the buggy piece
	  of... software that caused the reimplementation)
	+ Lots of small bugfixes
	+ Firewall: apply rules with no destination address to packets
	  routed through external interfaces only
	+ New debianize script
	+ Firewall: do not require port and protocol parameters as they
	  are now optional.
	+ Include SSL stuff in the dist tarball
	+ Let modules block changes in the network interfaces
	  configuration if they have references to the network config in
	  their config.
	+ Debian network configuration import script
	+ Fix the init.d script: it catches exceptions thrown by modules so that
	  it can try to start/stop all of them if an exception is thrown.
	+ Firewall: fix default policy bug in INPUT chains.
	+ Restore textdomain in exceptions
	+ New services section in the summary
	+ Added Error item to Summary. Catch exceptions from modules in
	  summary and generate error item
	+ Fix several errors with redirections and error handling in CGIs
	+ Several data validation functions were fixed, and a few others added
	+ Prevent the global module from keeping a reference to itself. And make
	  the read-only/read-write behavior of the factory consistent.
	+ Stop using ifconfig-wrapper and implement our own NetWrapper module
	  with wrappers for ifconfig and ip.
	+ Start/stop apache, network and firewall modules in first place.
	+ Ignore some network interface names such as irda, sit0, etc.
	+ The summary page uses read-only module instances.
	+ New DataInUse exception, old one renamed to DataExists.
	+ Network: do not overwrite resolv.conf if there are nameservers
	  given via dhcp.
	+ Do not set a default global policy for the ssh service.
	+ Check for forbiden characters when the parameter value is
	  requested by the CGI, this allows CGI's to handle the error,
	  and make some decissions before it happens.
	+ Create an "edit object" template and remove the object edition stuff
	  from the main objects page.
	+ Fix the apache restarting code.
	+ Network: Remove the route reordering feature, the kernel handles that
	  automatically.
	+ Fix tons of bugs in the network restarting code.
	+ Network: removed the 3rd nameserver configuration.
	+ Network: Get gateway info in the dhcp hook.
	+ Network: Removed default configuration from the gconf schema.
	+ New function for config-file generation
	+ New functions for pid file handling

0.4
	+ debian package
	+ added module to export/import configuration
	+ changes in firewall's API
	+ Added content filter based on dansguardian
	+ Added French translation
	+ Added Catalan translation
	+ Sudoers file is generated automatically based on module's needs
	+ Apache config file is generated by ebox  now
	+ Use SSL
	+ Added ebox.conf file
	+ Added module template generator

0.3
	+ Supports i18n
	+ API name consistency
	+ Use Mason for templates
	+ added tips to GUI
	+ added dhcp hooks
	+ administration port configuration
	+ Fixed bugs to IE compliant
	+ Revoke changes after logout
	+ Several bugfixes

0.2
	+ All modules are now based on gconf.
	+ Removed dependencies on xml-simple, xerces and xpath
	+ New MAC address field in Object members.
	+ Several bugfixes.

0.1
	+ Initial release<|MERGE_RESOLUTION|>--- conflicted
+++ resolved
@@ -1,5 +1,8 @@
 HEAD
-<<<<<<< HEAD
+	+ Log events after dispatching them in the EventDaemon and catch exception
+	  to avoid crashes when mysql is already stopped
+	+ Emit events on zentyal start and stop
+	+ Refactor some events-related code
 	+ Changed MB_widedialog CSS class to use all width available in
 	  the screen
 	+ Fixed a broken link to SysInfo/Composite/General when activating the
@@ -10,12 +13,6 @@
 	+ Override _validateReferer method in Desktop services CGI
 	+ Don't abort configuration backup when we get a error retrieving the
 	  partition table information
-=======
-	+ Log events after dispatching them in the EventDaemon and catch exception
-	  to avoid crashes when mysql is already stopped
-	+ Emit events on zentyal start and stop
-	+ Refactor some events-related code
->>>>>>> 377bb61d
 	+ In EBox:Model::Row, refactored elementExists and
 	  elementByName to make them to have similiar code structure
 	+ Improvement in test help classes and added test fakes for
