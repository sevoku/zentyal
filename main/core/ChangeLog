HEAD
<<<<<<< HEAD
	+ Fixed 'element not exists' error when enabling a log watcher
=======
	+ Better logging of exceptions in EBox::CGI::Run
>>>>>>> a5c2fc53
	+ Scroll up when showing modal dialog
	+ Added fqdnChanged methods to SysInfo::Observer
	+ Fixed SSL configuration conflicts betwen SOAPClient and RESTClient
3.0.5
	+ Template ajax/simpleModalDialog.mas can now accept text
	+ Used poweroff instead of halt to assure that system is powered
	  off after halt
	+ Fixed log audit database insert error when halting or rebooting
	+ Added time-based closable notification messages
	+ Adapted to new EBox::setLocaleEnvironment method
	+ EBox::Type::File now allows ebox user to own files in directories
	  which are not writable by him
	+ Removed cron daily invocation of deprecated report scripts
3.0.4
	+ Added EBox::SyncFolders interface
	+ Fixed invokation of tar for backup of model files
	+ New observer for sysinfo module to notify modules implementing the
	  SysInfo::Observer interface when the host name or host domain is
	  changed by the user, before and after the change takes effect
	+ Stop and start apache after language change to force environment reload
	+ Reload page after language change
	+ EBox::Module::Service::isRunning() skips daemons whose precondition fail
	+ Fixed undefined reference in DataTable controller for log audit
	+ Added and used serviceId field for service certificates
	+ Fixed SQL quoting of column names in unbuffered inserts and consolidation
3.0.3
	+ Fixed bug which prevented highlight of selected item in menu
	+ Fixed base class of event dispatcher to be compatible with the
	  changes dispatcher configuration table
	+ Fixed event daemon to use dumped variables
	+ Fixed need of double-click when closing menu items in some cases
	+ Fixed logs consolidation to avoid high CPU usage
	+ In view log table: correctly align previous and first page buttons
	+ Improve host name and domain validation.
	+ Forbidden the use of a qualified hostname in change hostname form
	+ Update samba hostname-dependent fields when hostname is changed
	+ Confirmation dialog when the local domain is changed and with a
	  warning if local domain which ends in .local
3.0.2
	+ The synchronization of redis cache refuses with log message to set
	  undefined values
	+ Fixed wrong sql statement which cause unwanted logs purge
	+ DataForm does not check for uniqueness of its fields, as it only
	  contains a single row
	+ In ConfigureLogs, restored printable names for log domains
	+ Fixed dashboard update error on modules widget, counter-graph
	  widget and widget without sections
	+ Better way to fix non-root warnings during boot without interfering
	  on manual restart commands in the shell
3.0.1
	+ Properly set default language as the first element of the Select to
	  avoid its loss on the first apache restart
	+ Set milestone to 3.0.X when creating tickets in trac.zentyal.org
	+ Removed forced setting of LANG variables in mod_perl which made progress
	  indicator fail when using any language different to English
	+ Removed some frequent undef warnings
	+ Added executeOnBrothers method to EBox::Model::Component
	+ Fixed repetition of 'add' and 'number change' events in RAID watcher
	+ Fixed incorrect display of edit button in tables without editField action
	+ Cache MySQL password to avoid reading it all the time
	+ Fixed request came from non-root user warnings during boot
	+ Send info event in Runit watcher only if the service was down
	  MAX_DOWN_PERIODS
3.0
	+ Removed beta logo
	+ Set 'firstInstall' flag on modules when installing during initial install
	+ Set 'restoringBackup' flag on modules when restoring backup
	+ Call enableService after initialSetup while restoring backup
	+ Registration link in widget now have appropiate content when either
	  remoteservices or software are not installed
	+ Fixed style for disabled buttons
	+ Composite and DataTable viewers recover from errors in pageTitle method
	+ Fixed intermitent failure in progress when there are no slides
	+ Rollback redis transaction on otherwise instead finally block
	+ Members of the 'admin' group can now login again on Zentyal
	+ Multi-admin management for commercial editions
	+ First and last move row buttons are now disabled instead of hidden
	+ In save changes dialog set focus always in the 'save' button
	+ Fixed i18n problem in some cases where environment variables
	  were different than the selected locale on Zentyal UI, now
	  LANG and LC_MESSAGES are explicitly passed to mod_perl
	+ Reviewed registration strings
	+ Added template attribute to MultiStateAction to provide any kind
	  of HTML to display an action
	+ Changed icon, name and link for Zentyal Remote
	+ Fixed some compatibility issues with Internet Explorer 9
	+ Show warning with Internet Explorer 8 or older
	+ Improved dashboard buttons colors
2.3.24
	+ Do not cache undef values in EBox::Config::Redis::get()
	+ Code fix on subscription retrieval for Updates event
	+ Update validate referer to new Remote Services module API
	+ In-place booleans now properly mark the module as changed
	+ Do not try to read slides if software module is not installed
	+ Fixed wrong call in Events::isEnabledDispatcher()
	+ Updated 'created by' footer
2.3.23
	+ Change the default domain name from 'zentyal.lan' to
	  'zentyal-domain.lan'
	+ Changes in first enable to avoid letting modules unsaved
	+ Type File now accepts spaces in the file name
	+ Added setTimezone method to MyDBEngine
	+ Enable consolidation after reviewing and pruning
	+ Code typo fix in Events::isEnabledWatcher
	+ Remove all report code from core
	+ Move SysInfo report related to remoteservices module
	+ Fixed regression which removed scroll bars from popups
	+ New carousel transition for the installation slides
	+ Added option to not show final notes in progress bar
	+ EBox::Model::Component::modelGetter does not die when trying to
	  get a model for an uninstalled module
	+ Added previous/next buttons to manually switch installation slides
	+ New installation slides format
	+ Added compatibility with MS Internet Explorer >= 8
2.3.22
	+ Changed first installation workflow and wizard infraestructure
	+ Improved firewall icons
	+ Set hover style for configure rules button in firewall
	+ Do not disable InnoDB in mysql if there are other databases
	+ Progress indicator no longer calls showAds if it is undefined
	+ Send cache headers on static files to improve browsing speed
	+ Added foreignNoSyncRows and foreignFilter options to EBox::Types::Select
	+ Improved settings icon
	+ Fixed modalboxes style
	+ Improve host domain validation. Single label domains are not allowed.
2.3.21
	+ Fixes on notifyActions
	+ Check for isDaemonRunning now compatible with asterisk status
	+ Fixed warning call in EBox::Types::HasMany
2.3.20
	+ New look & feel for the web interface
	+ Adjust slides transition timeout during installation
	+ Audit changes table in save changes popup has scroll and better style
	+ Model messages are printed below model title
	+ noDataMsg now allows to add elements if it makes sense
	+ Fixed ajax/form.mas to avoid phantom change button
	+ EBox::Model::Manager::_setupModelDepends uses full paths so the
	  dependecies can discriminate between models with the same name
	+ Default row addition in DataForm does not fires validateTypedRow
	+ Code typo fix in change administration port model
	+ Set only Remote as option to export/import configuration to a
	  remote site
	+ Return undef in HasMany type when a model is not longer
	  available due to being uninstalled
	+ Added onclick atribute to the link.mas template
	+ Fix exception raising when no event component is found
	+ table_ordered.js : more robust trClick event method
	+ Changed dashboard JS which sometimes halted widget updates
	+ Added popup dialogs for import/export configuration
	+ Changes in styles and sizes of the save/revoke dialog
	+ Removed redudant code in ConfigureWatchers::syncRows which made module
	  to have an incorrect modified state
	+ Dont show in bug report removed packages with configuration
	  held as broken packages
	+ DataTable::size() now calls to syncRows()
	+ EBox::Module::Config::set_list quivalent now has the same
	  behaviour than EBox::Module::Config::set
2.3.19
	+ Manually set up models for events to take into account the
	  dynamic models from the log watcher filtering models
	+ Fixed warnings when deleting a row which is referenced in other model
	+ Disable HTML form autocompletion in admin password change model
	+ Fixed incorrect non-editable warnings in change date and time model
	+ Fixed parsing value bug in EBox::Types::Date and EBox::Types::Time
	+ Reworked mdstat parsing, added failure_spare status
	+ Configuration backup implicitly preserves ownership of files
	+ Changes in styles and sizes of the save/revoke dialog
	+ New data form row is copied from default row, avoiding letting hidden
	  fields without its default value and causing missing fields errors
	+ Always fill abstract type with its default value, this avoids
	  errors with hidden fields with default value
	+ Different page to show errors when there are broken software packages
	+ InverseMatchSelect and InverseMatchUnion use 'not' instead of '!' to
	  denote inverse match. This string is configurable with a type argument
	+ Fixed types EBox::Type::InverseMatchSelect and InverseMatchUnion
	+ Fixed bug in DataTable::setTypedRow() which produced an incorrect 'id'
	  row element in DataTable::updateRowNotify()
	+ In tableBody.mas template: decomposed table topToolbar section in methods
	+ Fixed bug in discard changes dialog
	+ Confirmation dialogs now use styled modalboxes
	+ Do not reload page after save changes dialog if operation is successful
	+ Maintenance menu is now kept open when visiting the logs index page
2.3.18
	+ Manual clone of row in DataTable::setTypedRow to avoid segfault
	+ Avoid undef warnings in EBox::Model::DataTable::_find when the
	  element value is undef
	+ Fixed kill of ebox processes during postrm
	+ Set MySQL root password in create-db script and added mysql script
	  to /usr/share/zentyal for easy access to the zentyal database
	+ Increased timeout redirecting to wizards on installation to 5 seconds
	  to avoid problems on some slow or loaded machines
	+ Save changes dialog do not appear if there are no changes
	+ Delete no longer needed duplicated code
	+ Do not go to save changes after a regular package installation
	  they are saved only in the first install
	+ Progress bar in installation refactored
2.3.17
	+ Do not use modal box for save changes during installation
	+ Hidden fields in DataTables are no longer considered compulsory
	+ Select type has now its own viewer that allows use of filter function
	+ User is now enabled together with the rest of modules on first install
2.3.16
	+ Fix 'oldRow' parameter in UpdatedRowNotify
	+ Use Clone::Fast instead of Clone
	+ Modal dialog for the save and discard changes operations
	+ Use a different lock file for the usercorner redis
	+ Improved look of tables when checkAll controls are present
	+ Better icons for clone action
	+ Added confirmation dialog feature to models; added confirmation
	  dialog to change hostname model
	+ Dynamic default values are now properly updated when adding a row
	+ Kill processes owned by the ebox user before trying to delete it
	+ Do not use sudo to call status command at EBox::Service::running
	+ Fixed regression setting default CSS class in notes
2.3.15
	+ Added missing call to updateRowNotify in DataForms
	+ Fixed silent error in EBox::Types::File templates for non-readable
	  by ebox files
	+ Use pkill instead of killall in postinst
	+ Use unset instead of delete_dir when removing rows
	+ Do not set order list for DataForms
	+ Only try to clean tmp dir on global system start
2.3.14
	+ Error message for failure in package cache creation
	+ Fixed regression when showing a data table in a modal view
	+ Do not do a redis transaction for network module init actions
	+ Fixed EBox::Module::Config::st_unset()
	+ Allowed error class in msg template
2.3.13
	+ Fixed problems in EventDaemon with JSON and blessed references
	+ More crashes avoided when watchers or dispatchers doesn't exist
	+ Proper RAID watcher reimplementation using the new state API
	+ EBox::Config::Redis singleton has now a instance() method instead of new()
	+ Deleted wrong use in ForcePurge model
2.3.12
	+ Fixed problem with watchers and dispatchers after a module deletion
	+ Fixed EBox::Model::DataTable::_checkFieldIsUnique, it failed when the
	  printableValue of the element was different to its value
	+ Fixed separation between Add table link and table body
	+ Adaptation of EventDaemon to model and field changes
	+ Disabled logs consolidation on purge until it is reworked, fixed
	  missing use in purge logs model
	+ Fixed Componet::parentRow, it not longer tries to get a row with
	  undefined id
	+ Fix typo in ConfigureLogs model
	+ Mark files for removing before deleting the row from backend in
	  removeRow
	+ The Includes directives are set just for the main virtual host
	+ Fixed EventDaemon crash
2.3.11
	+ Mark files for removing before deleting the row from backend in removeRow
	+ Dashboard widgets now always read the information from RO
	+ Enable actions are now executed before enableService()
	+ Fixed regression which prevented update of the administration service
	  port when it was changed in the interface
	+ New EBox::Model::Composite::componentNames() for dynamic composites
	+ Remove _exposedMethods() feature to reduce use of AUTOLOAD
	+ Removed any message set in the model in syncRows method
	+ Added global() method to modules and components to get a coherent
	  read-write or read-only instance depending on the context
	+ Removed Model::Report and Composite::Report namespaces to simplify model
	  management and specification
	+ New redis key naming, with $mod/conf/*, $mod/state and $mod/ro/* replacing
	  /ebox/modules/$mod/*, /ebox/state/$mod/* and /ebox-ro/modules/$mod/*
	+ Removed unnecessary parentComposite methods in EBox::Model::Component
	+ Only mark modules as changed when data has really changed
	+ EBox::Global::modChange() throws exception if instance is readonly
	+ New get_state() and set_state() methods, st_* methods are kept for
	  backwards compatibility, but they are deprecated
	+ Simplified events module internals with Watcher and Dispatcher providers
	+ Model Manager is now able to properly manage read-only instances
	+ Composites can now use parentModule() like Models
	+ Renamed old EBox::GConfModule to EBox::Module::Config
	+ Unified model and composite management in the new EBox::Model::Manager
	+ Model and composites are loaded on demand to reduce memory consumption
	+ Model and composite information is now stored in .yaml schemas
	+ ModelProvider and CompositeProvider are no longer necessary
	+ Simplified DataForm using more code from DataTable
	+ Adapted RAID and restrictedResources() to the new JSON objects in redis
	+ Remove unused override modifications code
	+ Added /usr/share/zentyal/redis-cli wrapper for low-level debugging
	+ Use simpler "key: value" format for dumps instead of YAML
	+ Row id prefixes are now better chosen to avoid confusion
	+ Use JSON instead of list and hash redis types (some operations,
	  specially on lists, are up to 50% faster and caching is much simpler)
	+ Store rows as hashes instead of separated keys
	+ Remove deprecated all_dirs and all_entries methods
	+ Remove obsolete EBox::Order package
	+ Remove no longer needed redis directory tree sets
	+ Fixed isEqualTo() method on EBox::Types::Time
	+ EBox::Types::Abstract now provides default implementations of fields(),
	  _storeInGConf() and _restoreFromHash() using the new _attrs() method
	+ Remove indexes on DataTables to reduce complexity, no longer needed
	+ Simplified ProgressIndicator implementation using shared memory
	+ New EBox::Util::SHMLock package
	+ Implemented transactions for redis operations
	+ Replace old MVC cache system with a new low-level redis one
	+ Delete no longer necessary regen-redis-db tool
	+ Added new checkAll property to DataTable description to allow
	  multiple check/uncheck of boolean columns
2.3.10
	+ Added Desktop::ServiceProvider to allow modules to implement
	  requests from Zentyal desktop
	+ Added VirtualHost to manage desktop requests to Zentyal server
	+ Fix EventDaemon in the transition to MySQL
	+ Send EventDaemon errors to new rotated log file /var/log/zentyal/events.err
	+ Send an event to Zentyal Cloud when the updates are up-to-date
	+ Send an info event when modules come back to running
	+ Include additional info for current event watchers
	+ Fixed RAID report for some cases of spare devices and bitmaps
	+ Fixed log purge, SQL call must be a statement not a query
	+ Fixed regex syntax in user log queries
	+ Added missing "use Filesys::Df" to SysInfo
	+ Disabled consolidation by default until is fixed or reimplemented
	+ Fixed regresion in full log page for events
	+ Added clone action to data tables
	+ Fixed regression in modal popup when showing element table
	+ Added new type EBox::Types::KrbRealm
	+ Fix broken packages when dist-upgrading from old versions: stop ebox
	  owned processes before changing home directory
	+ Log the start and finish of start/stop modules actions
	+ Added usesPort() method to apache module
2.3.9
	+ Enable SSLInsecureRenegotiation to avoid master -> slave SOAP handsake
	  problems
	+ Added validateRowRemoval method to EBox::Model::DataTable
	+ Use rm -rf instead of remove_tree to avoid chdir permission problems
	+ Avoid problems restarting apache when .pid file does not exist
	+ Do not use graceful on apache to allow proper change of listen port
	+ Simplified apache restart mechanism and avoid some problems
2.3.8
	+ Create tables using MyISAM engine by default
	+ Delete obsolete 'admin' table
2.3.7
	+ Fixed printableName for apache module and remove entry in status widget
	+ Merged tableBodyWithoutActions.mas into tableBody.mas
	+ Removed tableBodyWithoutEdit.mas because it is no longer used
	+ Better form validation message when there are no ids for
	  foreign rows in select control with add new popup
	+ Fixed branding of RSS channel items
	+ Fixed destination path when copying zentyal.cnf to /etc/mysql/conf.d
	+ Packaging fixes for precise
2.3.6
	+ Switch from CGIs to models in System -> General
	+ New value() and setValue() methods in DataForm::setValue() for cleaner
	  code avoiding use of AUTOLOAD
	+ Added new EBox::Types::Time, EBox::Types::Date and EBox::Types::TimeZone
	+ Added new attribute 'enabled' to the Action and MultiStateAction types
	  to allow disabling an action. Accepts a scalar or a CODE ref
	+ The 'defaultValue' parameter of the types now accept a CODE ref that
	  returns the default value.
2.3.5
	+ Added force parameter in validateTypedRow
	+ Fixed 'hidden' on types when using method references
	+ Removed some console problematic characters from Util::Random::generate
	+ Added methods to manage apache CA certificates
	+ Use IO::Socket::SSL for SOAPClient connections
	+ Removed apache rewrite from old slaves implementation
	+ Do not show RSS image if custom_prefix defined
2.3.4
	+ Avoid 'negative radius' error in DiskUsage chart
	+ Fixed call to partitionFileSystems in EBox::SysInfo::logReportInfo
	+ Log audit does not ignore fields which their values could be interpreted
	  as boolean false
	+ Avoid ebox.cgi failure when showing certain strings in the error template
	+ Do not calculate md5 digests if override_user_modification is enabled
	+ Clean /var/lib/zentyal/tmp on boot
	+ Stop apache gracefully and delete unused code in Apache.pm
	+ Cache contents of module.yaml files in Global
2.3.3
	+ The editable attribute of the types now accept a reference to a function
	  to dinamically enable or disable the field.
	+ In progress bar CGIs AJAX call checks the availability of the
	  next page before loading it
	+ Replaced community logo
	+ Adapted messages in the UI for new editions
	+ Changed cookie name to remove forbidden characters to avoid
	  incompatibilities with some applications
	+ Added methods to enable/disable restart triggers
2.3.2
	+ Fixed redis unix socket permissions problem with usercorner
	+ Get row ids without safe characters checking
	+ Added EBox::Util::Random as random string generator
	+ Set log level to debug when cannot compute md5 for a nonexistent file
	+ Filtering in tables is now case insensitive
	+ ProgressIndicator no longer leaves zombie processes in the system
	+ Implemented mysqldump for logs database
	+ Remove zentyal-events cron script which should not be longer necessary
	+ Bugfix: set executable permissions to cron scripts and example hooks
	+ Added a global method to retrieve installed server edition
	+ Log also duration and compMessage to events.log
2.3.1
	+ Updated Standards-Version to 3.9.2
	+ Fixed JS client side table sorting issue due to Prototype
	  library upgrade
	+ Disable InnoDB by default to reduce memory consumption of MySQL
	+ Now events are logged in a new file (events.log) in a more
	  human-readable format
	+ Added legend to DataTables with custom actions
	+ Changed JS to allow the restore of the action cell when a delete
	  action fails
	+ Set milestone to 3.0 when creating bug reports in the trac
	+ Avoid temporal modelInstance errors when adding or removing
	  modules with LogWatchers or LogDispatcher
	+ Unallow administration port change when the port is in use
2.3
	+ Do not launch a passwordless redis instance during first install
	+ New 'types' field in LogObserver and storers/acquirers to store special
	  types like IPs or MACs in an space-efficient way
	+ Use MySQL for the logs database instead of PostgreSQL
	+ Bugfix: logs database is now properly recreated after purge & install
	+ Avoid use of AUTOLOAD to execute redis commands, improves performance
	+ Use UNIX socket to connect to redis for better performance and
	  update default redis 2.2 settings
	+ Use "sudo" group instead of "admin" one for the UI access control
	+ Added EBox::Module::Base::version() to get package version
	+ Fixed problem in consalidation report when accumulating results
	  from queries having a "group by table.field"
	+ Added missing US and Etc zones in timezone selector
	+ Replaced autotools with zbuildtools
	+ Refuse to restore configuration backup from version lesser than
	  2.1 unless forced
	+ Do not retrieve format.js in every graph to improve performance
	+ The purge-module scripts are always managed as root user
	+ New grep-redis tool to search for patterns in redis keys or
	  values
	+ Use partitionFileSystems method from EBox::FileSystem
2.2.4
	+ New internal 'call' command in Zentyal shell to 'auto-use' the module
	+ Zentyal shell now can execute commandline arguments
	+ Bugfix: EBox::Types::IPAddr::isEqualTo allows to change netmask now
	+ Removed some undefined concatenation and compare warnings in error.log
	+ Ignore check operation in RAID event watcher
	+ Skip IP addresses ending in .0 in EBox::Types::IPRange::addresses()
	+ Do not store in redis trailing dots in Host and DomainName types
	+ Added internal command to instance models and other improvements in shell
	+ Now the whole /etc/zentyal directory is backed up and a copy of the
	  previous contents is stored at /var/backups before restoring
	+ Removing a module with a LogWatcher no longer breaks the LogWatcher
	  Configuration page anymore
	+ Fixed error in change-hostname script it does not longer match substrings
	+ Bugfix: Show breadcrumbs even from models which live in a
	  composite
	+ HTTPLink now returns empty string if no HTTPUrlView is defined
	  in DataTable class
	+ Added mising use sentence in EBox::Event::Watcher::Base
2.2.3
	+ Bugfix: Avoid url rewrite to ebox.cgi when requesting to /slave
	+ Fixed logrotate configuration
	+ More resilient way to handle with missing indexes in _find
	+ Added more informative text when mispelling methods whose prefix
	  is an AUTOLOAD action
	+ A more resilient solution to load events components in EventDaemon
	+ Added one and two years to the purge logs periods
	+ Fixed downloads from EBox::Type::File
2.2.2
	+ Revert cookie name change to avoid session loss in upgrades
	+ Do not try to change owner before user ebox is created
2.2.1
	+ Removed obsolete references to /zentyal URL
	+ Create configuration backup directories on install to avoid warnings
	  accessing the samba share when there are no backups
	+ Log result of save changes, either successful or with warnings
	+ Changed cookie name to remove forbidden characters to avoid
	  incompatibilities with some applications
	+ Removed duplicated and incorrect auding logging for password change
	+ Fixed some non-translatable strings
	+ Create automatic bug reports under 2.2.X milestone instead of 2.2
	+ Fixed bug changing background color on selected software packages
2.1.34
	+ Volatile types called password are now also masked in audit log
	+ Adjust padding for module descriptions in basic software view
	+ Removed beta icon
2.1.33
	+ Fixed modal add problems when using unique option on the type
	+ Fixed error management in the first screen of modal add
	+ Unify software selection and progress colors in CSS
	+ Set proper message type in Configure Events model
	+ Fixed error checking permanentMessage types in templates/msg.mas
2.1.32
	+ Added progress bar colors to theme definition
	+ Remove no longer correct UTF8 decode in ProgressIndicator
	+ Fixed UTF8 double-encoding on unexpected error CGI
	+ Reviewed some subscription strings
	+ Always fork before apache restart to avoid port change problems
	+ Stop modules in the correct order (inverse dependencies order)
	+ Better logging of failed modules on restore
2.1.31
	+ Do not start managed daemons on boot if the module is disabled
	+ Better message on redis error
	+ Watch for dependencies before automatic enable of modules on first install
2.1.30
	+ Removed obsolete /ebox URL from RSS link
	+ Changed methods related with extra backup data in modules logs
	  to play along with changes in ebackup module
	+ Set a user for remote access for audit reasons
	+ Detect session loss on AJAX requests
2.1.29
	+ Startup does not fail if SIGPIPE received
2.1.28
	+ Added code to mitigate false positives on module existence
	+ Avoid error in logs full summary due to incorrect syntax in template
	+ Allow unsafe chars in EBox::Types::File to avoid problems in some browsers
	+ Reviewed some subscription strings
	+ Warning about language-packs installed works again after Global changes
	+ Show n components update when only zentyal packages are left to
	  upgrade in the system widget
	+ Do not show debconf warning when installing packages
	+ EBox::Types::IPAddr (and IPNetwork) now works with defaultValue
	+ Allow to hide menu items, separators and dashboard widgets via conf keys
2.1.27
	+ Do not create tables during Disaster Recovery installation
	+ Added new EBox::Util::Debconf::value to get debconf values
	+ DataTable controller does no longer try to get a deleted row
	  for gather elements values for audit log
	+ Check if Updates watcher can be enabled if the subscription
	  level is yet unknown
2.1.26
	+ Detection of broken packages works again after proper deletion
	  of dpkg_running file
	+ Keep first install redis server running until trigger
	+ Unified module restart for package trigger and init.d
	+ Use restart-trigger script in postinst for faster daemons restarting
	+ System -> Halt/Reboot works again after regression in 2.1.25
	+ Added framework to show warning messages after save changes
	+ Change caption of remote services link to Zentyal Cloud
	+ Do not show Cloud link if hide_cloud_link config key is defined
	+ Added widget_ignore_updates key to hide updates in the dashboard
	+ Differentiate ads from notes
	+ Allow custom message type on permanentMessage
	+ Only allow custom themes signed by Zentyal
	+ Removed /zentyal prefix from URLs
	+ Caps lock detection on login page now works again
	+ Added HiddenIfNotAble property to event watchers to be hidden if
	  it is unabled to monitor the event
	+ Dashboard values can be now error and good as well
	+ Include a new software updates widget
	+ Include a new alert for basic subscriptions informing about
	  software updates
	+ Add update-notifier-common to dependencies
	+ EBox::DataTable::enabledRows returns rows in proper order
	+ Use custom ads when available
	+ Disable bug report when hide_bug_report defined on theme
2.1.25
	+ Do not show disabled module warnings in usercorner
	+ Mask passwords and unify boolean values in audit log
	+ Do not override type attribute for EBox::Types::Text subtypes
	+ Corrected installation finished message after first install
	+ Added new disableAutocomplete attribute on DataTables
	+ Optional values can be unset
	+ Minor improvements on nmap scan
2.1.24
	+ Do not try to generate config for unconfigured services
	+ Remove unnecessary redis call getting _serviceConfigured value
	+ Safer sizes for audit log fields
	+ Fix non-translatable "show help" string
	+ Allow links to first install wizard showing a desired page
	+ Fixed bug in disk usage when we have both values greater and
	  lower than 1024 MB
	+ Always return a number in EBox::AuditLogging::isEnabled to avoid
	  issues when returning the module status
	+ Added noDataMsg attribute on DataTable to show a message when
	  there are no rows
2.1.23
	+ Removed some warnings during consolidation process
	+ Depend on libterm-readline-gnu-perl for history support in shells
	+ Fixed error trying to change the admin port with NTP enabled
	+ Fixed breadcrumb destination for full log query page
	+ Use printableActionName in DataTable setter
2.1.22
	+ Fixed parentRow method in EBox::Types::Row
	+ Added new optionalLabel flag to EBox::Types::Abstract to avoid
	  show the label on non-optional values that need to be set as
	  optional when using show/hide viewCustomizers
	+ Added initHTMLStateOrder to View::Customizer to avoid incorrect
	  initial states
	+ Improved exceptions info in CGIs to help bug reporting
	+ Do not show customActions when editing row on DataTables
2.1.21
	+ Fixed bug printing traces at Global.pm
	+ Check new dump_exceptions confkey instead of the debug one in CGIs
	+ Explicit conversion to int those values stored in our database
	  for correct dumping in reporting
	+ Quote values in update overwrite while consolidating for reporting
2.1.20
	+ Fixed regression in edition in place of booleans
	+ Better default balance of the dashboard based on the size of the widgets
	+ Added defaultSelectedType argument to PortRange
2.1.19
	+ Disable KeepAlive as it seems to give performance problems with Firefox
	  and set MaxClients value back to 1 in apache.conf
	+ Throw exceptions when calling methods not aplicable to RO instances
	+ Fixed problems when mixing read/write and read-only instances
	+ Date/Time and Timezone moved from NTP to core under System -> General
	+ Do not instance hidden widgets to improve dashboard performance
	+ New command shell with Zentyal environment at /usr/share/zentyal/shell
	+ Show warning when a language-pack is not installed
	+ Removed unnecessary dump/load operations to .bak yaml files
	+ AuditLogging and Logs constructor now receive the 'ro' parameter
	+ Do not show Audit Logging in Module Status widget
2.1.18
	+ New unificated zentyal-core.logrotate for all the internal logs
	+ Added forceEnabled option for logHelpers
	+ Moved carousel.js to wizard template
	+ Add ordering option to wizard pages
	+ Fixed cmp and isEqualTo methods for EBox::Types::IPAddr
	+ Fixed wrong Mb unit labels in Disk Usage and use GB when > 1024 MB
	+ Now global-action script can be called without progress indicator
	+ Fixed EBox::Types::File JavaScript setter code
	+ Added support for "Add new..." modal boxes in foreign selectors
	+ Each module can have now its customized purge-module script
	  that will be executed after the package is removed
	+ Added Administration Audit Logging to log sessions, configuration
	  changes, and show pending actions in save changes confirmation
	+ User name is stored in session
	+ Remove deprecated extendedRestore from the old Full Backup
2.1.17
	+ Fixed RAID event crash
	+ Added warning on models and composites when the module is disabled
	+ Fixed login page style with some languages
	+ Login page template can now be reused accepting title as parameter
	+ EBox::Types::File does not write on redis when it fails to
	  move the fail to its final destination
	+ Added quote column option for periodic log consolidation and
	  report consolidation
	+ Added exclude module option to backup restore
2.1.16
	+ Do not show incompatible navigator warning on Google Chrome
	+ Fixed syncRows override detection on DataTable find
	+ clean-conf script now deletes also state data
	+ Avoid 'undefined' message in selectors
2.1.15
	+ Move Disk Usage and RAID to the new Maintenance menu
	+ Always call syncRows on find (avoid data inconsistencies)
	+ Filename when downloading a conf backup now contains hostname
	+ Fixed bug in RAID template
	+ Set proper menu order in System menu (fixes NTP position)
	+ Fixed regresion in page size selector on DataTables
	+ Fixed legend style in Import/Export Configuration
2.1.14
	+ Fixed regresion with double quotes in HTML templates
	+ Fixed problems with libredis-perl version dependency
	+ Adding new apparmor profile management
2.1.13
	+ Better control of errors when saving changes
	+ Elements of Union type can be hidden
	+ Model elements can be hidden only in the viewer or the setter
	+ HTML attributtes are double-quoted
	+ Models can have sections of items
	+ Password view modified to show the confirmation field
	+ New multiselect type
	+ Redis backend now throws different kind of exceptions
2.1.12
	+ Revert no longer necessary parents workaround
	+ Hide action on viewCustomizer works now on DataTables
2.1.11
	+ Fixed bug which setted bad directory to models in tab view
	+ Union type: Use selected subtype on trailingText property if the
	  major type does not have the property
	+ Raise MaxClients to 2 to prevent apache slowness
2.1.10
	+ Security [ZSN-2-1]: Avoid XSS in process list widget
2.1.9
	+ Do not try to initialize redis client before EBox::init()
	+ Safer way to delete rows, deleting its id reference first
	+ Delete no longer needed workaround for gconf with "removed" attribute
	+ Fixed regression in port range setter
2.1.8
	+ Fixed regression in menu search
	+ Fixed missing messages of multi state actions
	+ Help toggler is shown if needed when dynamic content is received
	+ Fixed issue when disabling several actions at once in a data table view
	+ All the custom actions are disabled when one is clicked
	+ Submit wizard pages asynchronously and show loading indicator
	+ Added carousel.js for slide effects
2.1.7
	+ Fixed issues with wrong html attributes quotation
	+ Bugfix: volatile types can now calculate their value using other
	  the value from other elements in the row no matter their position
2.1.6
	+ Attach software.log to bug report if there are broken packages
	+ Added keyGenerator option to report queries
	+ Tuned apache conf to provide a better user experience
	+ Actions click handlers can contain custom javascript
	+ Restore configuration with force dependencies option continues
	  when modules referenced in the backup are not present
	+ Added new MultiStateAction type
2.1.5
	+ Avoid problems getting parent if the manager is uninitialized
	+ Rename some icon files with wrong extension
	+ Remove wrong optional attribute for read-only fields in Events
	+ Renamed all /EBox/ CGI URLs to /SysInfo/ for menu folder coherency
	+ Added support for custom actions in DataTables
	+ Replaced Halt/Reboot CGI with a model
	+ Message classes can be set from models
	+ Fixed error in Jabber dispatcher
	+ Show module name properly in log when restart from the dashboard fails
	+ Avoid warning when looking for inexistent PID in pidFileRunning
2.1.4
	+ Changed Component's parent/child relationships implementation
	+ Fixed WikiFormat on automatic bug report tickets
	+ Do not show available community version in Dashboard with QA
 	  updates
2.1.3
	+ Fall back to readonly data in config backup if there are unsaved changes
	+ Allow to automatically send a report in the unexpected error page
	+ Logs and Events are now submenus of the new Maintenance menu
	+ Configuration Report option is now present on the Import/Export section
	+ Require save changes operation after changing the language
	+ Added support for URL aliases via schemas/urls/*.urls files
	+ Allow to sort submenu items via 'order' attribute
	+ Automatically save changes after syncRows is called and mark the module
	  mark the module as unchanged unless it was previously changed
	+ Removed unnecessary ConfigureEvents composite
	+ Removed unnecessary code from syncRows in logs and events
	+ Restore configuration is safer when restoring /etc/zentyal files
	+ Fixed unescaped characters when showing an exception
	+ Fixed nested error page on AJAX requests
	+ Adapted dumpBackupExtraData to new expected return value
	+ Report remoteservices, when required, a change in administration
	  port
	+ Added continueOnModuleFail mode to configuration restore
	+ Fixed Firefox 4 issue when downloading backups
	+ Show scroll when needed in stacktraces (error page)
	+ More informative error messages when trying to restart locked modules
	  from the dashboard
	+ Creation of plpgsql language moved from EBox::Logs::initialSetup
	  to create-db script
	+ Redis backend now throws different kind of exceptions
	+ Avoid unnecesary warnings about PIDs
	+ Update Jabber dispatcher to use Net::XMPP with some refactoring
	+ Save changes messages are correctly shown with international charsets
	+ Support for bitmap option in RAID report
	+ Retry multiInsert line by line if there are encoding errors
	+ Adapted to new location of partitionsFileSystems in EBox::FileSystem
	+ Event messages are cleaned of null characters and truncated
	  before inserting in the database when is necessary
	+ Improve message for "Free storage space" event and send an info
	  message when a given partition is not full anymore
	+ Event messages now can contain newline characters
	+ Objects of select type are compared also by context
	+ Remove cache from optionsFromForeignModel since it produces
	  problems and it is useless
	+ Set title with server name if the server is subscribed
	+ Fix title HTML tag in views for Models and Composites
	+ Added lastEventsReport to be queried by remoteservices module
	+ Added EBox::Types::HTML type
	+ Added missing manage-logs script to the package
	+ Fixed problems with show/hide help switch and dynamic content
	+ Menus with subitems are now kept unfolded until a section on a
	  different menu is accessed
	+ Sliced restore mode fails correctly when schema file is missing,
	  added option to force restore without schema file
	+ Purge conf now purges the state keys as well
	+ Added EBox::Types::IPRange
2.1.2
	+ Now a menu folder can be closed clicking on it while is open
	+ Bugfix: cron scripts are renamed and no longer ignored by run-parts
	+ Added new EBox::Util::Nmap class implementing a nmap wrapper
2.1.1
	+ Fixed incoherency problems with 'on' and '1' in boolean indexes
	+ Move cron scripts from debian packaging to src/scripts/cron
	+ Trigger restart of logs and events when upgrading zentyal-core
	  without any other modules
	+ Don't restart apache twice when upgrading together with more modules
	+ Fixed params validation issues in addRow
2.1
	+ Replace YAML::Tiny with libyaml written in C through YAML::XS wrapper
	+ Minor bugfix: filter invalid '_' param added by Webkit-based browser
	  on EBox::CGI::Base::params() instead of _validateParams(), avoids
	  warning in zentyal.log when enabling modules
	+ All CGI urls renamed from /ebox to /zentyal
	+ New first() and deleteFirst() methods in EBox::Global to check
	  existence and delete the /var/lib/zentyal/.first file
	+ PO files are now included in the language-pack-zentyal-* packages
	+ Migrations are now always located under /usr/share/$package/migration
	  this change only affects to the events and logs migrations
	+ Delete no longer used domain and translationDomain methods/attributes
	+ Unified src/libexec and tools in the new src/scripts directory
	+ Remove the ebox- prefix on all the names of the /usr/share scripts
	+ New EBox::Util::SQL package with helpers to create and drop tables
	  from initial-setup and purge-module for each module
	+ Always drop tables when purging a package
	+ Delete 'ebox' user when purging zentyal-core
	+ Moved all SQL schemas from tools/sqllogs to schemas/sql
	+ SQL time-period tables are now located under schemas/sql/period
	+ Old ebox-clean-gconf renamed to /usr/share/zentyal/clean-conf and
	  ebox-unconfigure-module is now /usr/share/zentyal/unconfigure-module
	+ Added default implementation for enableActions, executing
	  /usr/share/zentyal-$modulename/enable-module if exists
	+ Optimization: Do not check if a row is unique if any field is unique
	+ Never call syncRows on read-only instances
	+ Big performance improvements using hashes and sets in redis
	  database to avoid calls to the keys command
	+ Delete useless calls to exists in EBox::Config::Redis
	+ New regen-redis-db tool to recreate the directory structure
	+ Renamed /etc/cron.hourly/90manageEBoxLogs to 90zentyal-manage-logs
	  and moved the actual code to /usr/share/zentyal/manage-logs
	+ Move /usr/share/ebox/zentyal-redisvi to /usr/share/zentyal/redisvi
	+ New /usr/share/zentyal/initial-setup script for modules postinst
	+ New /usr/share/zentyal/purge-module script for modules postrm
	+ Removed obsolete logs and events migrations
	+ Create plpgsql is now done on EBox::Logs::initialSetup
	+ Replace old ebox-migrate script with EBox::Module::Base::migrate
	+ Rotate duplicity-debug.log log if exists
	+ Bug fix: Port selected during installation is correctly saved
	+ Zentyal web UI is restarted if their dependencies are upgraded
	+ Bug fix: Logs don't include unrelated information now
	+ Add total in disk_usage report
	+ Bugfix: Events report by source now works again
	+ Do not include info messages in the events report
	+ Services event is triggered only after five failed checkings
	+ Do not add redundant includedir lines to /etc/sudoers
	+ Fixed encoding for strings read from redis server
	+ Support for redis-server 2.0 configuration
	+ Move core templates to /usr/share/zentyal/stubs/core
	+ Old /etc/ebox directory replaced with the new /etc/zentyal with
	  renamed core.conf, logs.conf and events.conf files
	+ Fixed broken link to alerts list
2.0.15
	+ Do not check the existence of cloud-prof package during the
	  restore since it is possible not to be installed while disaster
	  recovery process is done
	+ Renamed /etc/init.d/ebox to /etc/init.d/zentyal
	+ Use new zentyal-* package names
	+ Don't check .yaml existence for core modules
2.0.14
	+ Added compMessage in some events to distinguish among events if
	  required
	+ Make source in events non i18n
	+ After restore, set all the restored modules as changed
	+ Added module pre-checks for configuration backup
2.0.13
	+ Fixed dashboard graphs refresh
	+ Fixed module existence check when dpkg is running
	+ Fix typo in sudoers creation to make remote support work again
2.0.12
	+ Include status of packages in the downloadable bug report
	+ Bugfix: Avoid possible problems deleting redis.first file if not exist
2.0.11
	+ New methods entry_exists and st_entry_exists in config backend
2.0.10
	+ Now redis backend returns undef on get for undefined values
	+ Allow custom mason templates under /etc/ebox/stubs
	+ Better checks before restoring a configuration backup with
	  a set of modules different than the installed one
	+ Wait for 10 seconds to the child process when destroying the
	  progress indicator to avoid zombie processes
	+ Caught SIGPIPE when trying to contact Redis server and the
	  socket was already closed
	+ Do not stop redis server when restarting apache but only when
	  the service is asked to stop
	+ Improvements in import/export configuration (know before as
	  configuration backup)
	+ Improvements in ProgressIndicator
	+ Better behaviour of read-only rows with up/down arrows
	+ Added support for printableActionName in DataTable's
	+ Added information about automatic configuration backup
	+ Removed warning on non existent file digest
	+ Safer way to check if core modules exist during installation
2.0.9
	+ Treat wrong installed packages as not-existent modules
	+ Added a warning in dashboard informing about broken packages
	+ File sharing and mailfilter log event watchers works again since
	  it is managed several log tables per module
2.0.8
	+ Replaced zentyal-conf script with the more powerful zentyal-redisvi
	+ Set always the same default order for dashboard widgets
	+ Added help message to the configure widgets dialog
	+ Check for undefined values in logs consolidation
	+ Now dashboard notifies fails when restarting a service
	+ Fixed bug with some special characters in dashboard
	+ Fixed bug with some special characters in disk usage graph
2.0.7
	+ Pre-installation includes sudoers.d into sudoers file if it's not yet
	  installed
	+ Install apache-prefork instead of worker by default
	+ Rename service certificate to Zentyal Administration Web Server
2.0.6
	+ Use mod dependencies as default restore dependencies
	+ Fixed dependencies in events module
	+ Increased recursive dependency threshold to avoid
	  backup restoration problems
2.0.5
	+ Removed deprecated "Full backup" option from configuration backup
	+ Bugfix: SCP method works again after addition of SlicedBackup
	+ Added option in 90eboxpglogger.conf to disable logs consolidation
2.0.4
	+ Removed useless gconf backup during upgrade
	+ Fixed postinstall script problems during upgrade
2.0.3
	+ Added support for the sliced backup of the DB
	+ Hostname change is now visible in the form before saving changes
	+ Fixed config backend problems with _fileList call
	+ Added new bootDepends method to customize daemons boot order
	+ Added permanent message property to Composite
	+ Bugfix: Minor aesthetic fix in horizontal menu
	+ Bugfix: Disk usage is now reported in expected bytes
	+ Bugfix: Event dispatcher is not disabled when it is impossible
	  for it to dispatch the message
2.0.2
	+ Better message for the service status event
	+ Fixed modules configuration purge script
	+ Block enable module button after first click
	+ Avoid division by zero in progress indicator when total ticks is
	  zero
	+ Removed warning during postinst
	+ Added new subscription messages in logs, events and backup
2.0.1
	+ Bugfix: Login from Zentyal Cloud is passwordless again
	+ Some defensive code for the synchronization in Events models
	+ Bugfix: add EBox::Config::Redis::get to fetch scalar or list
	  values. Make GConfModule use it to avoid issues with directories
	  that have both sort of values.
1.5.14
	+ Fixed redis bug with dir keys prefix
	+ Improved login page style
	+ New login method using PAM instead of password file
	+ Allow to change admin passwords under System->General
	+ Avoid auto submit wizard forms
	+ Wizard skip buttons always available
	+ Rebranded post-installation questions
	+ Added zentyal-conf script to get/set redis config keys
1.5.13
	+ Added transition effect on first install slides
	+ Zentyal rebrand
	+ Added web page favicon
	+ Fixed already seen wizards apparition
	+ Fixed ro module creation with redis backend
	+ Use mason for links widgets
	+ Use new domain to official strings for subscriptions
1.5.12
	+ Added option to change hostname under System->General
	+ Show option "return to dashboard" when save changes fails.
1.5.11
	+ Added more tries on redis reconnection
	+ Fixed user corner access problems with redis server
	+ writeFile* methods reorganized
	+ Added cron as dependency as cron.hourly was never executed with anacron
	+ Improvements in consolidation of data for reports
1.5.10
	+ Fixed gconf to redis conversion for boolean values
1.5.9
	+ Improved migrations speed using the same perl interpreter
	+ Redis as configuration backend (instead of gconf)
	+ Improved error messages in ebox-software
	+ Set event source to 256 chars in database to adjust longer event
	  sources
	+ Progress bar AJAX updates are sent using JSON
	+ Fixed progress bar width problems
	+ Fixed top menu on wizards
	+ Improved error message when disconnecting a not connected database
	+ Abort installation if 'ebox' user already exists
	+ Bugfix: IP address is now properly registered if login fails
1.5.8
	+ Added template tableorderer.css.mas
	+ Added buttonless top menu option
	+ Bugfix: Save all modules on first installation
	+ Bugfix: General ebox database is now created if needed when
	  re/starting services
	+ Bugfix: Data to report are now uniform in number of elements per
	  value. This prevents errors when a value is present in a month and
	  not in another
	+ Bugfix: Don't show already visited wizard pages again
1.5.7
	+ Bugfix: Avoid error when RAID is not present
	+ Bugfix: Add ebox-consolidate-reportinfo call in daily cron script
	+ Bugfix: Called multiInsert and unbufferedInsert when necessary
	  after the loggerd reimplementation
	+ Bugfix: EBox::ThirdParty::Apache2::AuthCookie and
	  EBox::ThirdParty::Apache2::AuthCookie::Util package defined just
	  once
	+ Added util SystemKernel
	+ Improved progress indicator
	+ Changes in sudo generation to allow sudo for remote support user
	+ Initial setup wizards support
1.5.6
	+ Reimplementation of loggerd using inotify instead of File::Tail
1.5.5
	+ Asynchronous load of dashboard widgets for a smoother interface
1.5.4
	+ Changed dbus-check script to accept config file as a parameter
1.5.3
	+ Function _isDaemonRunning works now with snort in lucid
	+ Javascript refreshing instead of meta tag in log pages
	+ Updated links in dashboard widget
	+ Add package versions to downloadable ebox.log
	+ Fixed postgresql data dir path for disk usage with pg 8.4
	+ GUI improvements in search box
1.5.2
	+ Security [ESN-1-1]: Validate referer to avoid CSRF attacks
	+ Added reporting structure to events module
	+ Added new CGI to download the last lines of ebox.log
1.5.1
	+ Bugfix: Catch exception when upstart daemon does not exist and
	  return a stopped status
	+ Added method in logs module to dump database in behalf of
	ebackup module
	+ Bugfix: Do not check in row uniqueness for optional fields that
	are not passed as parameters
	+ Improve the output of ebox module status, to be consistent with the one
	  shown in the interface
	+ Add options to the report generation to allow queries to be more
	  flexible
	+ Events: Add possibility to enable watchers by default
	+ Bugfix: Adding a new field to a model now uses default
	  value instead of an empty value
	+ Added script and web interface for configuration report, added
	  more log files to the configuration report
1.5
	+ Use built-in authentication
	+ Use new upstart directory "init" instead of "event.d"
	+ Use new libjson-perl API
	+ Increase PerlInterpMaxRequests to 200
	+ Increase MaxRequestsPerChild (mpm-worker) to 200
	+ Fix issue with enconding in Ajax error responses
	+ Loggerd: if we don't have any file to watch we just sleep otherwise the process
	  will finish and upstart will try to start it over again and again.
	+ Make /etc/init.d/ebox depend on $network virtual facility
	+ Show uptime and users on General Information widget.
1.4.2
	+ Start services in the appropriate order (by dependencies) to fix a problem
	  when running /etc/init.d/ebox start in slaves (mail and other modules
	  were started before usersandgroups and thus failed)
1.4.1
	+ Remove network workarounds from /etc/init.d/ebox as we don't bring
	  interfaces down anymore
1.4
	+ Bug fix: i18n. setDomain in composites and models.
1.3.19
	+ Make the module dashboard widget update as the rest of the widgets
	+ Fix problem regarding translation of module names: fixes untranslated
	  module names in the dashboard, module status and everywhere else where
	  a module name is written
1.3.18
	+ Add version comparing function and use it instead of 'gt' in the
	  general widget
1.3.17
	+ Minor bug fix: check if value is defined in EBox::Type::Union
1.3.16
	+ Move enable field to first row in ConfigureDispatcherDataTable
	+ Add a warning to let users know that a module with unsaved changes
	  is disabled
	+ Remove events migration directory:
		- 0001_add_conf_configureeventtable.pl
		- 0002_add_conf_diskfree_watcher.pl
	+ Bug fix: We don't use names to stringify date to avoid issues
	  with DB insertions and localisation in event logging
	+ Bug fix: do not warn about disabled services which return false from
	  showModuleStatus()
	+ Add blank line under "Module Status"
	+ Installed and latest available versions of the core are now displayed
	  in the General Information widget
1.3.15
	+ Bug fix: Call EBox::Global::sortModulesByDependencies when
	  saving all modules and remove infinite loop in that method.
	  EBox::Global::modifiedModules now requires an argument to sort
	  its result dependending on enableDepends or depends attribute.
	+ Bug fix: keep menu folders open during page reloads
	+ Bug fix: enable the log events dispatcher by default now works
	+ Bug fix: fixed _lock function in EBox::Module::Base
	+ Bug fix: composites honor menuFolder()
	+ Add support for in-place edition for boolean types. (Closes
	  #1664)
	+ Add method to add new database table columnts to EBox::Migration::Helpers
	+ Bug fix: enable "Save Changes" button after an in-place edition
1.3.14
	+ Bug fix: fix critical bug in migration helper that caused some log
	  log tables to disappear
	+ Create events table
	+ Bug fix: log watcher works again
	+ Bug fix: delete cache if log index is not found as it could be
	  disabled
1.3.13
	+ Bug fix: critical error in EventDaemon that prevented properly start
	+ Cron script for manage logs does not run if another is already
	  running, hope that this will avoid problems with large logs
	+ Increased maximum size of message field in events
	+ Added script to purge logs
	+ Bug fix: multi-domain logs can be enabled again
1.3.12
	+ Added type for EBox::Dashboard::Value to stand out warning
	  messages in dashboard
	+ Added EBox::MigrationHelpers to include migration helpers, for now,
	  include a db table renaming one
	+ Bug fix: Fix mismatch in event table field names
	+ Bug fix: Add migration to create language plpgsql in database
	+ Bug fix: Add missing script for report log consolidation
	+ Bug fix: Don't show modules in logs if they are not configured. This
	  prevents some crashes when modules need information only available when
	  configured, such as mail which holds the vdomains in LDAP
	+ Added method EBox::Global::lastModificationTime to know when
	  eBox configuration was modified for last time
	+ Add support for breadcrumbs on the UI
	+ Bug fix: in Loggerd files are only parsed one time regardless of
	  how many LogHelper reference them
	+ Added precondition for Loggerd: it does not run if there isnt
	anything to watch
1.3.11
	+ Support customFilter in models for big tables
	+ Added EBox::Events::sendEvent method to send events using Perl
	  code (used by ebackup module)
	+ Bug fix: EBox::Type::Service::cmp now works when only the
	  protocols are different
	+ Check $self is defined in PgDBEngine::DESTROY
	+ Do not watch files in ebox-loggerd related to disabled modules and
	  other improvements in the daemon
	+ Silent some exceptions that are used for flow control
	+ Improve the message from Service Event Watcher
1.3.10
	+ Show warning when accesing the UI with unsupported browsers
	+ Add disableApparmorProfile to EBox::Module::Service
	+ Bug fix: add missing use
	+ Bug fix: Make EventDaemon more robust against malformed sent
	  events by only accepting EBox::Event objects
1.3.8
	+ Bug fix: fixed order in EBox::Global::modified modules. Now
	  Global and Backup use the same method to order the module list
	  by dependencies
1.3.7
	+ Bug fix: generate public.css and login.css in dynamic-www directory
	  which is /var/lib/zentyal/dynamicwww/css/ and not in /usr/share/ebox/www/css
	  as these files are generate every time eBox's apache is
	  restarted
	+ Bug fix: modules are restored now in the correct dependency
	  order
	+ ebox-make-backup accepts --destinaton flag to set backup's file name
	+ Add support for permanent messages to EBox::View::Customizer
1.3.6
	+ Bug fix: override _ids in EBox::Events::Watcher::Log to not return ids
	which do not exist
	+ Bug fix: fixed InverseMatchSelect type which is used by Firewall module
	+ New widget for the dashboard showing useful support information
	+ Bugfix: wrong permissions on CSS files caused problem with usercorner
	+ CSS are now templates for easier rebranding
	+ Added default.theme with eBox colors
1.3.5
	+ Bugfix: Allow unsafe characters in password type
	+ Add FollowSymLinks in eBox apache configuration. This is useful
	  if we use js libraries provided by packages
1.3.4
	+ Updated company name in the footer
	+ Bugfix: humanEventMessage works with multiple tableInfos now
	+ Add ebox-dbus-check to test if we can actually connect to dbus
1.3.4
	+ bugfix: empty cache before calling updatedRowNotify
	+ enable Log dispatcher by default and not allow users to disable
	it
	+ consolidation process continues in disabled but configured modules
	+ bugfix: Save Changes button doesn't turn red when accessing events for
	first time
1.3.2
	+ bugfix: workaround issue with dhcp configured interfaces at boot time
1.3.1
	+ bugfix: wrong regex in service status check
1.3.0
	+ bugfix: make full backup work again
1.1.30
	+ Change footer to new company holder
	+  RAID does not generate 'change in completion events, some text
	problems fixed with RAID events
	+ Report graphics had a datapoints limit dependent on the active
	time unit
	+ Apache certificate can be replaced by CA module
	+ Fixed regression in detailed report: total row now aggregates
	properly
	+ More characters allowed when changing password from web GUI
	+ Fixed regression with already used values in select types
	+ Do not a button to restart eBox's apache
	+ Fixed auth problem when dumping and restoring postgre database
1.1.20
	+ Added custom view support
	+ Bugfix: report models now can use the limit parameter in
	  reportRows() method
	+ use a regexp to fetch the PID in a pidfile, some files such as
	postfix's add tabs and spaces before the actual number
	+ Changed "pidfile" to "pidfiles" in _daemons() to allow checking more than
one (now it is a array ref instead of scalar)
	+ Modified Service.pm to support another output format for /etc/init.d daemon
status that returns [OK] instead of "running".
	+ unuformized case in menu entries and some more visual fixes
1.1.10
	+ Fix issue when there's a file managed by one module that has been modified
	  when saving changes
	+ Bugfix: events models are working again even if an event aware
	module is uninstalled and it is in a backup to restore
	+ Select.pm returns first value in options as default
       + Added 'parentModule' to model class to avoid recursive problems
	+ Added Float type
	+ Apache module allows to add configuration includes from other modules
	+ Display remote services button if subscribed
	+ Event daemon may received events through a named pipe
	+ Bugfix. SysInfo revokes its config correctly
	+ Added storer property to types in order to store the data in
	somewhere different from GConf
	+ Added protected property 'volatile' to the models to indicate
	that they store nothing in GConf but in somewhere different
	+ System Menu item element 'RAID' is always visible even when RAID
	is not installed
	+ Files in deleted rows are deleted when the changes are saved
	+ Fixed some bug whens backing and restore files
	+ Components can be subModels of the HasMany type
	+ Added EBox::Types::Text::WriteOnce type
	+ Do not use rows(), use row to force iteration over the rows and increase
	performance and reduce memory use.
	+ Do not suggest_sync after read operations in gconf
	+ Increase MaxRequestsPerChild to 200 in eBox's apache
	+ Make apache spawn only one child process
	+ Log module is backed up and restored normally because the old
	problem is not longer here
	+ Backup is more gentle with no backup files in backup directory,
	now it does not delete them
	+ HasMany  can retrieve again the model and row after the weak
	refence is garbage-collected. (Added to solve a bug in the doenload
	bundle dialog)
	+ EBox::Types::DomainName no longer accepts IP addresses as domain
	names
	+ Bugfix: modules that fail at configuration stage no longer appear as enabled
	+ Add parameter to EBox::Types::Select to disable options cache

0.12.103
	+ Bugfix: fix SQL statement to fetch last rows to consolidate
0.12.102
	+ Bugfix: consolidate logs using the last date and not starting from scratch
0.12.101
	+ Bugfix: DomainName type make comparisons case insensitive
	according to RFC 1035
0.12.100
	+ Bugfix: Never skip user's modifications if it set to true
	override user's changes
	+ EBox::Module::writeConfFile and EBox::Service scape file's path
	+ Bugfix. Configure logrotate to actually rotate ebox logs
	+ Fixed bug in ForcePurge logs model
	+ Fixed bug in DataTable: ModelManaged was called with tableName
	instead of context Name
	+ Fixing an `img` tag closed now properly and adding alternative
	text to match W3C validation in head title
	+ Backup pages now includes the size of the archive
	+ Fixed bug in ForcePurge logs model
	+ Now the modules can have more than one tableInfo for logging information
	+ Improve model debugging
	+ Improve restart debugging
	+ Backups and bug reports can be made from the command line
	+ Bugfix: `isEqualTo` is working now for `Boolean` types
	+ Bugfix: check if we must disable file modification checks in
	Manager::skipModification

0.12.99
	+ Add support for reporting
	+ Refresh logs automatically
	+ Reverse log order
	+ Remove temp file after it is downloaded with FromTempDir controller
0.12.3
	+ Bug fix: use the new API in purge method. Now purging logs is working
	again.
0.12.2
	+ Increase random string length used to generate the cookie to
	2048 bits
	+ Logs are show in inverse chronological order
0.12.1
	+ Bug fix: use unsafeParam for progress indicator or some i18 strings
	will fail when saving changes
0.12
	+ Bugfix: Don't assume timecol is 'timestamp' but defined by
	module developer. This allows to purge some logs tables again
	+ Add page titles to models
	+ Set default values when not given in `add` method in models
	+ Add method to manage page size in model
	+ Add hidden field to help with Ajax request and automated testing with
	  ANSTE
	+ Bugfix: cast sql types to filter fields in logs
	+ Bugfix: Restricted resources are back again to make RSS
	access policy work again
	+ Workaround bogus mason warnings
	+ Make postinst script less verbose
	+ Disable keepalive in eBox apache
	+ Do not run a startup script in eBox apache
	+ Set default purge time for logs stored in eBox db to 1 week
	+ Disable LogAdmin actions in `ebox-global-action` until LogAdmin
	feature is completely done
0.11.103
	+ Modify EBox::Types::HasMany to create directory based on its row
	+ Add _setRelationship method to set up relationships between models
	  and submodels
	+ Use the new EBox::Model::Row api
	+ Add help method to EBox::Types::Abstract
	+ Decrease size for percentage value in disk free watcher
	+ Increase channel link field size in RSS dispatcher
0.11.102
	+ Bugfix: cmp in EBox::Types::HostIP now sorts correctly
	+ updatedRowNotify in EBox::Model::DataTable receives old row as
	well as the recently updated row
	+ Added `override_user_modification` configuration parameter to
	avoid user modification checkings and override them without asking
	+ Added EBox::Model::Row to ease the management of data returned
	by models
	+ Added support to pre-save and post-save executable files. They
	must be placed at /etc/ebox/pre-save or /etc/ebox/post-save
	+ Added `findRow` method to ease find and set
0.11.101
	+ Bugfix: Fix memory leak in models while cloning types. Now
	cloning is controlled by clone method in types
	+ Bugfix: Union type now checks for its uniqueness
	+ DESTROY is not an autoloaded method anymore
	+ HasOne fields now may set printable value from the foreign field
	to set its value
	+ findId now searches as well using printableValue
	+ Bugfix. Minor bug found when key is an IP address in autoloaded
	methods
	+ Ordered tables may insert values at the beginning or the end of
	the table by "insertPosition" attribute
	+ Change notConfigured template to fix English and add link to the
	  module status section
	+ Add loading gif to module status actions
	+ Remove debug from ServiceInterface.pm
	+ Add support for custom separators to be used as index separators on
	  exposedMethods
	+ Bugfix. Stop eBox correctly when it's removed
	+ Improve apache-restart to make it more reliable.
0.11.100
	+ Bugfix. Fix issue with event filters and empty hashes
	+ Bugfix. Cache stuff in log and soap watcher to avoid memory leaks
	+ Bugfix. Fix bug that prevented the user from being warned when a row to
	  be deleted is being used by other model
	+ Bugfix. Add missing use of EBox::Global in State event watcher
	+ Added progress screen, now pogress screen keeps track of the changed
	  state of the modules and change the top page element properly
	+ Do not exec() to restart apache outside mod_perl
	+ Improve apache restart script
	+ Improve progress screen
0.11.99
	+ DataTable contains the property 'enableProperty' to set a column
	called 'enabled' to enable/disable rows from the user point of
	view. The 'enabled' column is put the first
	+ Added state to the RAID report instead of simpler active boolean
        + Fix bug when installing new event components and event GConf
	subtree has not changed
	+ Add RSS dispatcher to show eBox events under a RSS feed
	+ Rotate log files when they reach 10MB for 7 rotations
	+ Configurable minimum free space left for being notified by means
	of percentage
	+ Add File type including uploading and downloading
	+ Event daemon now checks if it is possible to send an event
	before actually sending it
	+ Added Action forms to perform an action without modifying
	persistent data
	+ Log queries are faster if there is no results
	+ Show no data stored when there are no logs for a domain
	+ Log watcher is added in order to notify when an event has
	happened. You can configure which log watcher you may enable and
	what you want to be notify by a determined filter and/or event.
	+ RAID watcher is added to check the RAID events that may happen
	when the RAID subsystem is configured in the eBox machine
	+ Change colour dataset in pie chart used for disk usage reporting
	+ Progress indicator now contains a returned value and error
	message as well
	+ Lock session file for HTTP session to avoid bugs
	related to multiple requests (AJAX) in a short time
	+ Upgrade runit dependency until 1.8.0 to avoid runit related
	issues
0.11
	+ Use apache2
	+ Add ebox-unblock-exec to unset signal mask before running  a executable
	+ Fix issue with multiple models and models with params.
	  This triggered a bug in DHCP when there was just one static
	  interface
	+ Fix _checkRowIsUnique and _checkFieldIsUnique
	+ Fix paging
	+ Trim long strings in log table, show tooltip with the whole string
	  and show links for URLs starting with "http://"
0.10.99
	+ Add disk usage information
	+ Show progress in backup process
	+ Add option to purge logs
	+ Create a link from /var/lib/zentyal/log to /var/log/ebox
	+ Fix bug with backup descriptions containing spaces
	+ Add removeAll method on data models
	+ Add HostIP, DomainName and Port types
	+ Add readonly forms to display static information
	+ Add Danish translation thanks to Allan Jacobsen
0.10
	+ New release
0.9.100
	+ Add checking for SOAP session opened
	+ Add EventDaemon
	+ Add Watcher and Dispatch framework to support an event
	  architecture on eBox
	+ Add volatile EBox::Types in order not to store their values
	  on GConf
	+ Add generic form
	+ Improvements on generic table
	+ Added Swedish translation

0.9.99
	+ Added Portuguese from Portugal translation
	+ Added Russian translation
	+ Bugfix: bad changed state in modules after restore

0.9.3
	+ New release

0.9.2
	+ Add browser warning when uploading files
	+ Enable/disable logging modules
0.9.1
	+ Fix backup issue with changed state
	+ Generic table supports custom ordering
0.9
	+ Added Polish translation
        + Bug in recognition of old CD-R writting devices fixed
	+ Added Aragonese translation
	+ Added Dutch translation
	+ Added German translation
	+ Added Portuguese translation

0.8.99
	+ Add data table model for generic Ajax tables
	+ Add types to be used by models
	+ Add MigrationBase and ebox-migrate to upgrade data models
	+ Some English fixes
0.8.1
	+ New release
0.8
	+ Fix backup issue related to bug reports
	+ Improved backup GUI
0.7.99
        + changed sudo stub to be more permissive
	+ added startup file to apache web server
	+ enhanced backup module
	+ added basic CD/DVD support to backup module
	+ added test stubs to simplify testing
	+ added test class in the spirit of Test::Class
	+ Html.pm now uses mason templates
0.7.1
	+ use Apache::Reload to reload modules when changed
	+ GUI consistency (#12)
	+ Fixed a bug for passwords longer than 16 chars
	+ ebox-sudoers-friendly added to not overwrite /etc/sudoers each time
0.7
	+ First public release
0.6
	+ Move to client
	+ Remove obsolete TODO list
	+ Remove firewall module from  base system
	+ Remove objects module from base system
	+ Remove network module from base system
	+ Add modInstances and modInstancesOfType
	+ Raname Base to ClientBase
	+ Remove calls to deprecated methods
	+ API documented using naturaldocs
	+ Update INSTALL
	+ Use a new method to get configkeys, now configkey reads every
	  [0.9
	+ Added Polish translation][0-9]+.conf file from the EBox::Config::etc() dir and
	  tries to get the value from the files in order.
	+ Display date in the correct languae in Summary
	+ Update debian scripts
	+ Several bugfixes
0.5.2
	+ Fix some packaging issues
0.5.1
	+ New menu system
	+ New firewall filtering rules
	+ 802.1q support

0.5
	+ New bug-free menus (actually Internet Explorer is the buggy piece
	  of... software that caused the reimplementation)
	+ Lots of small bugfixes
	+ Firewall: apply rules with no destination address to packets
	  routed through external interfaces only
	+ New debianize script
	+ Firewall: do not require port and protocol parameters as they
	  are now optional.
	+ Include SSL stuff in the dist tarball
	+ Let modules block changes in the network interfaces
	  configuration if they have references to the network config in
	  their config.
	+ Debian network configuration import script
	+ Fix the init.d script: it catches exceptions thrown by modules so that
	  it can try to start/stop all of them if an exception is thrown.
	+ Firewall: fix default policy bug in INPUT chains.
	+ Restore textdomain in exceptions
	+ New services section in the summary
	+ Added Error item to Summary. Catch exceptions from modules in
	  summary and generate error item
	+ Fix several errors with redirections and error handling in CGIs
	+ Several data validation functions were fixed, and a few others added
	+ Prevent the global module from keeping a reference to itself. And make
	  the read-only/read-write behavior of the factory consistent.
	+ Stop using ifconfig-wrapper and implement our own NetWrapper module
	  with wrappers for ifconfig and ip.
	+ Start/stop apache, network and firewall modules in first place.
	+ Ignore some network interface names such as irda, sit0, etc.
	+ The summary page uses read-only module instances.
	+ New DataInUse exception, old one renamed to DataExists.
	+ Network: do not overwrite resolv.conf if there are nameservers
	  given via dhcp.
	+ Do not set a default global policy for the ssh service.
	+ Check for forbiden characters when the parameter value is
	  requested by the CGI, this allows CGI's to handle the error,
	  and make some decissions before it happens.
	+ Create an "edit object" template and remove the object edition stuff
	  from the main objects page.
	+ Fix the apache restarting code.
	+ Network: Remove the route reordering feature, the kernel handles that
	  automatically.
	+ Fix tons of bugs in the network restarting code.
	+ Network: removed the 3rd nameserver configuration.
	+ Network: Get gateway info in the dhcp hook.
	+ Network: Removed default configuration from the gconf schema.
	+ New function for config-file generation
	+ New functions for pid file handling

0.4
	+ debian package
	+ added module to export/import configuration
	+ changes in firewall's API
	+ Added content filter based on dansguardian
	+ Added French translation
	+ Added Catalan translation
	+ Sudoers file is generated automatically based on module's needs
	+ Apache config file is generated by ebox  now
	+ Use SSL
	+ Added ebox.conf file
	+ Added module template generator

0.3
	+ Supports i18n
	+ API name consistency
	+ Use Mason for templates
	+ added tips to GUI
	+ added dhcp hooks
	+ administration port configuration
	+ Fixed bugs to IE compliant
	+ Revoke changes after logout
	+ Several bugfixes

0.2
	+ All modules are now based on gconf.
	+ Removed dependencies on xml-simple, xerces and xpath
	+ New MAC address field in Object members.
	+ Several bugfixes.

0.1
	+ Initial release<|MERGE_RESOLUTION|>--- conflicted
+++ resolved
@@ -1,9 +1,6 @@
 HEAD
-<<<<<<< HEAD
+	+ Better logging of exceptions in EBox::CGI::Run
 	+ Fixed 'element not exists' error when enabling a log watcher
-=======
-	+ Better logging of exceptions in EBox::CGI::Run
->>>>>>> a5c2fc53
 	+ Scroll up when showing modal dialog
 	+ Added fqdnChanged methods to SysInfo::Observer
 	+ Fixed SSL configuration conflicts betwen SOAPClient and RESTClient
