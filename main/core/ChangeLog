HEAD
<<<<<<< HEAD
	+ Removed some warnings in error.log
	+ Fixed confirmation dialogs warning style
	+ Fixed configure widgets width and drop behavior
	+ Fixed regression in dashboard register link after jQuery migration
	+ Always set as changed without checking RO value, this fixes some
	  situations in which the save changes button was not enabled
	+ Fixed regression in audit log IP addresses after nginx integration
	+ Added datetime time formatter to JS graphs which show dates in X
	  axis and date and time in the tracker
	+ Fixed bug sending parameters in Zentyal.Tabs prototype
	+ Fixed side-effect in Model::Manager::_modelHasMultipleInstances() that
	  tried to load composite as model by mistake, the bug was at least
	  present sometimes when trying to generate the configuration report
	+ Throw internal exception in valueByName if elementByName is undef
	+ Added captiveportal icons to CSS
	+ Restore configuration backup from file now works again after JS
	  framework change
	+ Configuration backup download, restore and delete from the list
	  works again after the UI changes
	+ Fixed regression in tabbed composites with the jQuery changes
	+ Set proper title in dialogs when loading in an existent one
	+ Fixed regression on dashboard which allowed to move already
	  present dashboard widgets
3.1.8
	+ Always log Perl errors that are not Zentyal exceptions
	+ Move package icons from software to core as required for the menu
	+ Use dpkg --clear-avail to avoid incoherent updates information
	+ Show printableModelName in DataTables when precondition fails
	+ Fixed number of decimals in Disk Usage when unit is MB
	+ Fixed UTF-8 encoding problems in TreeView
	+ Copyright footer is now at the bottom of the menu
=======
	+ Fixed in-place boolean edit with non-basic types different to Union
	+ Fixed side-effect in Model::Manager::_modelHasMultipleInstances() that
	  tried to load composite as model by mistake, the bug was at least
	  present sometimes when trying to generate the configuration report
3.0.26
>>>>>>> 560e0a00
	+ Fixed regression on logs search caused by autoFilter changes
	+ Fix bytes formatter in graphs
	+ Simplified CSS and improved styles and icons
	+ Improved dashboard drag&drop behavior in Chrome
	+ Allow to define permanentMessage directly on models
	+ Show placeholder in dashboard widgets drag&drop
	+ Fixed crash reloading dashboard after configure widgets
	+ Only apply redirect port fix on administration port
	+ Fixed regression in user interface with DataInUse exceptions
	+ Fixed wrong behavior of software updates in dashboard widget
	+ Always show proper language name for english locales
	+ Fixed wrong redirects when using a non-default admin port
	+ Fixed regression in webadmin reload after changing the language
	+ Remove unnecessary and problematic desktop services code
	+ Added icons for disabled users.
3.1.7
	+ Avoid eval operation when using standard HtmlBlocks class
	+ Changed some code to not trigger some unnecesary warnings
	+ Fixed regression on active menu entry highlight
	+ No-committed changes does not appear in configuration changes
	  log table
	+ Added autoFilter property to method tableInfo
	+ Modules can now be marked for restart after save changes via
	  post_save_modules redis key of the global module
	+ Make all dashboards div of the same height to ease drag and drop
	+ Don't allow invalid email in create report CGI
	+ DBEngineFactory is now a singleton
	+ EBox::Util::Random mentions /dev/urandom in its error messages
	  to ease troubleshooting
	+ Assure that type's references to its row are not lost in the
	  edit form template methods
3.1.6
	+ Restyled UI
	+ Added form.js
	+ Added better 502 error page for nginx with redirect when apache is ready
	+ Always call udpateRowNotify in row update, even when the new
	  values are the same than old ones
	+ Fixed bad call to EBox::CGI::Run::urlToClass in EBox::CGi::Base
	+ Added icons for top-level menu entries and module status page
	+ Fixed bad arguments in CGI::Controller::Composite call to SUPER::new()
	+ More flexible EBox::CGI::run for inheritance
	+ Fixed encoding of parameters in confirmation dialogs
	+ Check backup integrity by listing the tar file, throw
	  InvalidData exception if the tar is corrupted
	+ Do not use hidden form fields for generating confirmation dialog JS
	+ Fixed log bugs: use correct RO mode in loggerd, fixed behaviour
	  when all log helpers are disabled, enable logs correctly when
	  added by first time to configure logs table
	+ Fixed bad interpolation in JS code in booleanInPlaceViewer.mas
	+ WizardPage CGIs can now return JSON replies as response
	+ unconfigure-module script disables also the module
	+ Restart firewall module when a firewall observer module is
	  stopped/started using zentyal init.d script
	+ Added temporary stopped state to a Service module to know if a
	  module is stopped but enabled
	+ Redirect to / from /ebox using remote access to avoid blank page
	+ Removed no longer necessary jQuery noConflict()
	+ Added combobox.js
	+ Added EBox::Model::Base as base for DataTable and the new TreeView
	+ Adapted EBox::CGI::Run for the new TreeView models
	+ Fixed DataTable row removal from the UI with 100% volatile models with
	  'ids' method overriden.
3.1.5
	+ Increased webadmin default timeout.
	+ Disable drag & drop on tables with only one row
3.1.4
	+ Don't allow to move read-only rows
	+ Better prefix for user configuration redis keys
	+ Hide disabled carousel buttons, fix modal template
	+ Fixed modal dialog template
	+ Mark save changes button as changed when moving rows
	+ Remove unused parameter in Zentyal.DataTable.changeRow
3.1.3
	+ Enhanced UI styles: dialogs, progress bars, carousel, colors and images
	+ Rows of tables can now be moved using drag & drop
	+ Added logout dialog with option of discarding changes
	+ Remember page size options per users, added 'View all' page size option
	+ Added storage of options per user
	+ Enable and/or conifgure module dependencies automatically in
	  Module Status page
	+ Adapted CGIs to new modal dialogs
	+ Ported graphs from flotr.js to flot.js
	+ Ported JS code to jQuery and jQuery-ui
	+ Removed Modalbox.js, table_orderer.js and carousel.js
	+ Left menu keyword search is now case insensitive
3.1.2
	+ Make manage administrators table resilent against invalid users
	+ Remove deprecated backup domains related from logs module
	+ Added EBox::Types::URI type
	+ Added saveReload method to use reload instead of restart to
	  reduce service downtime. Use with care and programatically
	+ Added findValueMultipleFields() to DataTable and refactor _find()
	  to allow search by multiple fields
	+ Fixed disk usage report for logs component
3.1.1
	+ Do not dump unnecessary .bak files to /var/lib/zentyal/conf
	+ Restart all the core daemons instead of only apache after logrotate
	+ Fixed graph template so it could be feed with data using decimal
	  comma, it will convert it to a JS array without problems
	+ Fixed regression parsing ModalController urls
	+ Fixed regression non-model CGIs with aliases
	+ Added a way to retrieve all Models inside a Composite and its children.
	+ Increased the size limit for file uploads.
	+ Implemented a way to include configuration files for Nginx so the SOAP
	  services are able to use Nginx for SSL.
3.1
	+ Improved the message shown when there are no changes pending to save on
	  logout.
	+ Use the X-Forwarded-Proto header for redirects construction.
	+ Added nginx as the public HTTP server of Zentyal.
	+ Renamed 'Apache' module to 'WebAdmin' module. If you need to restart the
	  web administration you must use 'service zentyal webadmin restart'.
	+ Set trac milestone for reported bugs to 3.1.X
	+ CGIs are now EBox::Module::CGI::* instead of EBox::CGI::Module::*
	+ Daemons are now disabled when configuring a module, so Zentyal can
	  manage them directly instead of being autostarted by the system
	+ EBox::Model::DataForm::formSubmitted called even where there is no
	  previous row
	+ Added Pre-Depends on mysql-server to avoid problems with upgrades
	+ Depend on mysql-server metapackage instead of mysql-server-5.5
	+ Depend on zentyal-common 3.1
3.0.20
	+ Check against inexistent path in EBox::Util::SHM::subkeys
	+ Silent diff in EBox::Types::File::isEqualTo
	+ Print correctly UTF8 characters from configuration backup description
	+ When host name is changed, update /etc/hostname
	+ Proper link to remote in configuration backup page
3.0.19
	+ Removed full restore option for restore-backup tool and
	  EBox:Backup relevant methods
	+ Optimise loading Test::Deep::NoTest to avoid test environment creation
	+ Use EBox::Module::Base::writeConfFileNoCheck to write apache
	  configuration file
	+ Log events after dispatching them in the EventDaemon and catch exception
	  to avoid crashes when mysql is already stopped
	+ Emit events on zentyal start and stop
	+ Refactor some events-related code
	+ Changed MB_widedialog CSS class to use all width available in
	  the screen
	+ Fixed a broken link to SysInfo/Composite/General when activating the
	  WebServer module.
3.0.18
	+ Pass model instance when invoking EBox::Types::Select populate function
	+ Improve dynamic editable property detection for framework types
	+ Override _validateReferer method in Desktop services CGI
	+ Don't abort configuration backup when we get a error retrieving the
	  partition table information
	+ In EBox:Model::Row, refactored elementExists and
	  elementByName to make them to have similiar code structure
	+ Improvement in test help classes and added test fakes for
	  EBox::Model::Manager and EBox::Util::SHMLock
	+ Prevented unuseful warning in
	  EBox::Model::DataTable::setDirectory when the old directory is undef
	+ Fixed unit tests under EBox/Model/t, backup configuration tests and
	  some others
	+ Remove unused method EBox::Auth::alreadyLogged()
	+ Apache::setRestrictedResource updates properly if already exists
	+ Global and Module::Config allow to set redis instance to ease testing
	+ Now EBox::GlobalImpl::lastModificationTime also checks
	  modification time of configuration files
	+ Rows in events models are now synced before running EventDaemon
	+ Better way of checking if event daemon is needed
3.0.17
	+ Allow numeric zero as search filter
	+ When filtering rows don't match agains link urls or hidden values
	+ Avoid CA file check when removing it from Apache module
	+ Silent removeCA and removeInclude exceptions when removing
	  non-existant element
	+ Fixed rollback operation in redis config backend
	+ Desktop services CGI now only returns JSON responses
	+ Log error when dynamic loading a class fails in
	  ConfigureDispatchers model
	+ Update total ticks dynamically in progress indicator if ticks overflow
3.0.16
	+ Fixed regression in boolean in-place edit with Union types
	+ Added some missing timezones to EBox::Types::TimeZone
	+ Add a new method to DBEngine 'checkForColumn' to retrieve columns
	  definition from a given table
	+ Reload models info in model manager if new modules are installed
3.0.15
	+ Make sure that halt/reboot button can be clicked only once
	+ Cleaner way of disabling dependant modules when the parent is disabled,
	  avoiding unnecessary calls to enableService each time the module status
	  page is loaded.
	+ Show confirmation dialog when trying to change host or domain
	  if zentyal-samba is installed and provisioned
	+ Modified data table controller so edit boolean in place reuses
	  the code of regular edits, avoiding getting incorrect read-only
	  values from cache
3.0.14
	+ Allow search filters with a leading '*'
	+ Better error reporting when choosing a bad search filter
	+ External exceptions from _print method are caught correctly in CGIs
	+ EBox::CGI::run now supports correct handling of APR::Error
	+ Fixed dashboard check updates ajax requests in Chrome
	+ Fixed errors with zero digits components in time type
3.0.13
	+ Better warning if size file is missing in a backup when
	  restoring it
	+ Fixed table cache behaviour on cache miss in logs module
	+ Fix wrong button label when deleting rows in 'datainuse' template
	+ Removed unused method EBox::Model::DataTable::_tailoredOrder
	+ Added force default mode and permission to writeConfFileNoCheck(),
	  writeFile() and derivatives
	+ Fixed bug in EBox:::Logs::CGI::Index with internationalized
	  parameter names
	+ DataTables with sortedBy are now orderer alphabetically with
	  proper case treatment
	+ Display messages in model even when there are not elements and
	  table body is not shown
3.0.12
	+ Improve change-hostname script, delete all references to current name
	+ Faster dashboard loading with asynchronous check of software updates
	+ Workaround for when the progress id parameter has been lost
	+ Fixed problems calling upstart coomands from cron jobs with wrong PATH
	+ Decode CGI unsafeParams as utf8
	+ Avoid double encoding when printing JSON response in EBox::CGI::Base
	+ Remove warning in EBox::Menu::Folder when currentfolder is not defined
	+ Removed unnecesary and misleading method new from EBox::Auth package
3.0.11
	+ Avoid flickering loading pages when switching between menu entries
	+ Incorrect regular expression in logs search page are correctly handled
	+ Fix input badly hidden in the logs screen
	+ reloadTable from DataTable now remove cached fields as well
3.0.10
	+ Fixed unsafe characters error when getting title of progress
	  indicator in progress dialog
	+ Added use utf8 to dashboard template to fix look of closable messages
3.0.9
	+ Adapted file downloads to the new utf8 fixes
	+ Write backup files in raw mode to avoid utf8 problems
	+ Print always utf8 in STDOUT on all CGIs
	+ Decode CGI params of values entered at the interface as utf8
	+ Proper encode/decode of utf8 with also pretty JSON
	+ Fixed utf8 decoding in date shown at dashboard
	+ Removed old workarounds for utf8 problems
	+ Added new recoveryEnabled() helper method to Module::Base
	+ Added recoveryDomainName() method to SyncProvider interface
	+ Restore backup can now install missing modules in Disaster Recovery
	+ Show specific slides when installing a commercial edition
	+ Redirect to proper CGI after login in disaster recovery mode
	+ Removed old debconf workaround for first stage installation
	+ Log redis start message as debug instead of info to avoid flood
	+ Use unsafeParam in EBox::CGI::Base::paramsAsHash
	+ EBox::Module::Service does not raise exception and logs
	  nothing when using init.d status
	+ Fixed glitch in backup CGI which sometimes showed
	  the modal dialog with a incorrect template
3.0.8
	+ Use path for default name in SyncFolders::Folder
	+ Do not restrict characters in data table searchs
	+ Fixed automatic bug report regression
	+ Fixed refresh of the table and temporal control states
	  in customActionClicked callback
	+ Modified modalbox-zentyal.js to accept wideDialog parameter
	+ Fixed template method in MultiStateAction to return the default
	  template when it is not any supplied to the object
	+ Fixed sendInPlaceBooleanValue method from table-helper.js; it
	  aborted because bad parameters of Ajax.Updater
	+ Fixed bug that made that the lock was shared between owners
	+ Some fixes in the function to add the rule for desktops services
	  to the firewall
	+ Delete obsolete EBox::CGI::MenuCSS package
3.0.7
	+ Add new EBox::Module::Service::Observer to notify modules about
	  changes in the service status
	+ Administration accounts management reflects the changes in
	  system accounts in ids() or row() method call
	+ Some fixes in the RAID event watcher
	+ foreignModelInstance returns undef if foreignModel is
	  undef. This happens when a module has been uninstalled and it is
	  referenced in other installed module (events)
	+ loggerd shows loaded LogHelpers when in debug mode
	+ Added additional info to events from RAID watcher
	+ Use sudo to remove temporal files/diectories in backup, avoiding
	  permissions errors
	+ Added exception for cloud-prof module to events dependencies
3.0.6
	+ Skip keys deleted in cache in Redis::_keys()
	+ Fixed events modules dependencies to depend on any module which
	  provides watchers or dispatchers
	+ Always call enableActions before enableService when configuring modules
	+ Added needsSaveAfterConfig state to service modules
	+ Better exceptions logging in EBox::CGI::Run
	+ Fixed 'element not exists' error when enabling a log watcher
	+ Scroll up when showing modal dialog
	+ Added fqdnChanged methods to SysInfo::Observer
	+ Fixed SSL configuration conflicts betwen SOAPClient and RESTClient
3.0.5
	+ Template ajax/simpleModalDialog.mas can now accept text
	+ Used poweroff instead of halt to assure that system is powered
	  off after halt
	+ Fixed log audit database insert error when halting or rebooting
	+ Added time-based closable notification messages
	+ Adapted to new EBox::setLocaleEnvironment method
	+ EBox::Type::File now allows ebox user to own files in directories
	  which are not writable by him
	+ Removed cron daily invocation of deprecated report scripts
3.0.4
	+ Added EBox::SyncFolders interface
	+ Fixed invokation of tar for backup of model files
	+ New observer for sysinfo module to notify modules implementing the
	  SysInfo::Observer interface when the host name or host domain is
	  changed by the user, before and after the change takes effect
	+ Stop and start apache after language change to force environment reload
	+ Reload page after language change
	+ EBox::Module::Service::isRunning() skips daemons whose precondition fail
	+ Fixed undefined reference in DataTable controller for log audit
	+ Added and used serviceId field for service certificates
	+ Fixed SQL quoting of column names in unbuffered inserts and consolidation
3.0.3
	+ Fixed bug which prevented highlight of selected item in menu
	+ Fixed base class of event dispatcher to be compatible with the
	  changes dispatcher configuration table
	+ Fixed event daemon to use dumped variables
	+ Fixed need of double-click when closing menu items in some cases
	+ Fixed logs consolidation to avoid high CPU usage
	+ In view log table: correctly align previous and first page buttons
	+ Improve host name and domain validation.
	+ Forbidden the use of a qualified hostname in change hostname form
	+ Update samba hostname-dependent fields when hostname is changed
	+ Confirmation dialog when the local domain is changed and with a
	  warning if local domain which ends in .local
3.0.2
	+ The synchronization of redis cache refuses with log message to set
	  undefined values
	+ Fixed wrong sql statement which cause unwanted logs purge
	+ DataForm does not check for uniqueness of its fields, as it only
	  contains a single row
	+ In ConfigureLogs, restored printable names for log domains
	+ Fixed dashboard update error on modules widget, counter-graph
	  widget and widget without sections
	+ Better way to fix non-root warnings during boot without interfering
	  on manual restart commands in the shell
3.0.1
	+ Properly set default language as the first element of the Select to
	  avoid its loss on the first apache restart
	+ Set milestone to 3.0.X when creating tickets in trac.zentyal.org
	+ Removed forced setting of LANG variables in mod_perl which made progress
	  indicator fail when using any language different to English
	+ Removed some frequent undef warnings
	+ Added executeOnBrothers method to EBox::Model::Component
	+ Fixed repetition of 'add' and 'number change' events in RAID watcher
	+ Fixed incorrect display of edit button in tables without editField action
	+ Cache MySQL password to avoid reading it all the time
	+ Fixed request came from non-root user warnings during boot
	+ Send info event in Runit watcher only if the service was down
	  MAX_DOWN_PERIODS
3.0
	+ Removed beta logo
	+ Set 'firstInstall' flag on modules when installing during initial install
	+ Set 'restoringBackup' flag on modules when restoring backup
	+ Call enableService after initialSetup while restoring backup
	+ Registration link in widget now have appropiate content when either
	  remoteservices or software are not installed
	+ Fixed style for disabled buttons
	+ Composite and DataTable viewers recover from errors in pageTitle method
	+ Fixed intermitent failure in progress when there are no slides
	+ Rollback redis transaction on otherwise instead finally block
	+ Members of the 'admin' group can now login again on Zentyal
	+ Multi-admin management for commercial editions
	+ First and last move row buttons are now disabled instead of hidden
	+ In save changes dialog set focus always in the 'save' button
	+ Fixed i18n problem in some cases where environment variables
	  were different than the selected locale on Zentyal UI, now
	  LANG and LC_MESSAGES are explicitly passed to mod_perl
	+ Reviewed registration strings
	+ Added template attribute to MultiStateAction to provide any kind
	  of HTML to display an action
	+ Changed icon, name and link for Zentyal Remote
	+ Fixed some compatibility issues with Internet Explorer 9
	+ Show warning with Internet Explorer 8 or older
	+ Improved dashboard buttons colors
2.3.24
	+ Do not cache undef values in EBox::Config::Redis::get()
	+ Code fix on subscription retrieval for Updates event
	+ Update validate referer to new Remote Services module API
	+ In-place booleans now properly mark the module as changed
	+ Do not try to read slides if software module is not installed
	+ Fixed wrong call in Events::isEnabledDispatcher()
	+ Updated 'created by' footer
2.3.23
	+ Change the default domain name from 'zentyal.lan' to
	  'zentyal-domain.lan'
	+ Changes in first enable to avoid letting modules unsaved
	+ Type File now accepts spaces in the file name
	+ Added setTimezone method to MyDBEngine
	+ Enable consolidation after reviewing and pruning
	+ Code typo fix in Events::isEnabledWatcher
	+ Remove all report code from core
	+ Move SysInfo report related to remoteservices module
	+ Fixed regression which removed scroll bars from popups
	+ New carousel transition for the installation slides
	+ Added option to not show final notes in progress bar
	+ EBox::Model::Component::modelGetter does not die when trying to
	  get a model for an uninstalled module
	+ Added previous/next buttons to manually switch installation slides
	+ New installation slides format
	+ Added compatibility with MS Internet Explorer >= 8
2.3.22
	+ Changed first installation workflow and wizard infraestructure
	+ Improved firewall icons
	+ Set hover style for configure rules button in firewall
	+ Do not disable InnoDB in mysql if there are other databases
	+ Progress indicator no longer calls showAds if it is undefined
	+ Send cache headers on static files to improve browsing speed
	+ Added foreignNoSyncRows and foreignFilter options to EBox::Types::Select
	+ Improved settings icon
	+ Fixed modalboxes style
	+ Improve host domain validation. Single label domains are not allowed.
2.3.21
	+ Fixes on notifyActions
	+ Check for isDaemonRunning now compatible with asterisk status
	+ Fixed warning call in EBox::Types::HasMany
2.3.20
	+ New look & feel for the web interface
	+ Adjust slides transition timeout during installation
	+ Audit changes table in save changes popup has scroll and better style
	+ Model messages are printed below model title
	+ noDataMsg now allows to add elements if it makes sense
	+ Fixed ajax/form.mas to avoid phantom change button
	+ EBox::Model::Manager::_setupModelDepends uses full paths so the
	  dependecies can discriminate between models with the same name
	+ Default row addition in DataForm does not fires validateTypedRow
	+ Code typo fix in change administration port model
	+ Set only Remote as option to export/import configuration to a
	  remote site
	+ Return undef in HasMany type when a model is not longer
	  available due to being uninstalled
	+ Added onclick atribute to the link.mas template
	+ Fix exception raising when no event component is found
	+ table_ordered.js : more robust trClick event method
	+ Changed dashboard JS which sometimes halted widget updates
	+ Added popup dialogs for import/export configuration
	+ Changes in styles and sizes of the save/revoke dialog
	+ Removed redudant code in ConfigureWatchers::syncRows which made module
	  to have an incorrect modified state
	+ Dont show in bug report removed packages with configuration
	  held as broken packages
	+ DataTable::size() now calls to syncRows()
	+ EBox::Module::Config::set_list quivalent now has the same
	  behaviour than EBox::Module::Config::set
2.3.19
	+ Manually set up models for events to take into account the
	  dynamic models from the log watcher filtering models
	+ Fixed warnings when deleting a row which is referenced in other model
	+ Disable HTML form autocompletion in admin password change model
	+ Fixed incorrect non-editable warnings in change date and time model
	+ Fixed parsing value bug in EBox::Types::Date and EBox::Types::Time
	+ Reworked mdstat parsing, added failure_spare status
	+ Configuration backup implicitly preserves ownership of files
	+ Changes in styles and sizes of the save/revoke dialog
	+ New data form row is copied from default row, avoiding letting hidden
	  fields without its default value and causing missing fields errors
	+ Always fill abstract type with its default value, this avoids
	  errors with hidden fields with default value
	+ Different page to show errors when there are broken software packages
	+ InverseMatchSelect and InverseMatchUnion use 'not' instead of '!' to
	  denote inverse match. This string is configurable with a type argument
	+ Fixed types EBox::Type::InverseMatchSelect and InverseMatchUnion
	+ Fixed bug in DataTable::setTypedRow() which produced an incorrect 'id'
	  row element in DataTable::updateRowNotify()
	+ In tableBody.mas template: decomposed table topToolbar section in methods
	+ Fixed bug in discard changes dialog
	+ Confirmation dialogs now use styled modalboxes
	+ Do not reload page after save changes dialog if operation is successful
	+ Maintenance menu is now kept open when visiting the logs index page
2.3.18
	+ Manual clone of row in DataTable::setTypedRow to avoid segfault
	+ Avoid undef warnings in EBox::Model::DataTable::_find when the
	  element value is undef
	+ Fixed kill of ebox processes during postrm
	+ Set MySQL root password in create-db script and added mysql script
	  to /usr/share/zentyal for easy access to the zentyal database
	+ Increased timeout redirecting to wizards on installation to 5 seconds
	  to avoid problems on some slow or loaded machines
	+ Save changes dialog do not appear if there are no changes
	+ Delete no longer needed duplicated code
	+ Do not go to save changes after a regular package installation
	  they are saved only in the first install
	+ Progress bar in installation refactored
2.3.17
	+ Do not use modal box for save changes during installation
	+ Hidden fields in DataTables are no longer considered compulsory
	+ Select type has now its own viewer that allows use of filter function
	+ User is now enabled together with the rest of modules on first install
2.3.16
	+ Fix 'oldRow' parameter in UpdatedRowNotify
	+ Use Clone::Fast instead of Clone
	+ Modal dialog for the save and discard changes operations
	+ Use a different lock file for the usercorner redis
	+ Improved look of tables when checkAll controls are present
	+ Better icons for clone action
	+ Added confirmation dialog feature to models; added confirmation
	  dialog to change hostname model
	+ Dynamic default values are now properly updated when adding a row
	+ Kill processes owned by the ebox user before trying to delete it
	+ Do not use sudo to call status command at EBox::Service::running
	+ Fixed regression setting default CSS class in notes
2.3.15
	+ Added missing call to updateRowNotify in DataForms
	+ Fixed silent error in EBox::Types::File templates for non-readable
	  by ebox files
	+ Use pkill instead of killall in postinst
	+ Use unset instead of delete_dir when removing rows
	+ Do not set order list for DataForms
	+ Only try to clean tmp dir on global system start
2.3.14
	+ Error message for failure in package cache creation
	+ Fixed regression when showing a data table in a modal view
	+ Do not do a redis transaction for network module init actions
	+ Fixed EBox::Module::Config::st_unset()
	+ Allowed error class in msg template
2.3.13
	+ Fixed problems in EventDaemon with JSON and blessed references
	+ More crashes avoided when watchers or dispatchers doesn't exist
	+ Proper RAID watcher reimplementation using the new state API
	+ EBox::Config::Redis singleton has now a instance() method instead of new()
	+ Deleted wrong use in ForcePurge model
2.3.12
	+ Fixed problem with watchers and dispatchers after a module deletion
	+ Fixed EBox::Model::DataTable::_checkFieldIsUnique, it failed when the
	  printableValue of the element was different to its value
	+ Fixed separation between Add table link and table body
	+ Adaptation of EventDaemon to model and field changes
	+ Disabled logs consolidation on purge until it is reworked, fixed
	  missing use in purge logs model
	+ Fixed Componet::parentRow, it not longer tries to get a row with
	  undefined id
	+ Fix typo in ConfigureLogs model
	+ Mark files for removing before deleting the row from backend in
	  removeRow
	+ The Includes directives are set just for the main virtual host
	+ Fixed EventDaemon crash
2.3.11
	+ Mark files for removing before deleting the row from backend in removeRow
	+ Dashboard widgets now always read the information from RO
	+ Enable actions are now executed before enableService()
	+ Fixed regression which prevented update of the administration service
	  port when it was changed in the interface
	+ New EBox::Model::Composite::componentNames() for dynamic composites
	+ Remove _exposedMethods() feature to reduce use of AUTOLOAD
	+ Removed any message set in the model in syncRows method
	+ Added global() method to modules and components to get a coherent
	  read-write or read-only instance depending on the context
	+ Removed Model::Report and Composite::Report namespaces to simplify model
	  management and specification
	+ New redis key naming, with $mod/conf/*, $mod/state and $mod/ro/* replacing
	  /ebox/modules/$mod/*, /ebox/state/$mod/* and /ebox-ro/modules/$mod/*
	+ Removed unnecessary parentComposite methods in EBox::Model::Component
	+ Only mark modules as changed when data has really changed
	+ EBox::Global::modChange() throws exception if instance is readonly
	+ New get_state() and set_state() methods, st_* methods are kept for
	  backwards compatibility, but they are deprecated
	+ Simplified events module internals with Watcher and Dispatcher providers
	+ Model Manager is now able to properly manage read-only instances
	+ Composites can now use parentModule() like Models
	+ Renamed old EBox::GConfModule to EBox::Module::Config
	+ Unified model and composite management in the new EBox::Model::Manager
	+ Model and composites are loaded on demand to reduce memory consumption
	+ Model and composite information is now stored in .yaml schemas
	+ ModelProvider and CompositeProvider are no longer necessary
	+ Simplified DataForm using more code from DataTable
	+ Adapted RAID and restrictedResources() to the new JSON objects in redis
	+ Remove unused override modifications code
	+ Added /usr/share/zentyal/redis-cli wrapper for low-level debugging
	+ Use simpler "key: value" format for dumps instead of YAML
	+ Row id prefixes are now better chosen to avoid confusion
	+ Use JSON instead of list and hash redis types (some operations,
	  specially on lists, are up to 50% faster and caching is much simpler)
	+ Store rows as hashes instead of separated keys
	+ Remove deprecated all_dirs and all_entries methods
	+ Remove obsolete EBox::Order package
	+ Remove no longer needed redis directory tree sets
	+ Fixed isEqualTo() method on EBox::Types::Time
	+ EBox::Types::Abstract now provides default implementations of fields(),
	  _storeInGConf() and _restoreFromHash() using the new _attrs() method
	+ Remove indexes on DataTables to reduce complexity, no longer needed
	+ Simplified ProgressIndicator implementation using shared memory
	+ New EBox::Util::SHMLock package
	+ Implemented transactions for redis operations
	+ Replace old MVC cache system with a new low-level redis one
	+ Delete no longer necessary regen-redis-db tool
	+ Added new checkAll property to DataTable description to allow
	  multiple check/uncheck of boolean columns
2.3.10
	+ Added Desktop::ServiceProvider to allow modules to implement
	  requests from Zentyal desktop
	+ Added VirtualHost to manage desktop requests to Zentyal server
	+ Fix EventDaemon in the transition to MySQL
	+ Send EventDaemon errors to new rotated log file /var/log/zentyal/events.err
	+ Send an event to Zentyal Cloud when the updates are up-to-date
	+ Send an info event when modules come back to running
	+ Include additional info for current event watchers
	+ Fixed RAID report for some cases of spare devices and bitmaps
	+ Fixed log purge, SQL call must be a statement not a query
	+ Fixed regex syntax in user log queries
	+ Added missing "use Filesys::Df" to SysInfo
	+ Disabled consolidation by default until is fixed or reimplemented
	+ Fixed regresion in full log page for events
	+ Added clone action to data tables
	+ Fixed regression in modal popup when showing element table
	+ Added new type EBox::Types::KrbRealm
	+ Fix broken packages when dist-upgrading from old versions: stop ebox
	  owned processes before changing home directory
	+ Log the start and finish of start/stop modules actions
	+ Added usesPort() method to apache module
2.3.9
	+ Enable SSLInsecureRenegotiation to avoid master -> slave SOAP handsake
	  problems
	+ Added validateRowRemoval method to EBox::Model::DataTable
	+ Use rm -rf instead of remove_tree to avoid chdir permission problems
	+ Avoid problems restarting apache when .pid file does not exist
	+ Do not use graceful on apache to allow proper change of listen port
	+ Simplified apache restart mechanism and avoid some problems
2.3.8
	+ Create tables using MyISAM engine by default
	+ Delete obsolete 'admin' table
2.3.7
	+ Fixed printableName for apache module and remove entry in status widget
	+ Merged tableBodyWithoutActions.mas into tableBody.mas
	+ Removed tableBodyWithoutEdit.mas because it is no longer used
	+ Better form validation message when there are no ids for
	  foreign rows in select control with add new popup
	+ Fixed branding of RSS channel items
	+ Fixed destination path when copying zentyal.cnf to /etc/mysql/conf.d
	+ Packaging fixes for precise
2.3.6
	+ Switch from CGIs to models in System -> General
	+ New value() and setValue() methods in DataForm::setValue() for cleaner
	  code avoiding use of AUTOLOAD
	+ Added new EBox::Types::Time, EBox::Types::Date and EBox::Types::TimeZone
	+ Added new attribute 'enabled' to the Action and MultiStateAction types
	  to allow disabling an action. Accepts a scalar or a CODE ref
	+ The 'defaultValue' parameter of the types now accept a CODE ref that
	  returns the default value.
2.3.5
	+ Added force parameter in validateTypedRow
	+ Fixed 'hidden' on types when using method references
	+ Removed some console problematic characters from Util::Random::generate
	+ Added methods to manage apache CA certificates
	+ Use IO::Socket::SSL for SOAPClient connections
	+ Removed apache rewrite from old slaves implementation
	+ Do not show RSS image if custom_prefix defined
2.3.4
	+ Avoid 'negative radius' error in DiskUsage chart
	+ Fixed call to partitionFileSystems in EBox::SysInfo::logReportInfo
	+ Log audit does not ignore fields which their values could be interpreted
	  as boolean false
	+ Avoid ebox.cgi failure when showing certain strings in the error template
	+ Do not calculate md5 digests if override_user_modification is enabled
	+ Clean /var/lib/zentyal/tmp on boot
	+ Stop apache gracefully and delete unused code in Apache.pm
	+ Cache contents of module.yaml files in Global
2.3.3
	+ The editable attribute of the types now accept a reference to a function
	  to dinamically enable or disable the field.
	+ In progress bar CGIs AJAX call checks the availability of the
	  next page before loading it
	+ Replaced community logo
	+ Adapted messages in the UI for new editions
	+ Changed cookie name to remove forbidden characters to avoid
	  incompatibilities with some applications
	+ Added methods to enable/disable restart triggers
2.3.2
	+ Fixed redis unix socket permissions problem with usercorner
	+ Get row ids without safe characters checking
	+ Added EBox::Util::Random as random string generator
	+ Set log level to debug when cannot compute md5 for a nonexistent file
	+ Filtering in tables is now case insensitive
	+ ProgressIndicator no longer leaves zombie processes in the system
	+ Implemented mysqldump for logs database
	+ Remove zentyal-events cron script which should not be longer necessary
	+ Bugfix: set executable permissions to cron scripts and example hooks
	+ Added a global method to retrieve installed server edition
	+ Log also duration and compMessage to events.log
2.3.1
	+ Updated Standards-Version to 3.9.2
	+ Fixed JS client side table sorting issue due to Prototype
	  library upgrade
	+ Disable InnoDB by default to reduce memory consumption of MySQL
	+ Now events are logged in a new file (events.log) in a more
	  human-readable format
	+ Added legend to DataTables with custom actions
	+ Changed JS to allow the restore of the action cell when a delete
	  action fails
	+ Set milestone to 3.0 when creating bug reports in the trac
	+ Avoid temporal modelInstance errors when adding or removing
	  modules with LogWatchers or LogDispatcher
	+ Unallow administration port change when the port is in use
2.3
	+ Do not launch a passwordless redis instance during first install
	+ New 'types' field in LogObserver and storers/acquirers to store special
	  types like IPs or MACs in an space-efficient way
	+ Use MySQL for the logs database instead of PostgreSQL
	+ Bugfix: logs database is now properly recreated after purge & install
	+ Avoid use of AUTOLOAD to execute redis commands, improves performance
	+ Use UNIX socket to connect to redis for better performance and
	  update default redis 2.2 settings
	+ Use "sudo" group instead of "admin" one for the UI access control
	+ Added EBox::Module::Base::version() to get package version
	+ Fixed problem in consalidation report when accumulating results
	  from queries having a "group by table.field"
	+ Added missing US and Etc zones in timezone selector
	+ Replaced autotools with zbuildtools
	+ Refuse to restore configuration backup from version lesser than
	  2.1 unless forced
	+ Do not retrieve format.js in every graph to improve performance
	+ The purge-module scripts are always managed as root user
	+ New grep-redis tool to search for patterns in redis keys or
	  values
	+ Use partitionFileSystems method from EBox::FileSystem
2.2.4
	+ New internal 'call' command in Zentyal shell to 'auto-use' the module
	+ Zentyal shell now can execute commandline arguments
	+ Bugfix: EBox::Types::IPAddr::isEqualTo allows to change netmask now
	+ Removed some undefined concatenation and compare warnings in error.log
	+ Ignore check operation in RAID event watcher
	+ Skip IP addresses ending in .0 in EBox::Types::IPRange::addresses()
	+ Do not store in redis trailing dots in Host and DomainName types
	+ Added internal command to instance models and other improvements in shell
	+ Now the whole /etc/zentyal directory is backed up and a copy of the
	  previous contents is stored at /var/backups before restoring
	+ Removing a module with a LogWatcher no longer breaks the LogWatcher
	  Configuration page anymore
	+ Fixed error in change-hostname script it does not longer match substrings
	+ Bugfix: Show breadcrumbs even from models which live in a
	  composite
	+ HTTPLink now returns empty string if no HTTPUrlView is defined
	  in DataTable class
	+ Added mising use sentence in EBox::Event::Watcher::Base
2.2.3
	+ Bugfix: Avoid url rewrite to ebox.cgi when requesting to /slave
	+ Fixed logrotate configuration
	+ More resilient way to handle with missing indexes in _find
	+ Added more informative text when mispelling methods whose prefix
	  is an AUTOLOAD action
	+ A more resilient solution to load events components in EventDaemon
	+ Added one and two years to the purge logs periods
	+ Fixed downloads from EBox::Type::File
2.2.2
	+ Revert cookie name change to avoid session loss in upgrades
	+ Do not try to change owner before user ebox is created
2.2.1
	+ Removed obsolete references to /zentyal URL
	+ Create configuration backup directories on install to avoid warnings
	  accessing the samba share when there are no backups
	+ Log result of save changes, either successful or with warnings
	+ Changed cookie name to remove forbidden characters to avoid
	  incompatibilities with some applications
	+ Removed duplicated and incorrect auding logging for password change
	+ Fixed some non-translatable strings
	+ Create automatic bug reports under 2.2.X milestone instead of 2.2
	+ Fixed bug changing background color on selected software packages
2.1.34
	+ Volatile types called password are now also masked in audit log
	+ Adjust padding for module descriptions in basic software view
	+ Removed beta icon
2.1.33
	+ Fixed modal add problems when using unique option on the type
	+ Fixed error management in the first screen of modal add
	+ Unify software selection and progress colors in CSS
	+ Set proper message type in Configure Events model
	+ Fixed error checking permanentMessage types in templates/msg.mas
2.1.32
	+ Added progress bar colors to theme definition
	+ Remove no longer correct UTF8 decode in ProgressIndicator
	+ Fixed UTF8 double-encoding on unexpected error CGI
	+ Reviewed some subscription strings
	+ Always fork before apache restart to avoid port change problems
	+ Stop modules in the correct order (inverse dependencies order)
	+ Better logging of failed modules on restore
2.1.31
	+ Do not start managed daemons on boot if the module is disabled
	+ Better message on redis error
	+ Watch for dependencies before automatic enable of modules on first install
2.1.30
	+ Removed obsolete /ebox URL from RSS link
	+ Changed methods related with extra backup data in modules logs
	  to play along with changes in ebackup module
	+ Set a user for remote access for audit reasons
	+ Detect session loss on AJAX requests
2.1.29
	+ Startup does not fail if SIGPIPE received
2.1.28
	+ Added code to mitigate false positives on module existence
	+ Avoid error in logs full summary due to incorrect syntax in template
	+ Allow unsafe chars in EBox::Types::File to avoid problems in some browsers
	+ Reviewed some subscription strings
	+ Warning about language-packs installed works again after Global changes
	+ Show n components update when only zentyal packages are left to
	  upgrade in the system widget
	+ Do not show debconf warning when installing packages
	+ EBox::Types::IPAddr (and IPNetwork) now works with defaultValue
	+ Allow to hide menu items, separators and dashboard widgets via conf keys
2.1.27
	+ Do not create tables during Disaster Recovery installation
	+ Added new EBox::Util::Debconf::value to get debconf values
	+ DataTable controller does no longer try to get a deleted row
	  for gather elements values for audit log
	+ Check if Updates watcher can be enabled if the subscription
	  level is yet unknown
2.1.26
	+ Detection of broken packages works again after proper deletion
	  of dpkg_running file
	+ Keep first install redis server running until trigger
	+ Unified module restart for package trigger and init.d
	+ Use restart-trigger script in postinst for faster daemons restarting
	+ System -> Halt/Reboot works again after regression in 2.1.25
	+ Added framework to show warning messages after save changes
	+ Change caption of remote services link to Zentyal Cloud
	+ Do not show Cloud link if hide_cloud_link config key is defined
	+ Added widget_ignore_updates key to hide updates in the dashboard
	+ Differentiate ads from notes
	+ Allow custom message type on permanentMessage
	+ Only allow custom themes signed by Zentyal
	+ Removed /zentyal prefix from URLs
	+ Caps lock detection on login page now works again
	+ Added HiddenIfNotAble property to event watchers to be hidden if
	  it is unabled to monitor the event
	+ Dashboard values can be now error and good as well
	+ Include a new software updates widget
	+ Include a new alert for basic subscriptions informing about
	  software updates
	+ Add update-notifier-common to dependencies
	+ EBox::DataTable::enabledRows returns rows in proper order
	+ Use custom ads when available
	+ Disable bug report when hide_bug_report defined on theme
2.1.25
	+ Do not show disabled module warnings in usercorner
	+ Mask passwords and unify boolean values in audit log
	+ Do not override type attribute for EBox::Types::Text subtypes
	+ Corrected installation finished message after first install
	+ Added new disableAutocomplete attribute on DataTables
	+ Optional values can be unset
	+ Minor improvements on nmap scan
2.1.24
	+ Do not try to generate config for unconfigured services
	+ Remove unnecessary redis call getting _serviceConfigured value
	+ Safer sizes for audit log fields
	+ Fix non-translatable "show help" string
	+ Allow links to first install wizard showing a desired page
	+ Fixed bug in disk usage when we have both values greater and
	  lower than 1024 MB
	+ Always return a number in EBox::AuditLogging::isEnabled to avoid
	  issues when returning the module status
	+ Added noDataMsg attribute on DataTable to show a message when
	  there are no rows
2.1.23
	+ Removed some warnings during consolidation process
	+ Depend on libterm-readline-gnu-perl for history support in shells
	+ Fixed error trying to change the admin port with NTP enabled
	+ Fixed breadcrumb destination for full log query page
	+ Use printableActionName in DataTable setter
2.1.22
	+ Fixed parentRow method in EBox::Types::Row
	+ Added new optionalLabel flag to EBox::Types::Abstract to avoid
	  show the label on non-optional values that need to be set as
	  optional when using show/hide viewCustomizers
	+ Added initHTMLStateOrder to View::Customizer to avoid incorrect
	  initial states
	+ Improved exceptions info in CGIs to help bug reporting
	+ Do not show customActions when editing row on DataTables
2.1.21
	+ Fixed bug printing traces at Global.pm
	+ Check new dump_exceptions confkey instead of the debug one in CGIs
	+ Explicit conversion to int those values stored in our database
	  for correct dumping in reporting
	+ Quote values in update overwrite while consolidating for reporting
2.1.20
	+ Fixed regression in edition in place of booleans
	+ Better default balance of the dashboard based on the size of the widgets
	+ Added defaultSelectedType argument to PortRange
2.1.19
	+ Disable KeepAlive as it seems to give performance problems with Firefox
	  and set MaxClients value back to 1 in apache.conf
	+ Throw exceptions when calling methods not aplicable to RO instances
	+ Fixed problems when mixing read/write and read-only instances
	+ Date/Time and Timezone moved from NTP to core under System -> General
	+ Do not instance hidden widgets to improve dashboard performance
	+ New command shell with Zentyal environment at /usr/share/zentyal/shell
	+ Show warning when a language-pack is not installed
	+ Removed unnecessary dump/load operations to .bak yaml files
	+ AuditLogging and Logs constructor now receive the 'ro' parameter
	+ Do not show Audit Logging in Module Status widget
2.1.18
	+ New unificated zentyal-core.logrotate for all the internal logs
	+ Added forceEnabled option for logHelpers
	+ Moved carousel.js to wizard template
	+ Add ordering option to wizard pages
	+ Fixed cmp and isEqualTo methods for EBox::Types::IPAddr
	+ Fixed wrong Mb unit labels in Disk Usage and use GB when > 1024 MB
	+ Now global-action script can be called without progress indicator
	+ Fixed EBox::Types::File JavaScript setter code
	+ Added support for "Add new..." modal boxes in foreign selectors
	+ Each module can have now its customized purge-module script
	  that will be executed after the package is removed
	+ Added Administration Audit Logging to log sessions, configuration
	  changes, and show pending actions in save changes confirmation
	+ User name is stored in session
	+ Remove deprecated extendedRestore from the old Full Backup
2.1.17
	+ Fixed RAID event crash
	+ Added warning on models and composites when the module is disabled
	+ Fixed login page style with some languages
	+ Login page template can now be reused accepting title as parameter
	+ EBox::Types::File does not write on redis when it fails to
	  move the fail to its final destination
	+ Added quote column option for periodic log consolidation and
	  report consolidation
	+ Added exclude module option to backup restore
2.1.16
	+ Do not show incompatible navigator warning on Google Chrome
	+ Fixed syncRows override detection on DataTable find
	+ clean-conf script now deletes also state data
	+ Avoid 'undefined' message in selectors
2.1.15
	+ Move Disk Usage and RAID to the new Maintenance menu
	+ Always call syncRows on find (avoid data inconsistencies)
	+ Filename when downloading a conf backup now contains hostname
	+ Fixed bug in RAID template
	+ Set proper menu order in System menu (fixes NTP position)
	+ Fixed regresion in page size selector on DataTables
	+ Fixed legend style in Import/Export Configuration
2.1.14
	+ Fixed regresion with double quotes in HTML templates
	+ Fixed problems with libredis-perl version dependency
	+ Adding new apparmor profile management
2.1.13
	+ Better control of errors when saving changes
	+ Elements of Union type can be hidden
	+ Model elements can be hidden only in the viewer or the setter
	+ HTML attributtes are double-quoted
	+ Models can have sections of items
	+ Password view modified to show the confirmation field
	+ New multiselect type
	+ Redis backend now throws different kind of exceptions
2.1.12
	+ Revert no longer necessary parents workaround
	+ Hide action on viewCustomizer works now on DataTables
2.1.11
	+ Fixed bug which setted bad directory to models in tab view
	+ Union type: Use selected subtype on trailingText property if the
	  major type does not have the property
	+ Raise MaxClients to 2 to prevent apache slowness
2.1.10
	+ Security [ZSN-2-1]: Avoid XSS in process list widget
2.1.9
	+ Do not try to initialize redis client before EBox::init()
	+ Safer way to delete rows, deleting its id reference first
	+ Delete no longer needed workaround for gconf with "removed" attribute
	+ Fixed regression in port range setter
2.1.8
	+ Fixed regression in menu search
	+ Fixed missing messages of multi state actions
	+ Help toggler is shown if needed when dynamic content is received
	+ Fixed issue when disabling several actions at once in a data table view
	+ All the custom actions are disabled when one is clicked
	+ Submit wizard pages asynchronously and show loading indicator
	+ Added carousel.js for slide effects
2.1.7
	+ Fixed issues with wrong html attributes quotation
	+ Bugfix: volatile types can now calculate their value using other
	  the value from other elements in the row no matter their position
2.1.6
	+ Attach software.log to bug report if there are broken packages
	+ Added keyGenerator option to report queries
	+ Tuned apache conf to provide a better user experience
	+ Actions click handlers can contain custom javascript
	+ Restore configuration with force dependencies option continues
	  when modules referenced in the backup are not present
	+ Added new MultiStateAction type
2.1.5
	+ Avoid problems getting parent if the manager is uninitialized
	+ Rename some icon files with wrong extension
	+ Remove wrong optional attribute for read-only fields in Events
	+ Renamed all /EBox/ CGI URLs to /SysInfo/ for menu folder coherency
	+ Added support for custom actions in DataTables
	+ Replaced Halt/Reboot CGI with a model
	+ Message classes can be set from models
	+ Fixed error in Jabber dispatcher
	+ Show module name properly in log when restart from the dashboard fails
	+ Avoid warning when looking for inexistent PID in pidFileRunning
2.1.4
	+ Changed Component's parent/child relationships implementation
	+ Fixed WikiFormat on automatic bug report tickets
	+ Do not show available community version in Dashboard with QA
 	  updates
2.1.3
	+ Fall back to readonly data in config backup if there are unsaved changes
	+ Allow to automatically send a report in the unexpected error page
	+ Logs and Events are now submenus of the new Maintenance menu
	+ Configuration Report option is now present on the Import/Export section
	+ Require save changes operation after changing the language
	+ Added support for URL aliases via schemas/urls/*.urls files
	+ Allow to sort submenu items via 'order' attribute
	+ Automatically save changes after syncRows is called and mark the module
	  mark the module as unchanged unless it was previously changed
	+ Removed unnecessary ConfigureEvents composite
	+ Removed unnecessary code from syncRows in logs and events
	+ Restore configuration is safer when restoring /etc/zentyal files
	+ Fixed unescaped characters when showing an exception
	+ Fixed nested error page on AJAX requests
	+ Adapted dumpBackupExtraData to new expected return value
	+ Report remoteservices, when required, a change in administration
	  port
	+ Added continueOnModuleFail mode to configuration restore
	+ Fixed Firefox 4 issue when downloading backups
	+ Show scroll when needed in stacktraces (error page)
	+ More informative error messages when trying to restart locked modules
	  from the dashboard
	+ Creation of plpgsql language moved from EBox::Logs::initialSetup
	  to create-db script
	+ Redis backend now throws different kind of exceptions
	+ Avoid unnecesary warnings about PIDs
	+ Update Jabber dispatcher to use Net::XMPP with some refactoring
	+ Save changes messages are correctly shown with international charsets
	+ Support for bitmap option in RAID report
	+ Retry multiInsert line by line if there are encoding errors
	+ Adapted to new location of partitionsFileSystems in EBox::FileSystem
	+ Event messages are cleaned of null characters and truncated
	  before inserting in the database when is necessary
	+ Improve message for "Free storage space" event and send an info
	  message when a given partition is not full anymore
	+ Event messages now can contain newline characters
	+ Objects of select type are compared also by context
	+ Remove cache from optionsFromForeignModel since it produces
	  problems and it is useless
	+ Set title with server name if the server is subscribed
	+ Fix title HTML tag in views for Models and Composites
	+ Added lastEventsReport to be queried by remoteservices module
	+ Added EBox::Types::HTML type
	+ Added missing manage-logs script to the package
	+ Fixed problems with show/hide help switch and dynamic content
	+ Menus with subitems are now kept unfolded until a section on a
	  different menu is accessed
	+ Sliced restore mode fails correctly when schema file is missing,
	  added option to force restore without schema file
	+ Purge conf now purges the state keys as well
	+ Added EBox::Types::IPRange
2.1.2
	+ Now a menu folder can be closed clicking on it while is open
	+ Bugfix: cron scripts are renamed and no longer ignored by run-parts
	+ Added new EBox::Util::Nmap class implementing a nmap wrapper
2.1.1
	+ Fixed incoherency problems with 'on' and '1' in boolean indexes
	+ Move cron scripts from debian packaging to src/scripts/cron
	+ Trigger restart of logs and events when upgrading zentyal-core
	  without any other modules
	+ Don't restart apache twice when upgrading together with more modules
	+ Fixed params validation issues in addRow
2.1
	+ Replace YAML::Tiny with libyaml written in C through YAML::XS wrapper
	+ Minor bugfix: filter invalid '_' param added by Webkit-based browser
	  on EBox::CGI::Base::params() instead of _validateParams(), avoids
	  warning in zentyal.log when enabling modules
	+ All CGI urls renamed from /ebox to /zentyal
	+ New first() and deleteFirst() methods in EBox::Global to check
	  existence and delete the /var/lib/zentyal/.first file
	+ PO files are now included in the language-pack-zentyal-* packages
	+ Migrations are now always located under /usr/share/$package/migration
	  this change only affects to the events and logs migrations
	+ Delete no longer used domain and translationDomain methods/attributes
	+ Unified src/libexec and tools in the new src/scripts directory
	+ Remove the ebox- prefix on all the names of the /usr/share scripts
	+ New EBox::Util::SQL package with helpers to create and drop tables
	  from initial-setup and purge-module for each module
	+ Always drop tables when purging a package
	+ Delete 'ebox' user when purging zentyal-core
	+ Moved all SQL schemas from tools/sqllogs to schemas/sql
	+ SQL time-period tables are now located under schemas/sql/period
	+ Old ebox-clean-gconf renamed to /usr/share/zentyal/clean-conf and
	  ebox-unconfigure-module is now /usr/share/zentyal/unconfigure-module
	+ Added default implementation for enableActions, executing
	  /usr/share/zentyal-$modulename/enable-module if exists
	+ Optimization: Do not check if a row is unique if any field is unique
	+ Never call syncRows on read-only instances
	+ Big performance improvements using hashes and sets in redis
	  database to avoid calls to the keys command
	+ Delete useless calls to exists in EBox::Config::Redis
	+ New regen-redis-db tool to recreate the directory structure
	+ Renamed /etc/cron.hourly/90manageEBoxLogs to 90zentyal-manage-logs
	  and moved the actual code to /usr/share/zentyal/manage-logs
	+ Move /usr/share/ebox/zentyal-redisvi to /usr/share/zentyal/redisvi
	+ New /usr/share/zentyal/initial-setup script for modules postinst
	+ New /usr/share/zentyal/purge-module script for modules postrm
	+ Removed obsolete logs and events migrations
	+ Create plpgsql is now done on EBox::Logs::initialSetup
	+ Replace old ebox-migrate script with EBox::Module::Base::migrate
	+ Rotate duplicity-debug.log log if exists
	+ Bug fix: Port selected during installation is correctly saved
	+ Zentyal web UI is restarted if their dependencies are upgraded
	+ Bug fix: Logs don't include unrelated information now
	+ Add total in disk_usage report
	+ Bugfix: Events report by source now works again
	+ Do not include info messages in the events report
	+ Services event is triggered only after five failed checkings
	+ Do not add redundant includedir lines to /etc/sudoers
	+ Fixed encoding for strings read from redis server
	+ Support for redis-server 2.0 configuration
	+ Move core templates to /usr/share/zentyal/stubs/core
	+ Old /etc/ebox directory replaced with the new /etc/zentyal with
	  renamed core.conf, logs.conf and events.conf files
	+ Fixed broken link to alerts list
2.0.15
	+ Do not check the existence of cloud-prof package during the
	  restore since it is possible not to be installed while disaster
	  recovery process is done
	+ Renamed /etc/init.d/ebox to /etc/init.d/zentyal
	+ Use new zentyal-* package names
	+ Don't check .yaml existence for core modules
2.0.14
	+ Added compMessage in some events to distinguish among events if
	  required
	+ Make source in events non i18n
	+ After restore, set all the restored modules as changed
	+ Added module pre-checks for configuration backup
2.0.13
	+ Fixed dashboard graphs refresh
	+ Fixed module existence check when dpkg is running
	+ Fix typo in sudoers creation to make remote support work again
2.0.12
	+ Include status of packages in the downloadable bug report
	+ Bugfix: Avoid possible problems deleting redis.first file if not exist
2.0.11
	+ New methods entry_exists and st_entry_exists in config backend
2.0.10
	+ Now redis backend returns undef on get for undefined values
	+ Allow custom mason templates under /etc/ebox/stubs
	+ Better checks before restoring a configuration backup with
	  a set of modules different than the installed one
	+ Wait for 10 seconds to the child process when destroying the
	  progress indicator to avoid zombie processes
	+ Caught SIGPIPE when trying to contact Redis server and the
	  socket was already closed
	+ Do not stop redis server when restarting apache but only when
	  the service is asked to stop
	+ Improvements in import/export configuration (know before as
	  configuration backup)
	+ Improvements in ProgressIndicator
	+ Better behaviour of read-only rows with up/down arrows
	+ Added support for printableActionName in DataTable's
	+ Added information about automatic configuration backup
	+ Removed warning on non existent file digest
	+ Safer way to check if core modules exist during installation
2.0.9
	+ Treat wrong installed packages as not-existent modules
	+ Added a warning in dashboard informing about broken packages
	+ File sharing and mailfilter log event watchers works again since
	  it is managed several log tables per module
2.0.8
	+ Replaced zentyal-conf script with the more powerful zentyal-redisvi
	+ Set always the same default order for dashboard widgets
	+ Added help message to the configure widgets dialog
	+ Check for undefined values in logs consolidation
	+ Now dashboard notifies fails when restarting a service
	+ Fixed bug with some special characters in dashboard
	+ Fixed bug with some special characters in disk usage graph
2.0.7
	+ Pre-installation includes sudoers.d into sudoers file if it's not yet
	  installed
	+ Install apache-prefork instead of worker by default
	+ Rename service certificate to Zentyal Administration Web Server
2.0.6
	+ Use mod dependencies as default restore dependencies
	+ Fixed dependencies in events module
	+ Increased recursive dependency threshold to avoid
	  backup restoration problems
2.0.5
	+ Removed deprecated "Full backup" option from configuration backup
	+ Bugfix: SCP method works again after addition of SlicedBackup
	+ Added option in 90eboxpglogger.conf to disable logs consolidation
2.0.4
	+ Removed useless gconf backup during upgrade
	+ Fixed postinstall script problems during upgrade
2.0.3
	+ Added support for the sliced backup of the DB
	+ Hostname change is now visible in the form before saving changes
	+ Fixed config backend problems with _fileList call
	+ Added new bootDepends method to customize daemons boot order
	+ Added permanent message property to Composite
	+ Bugfix: Minor aesthetic fix in horizontal menu
	+ Bugfix: Disk usage is now reported in expected bytes
	+ Bugfix: Event dispatcher is not disabled when it is impossible
	  for it to dispatch the message
2.0.2
	+ Better message for the service status event
	+ Fixed modules configuration purge script
	+ Block enable module button after first click
	+ Avoid division by zero in progress indicator when total ticks is
	  zero
	+ Removed warning during postinst
	+ Added new subscription messages in logs, events and backup
2.0.1
	+ Bugfix: Login from Zentyal Cloud is passwordless again
	+ Some defensive code for the synchronization in Events models
	+ Bugfix: add EBox::Config::Redis::get to fetch scalar or list
	  values. Make GConfModule use it to avoid issues with directories
	  that have both sort of values.
1.5.14
	+ Fixed redis bug with dir keys prefix
	+ Improved login page style
	+ New login method using PAM instead of password file
	+ Allow to change admin passwords under System->General
	+ Avoid auto submit wizard forms
	+ Wizard skip buttons always available
	+ Rebranded post-installation questions
	+ Added zentyal-conf script to get/set redis config keys
1.5.13
	+ Added transition effect on first install slides
	+ Zentyal rebrand
	+ Added web page favicon
	+ Fixed already seen wizards apparition
	+ Fixed ro module creation with redis backend
	+ Use mason for links widgets
	+ Use new domain to official strings for subscriptions
1.5.12
	+ Added option to change hostname under System->General
	+ Show option "return to dashboard" when save changes fails.
1.5.11
	+ Added more tries on redis reconnection
	+ Fixed user corner access problems with redis server
	+ writeFile* methods reorganized
	+ Added cron as dependency as cron.hourly was never executed with anacron
	+ Improvements in consolidation of data for reports
1.5.10
	+ Fixed gconf to redis conversion for boolean values
1.5.9
	+ Improved migrations speed using the same perl interpreter
	+ Redis as configuration backend (instead of gconf)
	+ Improved error messages in ebox-software
	+ Set event source to 256 chars in database to adjust longer event
	  sources
	+ Progress bar AJAX updates are sent using JSON
	+ Fixed progress bar width problems
	+ Fixed top menu on wizards
	+ Improved error message when disconnecting a not connected database
	+ Abort installation if 'ebox' user already exists
	+ Bugfix: IP address is now properly registered if login fails
1.5.8
	+ Added template tableorderer.css.mas
	+ Added buttonless top menu option
	+ Bugfix: Save all modules on first installation
	+ Bugfix: General ebox database is now created if needed when
	  re/starting services
	+ Bugfix: Data to report are now uniform in number of elements per
	  value. This prevents errors when a value is present in a month and
	  not in another
	+ Bugfix: Don't show already visited wizard pages again
1.5.7
	+ Bugfix: Avoid error when RAID is not present
	+ Bugfix: Add ebox-consolidate-reportinfo call in daily cron script
	+ Bugfix: Called multiInsert and unbufferedInsert when necessary
	  after the loggerd reimplementation
	+ Bugfix: EBox::ThirdParty::Apache2::AuthCookie and
	  EBox::ThirdParty::Apache2::AuthCookie::Util package defined just
	  once
	+ Added util SystemKernel
	+ Improved progress indicator
	+ Changes in sudo generation to allow sudo for remote support user
	+ Initial setup wizards support
1.5.6
	+ Reimplementation of loggerd using inotify instead of File::Tail
1.5.5
	+ Asynchronous load of dashboard widgets for a smoother interface
1.5.4
	+ Changed dbus-check script to accept config file as a parameter
1.5.3
	+ Function _isDaemonRunning works now with snort in lucid
	+ Javascript refreshing instead of meta tag in log pages
	+ Updated links in dashboard widget
	+ Add package versions to downloadable ebox.log
	+ Fixed postgresql data dir path for disk usage with pg 8.4
	+ GUI improvements in search box
1.5.2
	+ Security [ESN-1-1]: Validate referer to avoid CSRF attacks
	+ Added reporting structure to events module
	+ Added new CGI to download the last lines of ebox.log
1.5.1
	+ Bugfix: Catch exception when upstart daemon does not exist and
	  return a stopped status
	+ Added method in logs module to dump database in behalf of
	ebackup module
	+ Bugfix: Do not check in row uniqueness for optional fields that
	are not passed as parameters
	+ Improve the output of ebox module status, to be consistent with the one
	  shown in the interface
	+ Add options to the report generation to allow queries to be more
	  flexible
	+ Events: Add possibility to enable watchers by default
	+ Bugfix: Adding a new field to a model now uses default
	  value instead of an empty value
	+ Added script and web interface for configuration report, added
	  more log files to the configuration report
1.5
	+ Use built-in authentication
	+ Use new upstart directory "init" instead of "event.d"
	+ Use new libjson-perl API
	+ Increase PerlInterpMaxRequests to 200
	+ Increase MaxRequestsPerChild (mpm-worker) to 200
	+ Fix issue with enconding in Ajax error responses
	+ Loggerd: if we don't have any file to watch we just sleep otherwise the process
	  will finish and upstart will try to start it over again and again.
	+ Make /etc/init.d/ebox depend on $network virtual facility
	+ Show uptime and users on General Information widget.
1.4.2
	+ Start services in the appropriate order (by dependencies) to fix a problem
	  when running /etc/init.d/ebox start in slaves (mail and other modules
	  were started before usersandgroups and thus failed)
1.4.1
	+ Remove network workarounds from /etc/init.d/ebox as we don't bring
	  interfaces down anymore
1.4
	+ Bug fix: i18n. setDomain in composites and models.
1.3.19
	+ Make the module dashboard widget update as the rest of the widgets
	+ Fix problem regarding translation of module names: fixes untranslated
	  module names in the dashboard, module status and everywhere else where
	  a module name is written
1.3.18
	+ Add version comparing function and use it instead of 'gt' in the
	  general widget
1.3.17
	+ Minor bug fix: check if value is defined in EBox::Type::Union
1.3.16
	+ Move enable field to first row in ConfigureDispatcherDataTable
	+ Add a warning to let users know that a module with unsaved changes
	  is disabled
	+ Remove events migration directory:
		- 0001_add_conf_configureeventtable.pl
		- 0002_add_conf_diskfree_watcher.pl
	+ Bug fix: We don't use names to stringify date to avoid issues
	  with DB insertions and localisation in event logging
	+ Bug fix: do not warn about disabled services which return false from
	  showModuleStatus()
	+ Add blank line under "Module Status"
	+ Installed and latest available versions of the core are now displayed
	  in the General Information widget
1.3.15
	+ Bug fix: Call EBox::Global::sortModulesByDependencies when
	  saving all modules and remove infinite loop in that method.
	  EBox::Global::modifiedModules now requires an argument to sort
	  its result dependending on enableDepends or depends attribute.
	+ Bug fix: keep menu folders open during page reloads
	+ Bug fix: enable the log events dispatcher by default now works
	+ Bug fix: fixed _lock function in EBox::Module::Base
	+ Bug fix: composites honor menuFolder()
	+ Add support for in-place edition for boolean types. (Closes
	  #1664)
	+ Add method to add new database table columnts to EBox::Migration::Helpers
	+ Bug fix: enable "Save Changes" button after an in-place edition
1.3.14
	+ Bug fix: fix critical bug in migration helper that caused some log
	  log tables to disappear
	+ Create events table
	+ Bug fix: log watcher works again
	+ Bug fix: delete cache if log index is not found as it could be
	  disabled
1.3.13
	+ Bug fix: critical error in EventDaemon that prevented properly start
	+ Cron script for manage logs does not run if another is already
	  running, hope that this will avoid problems with large logs
	+ Increased maximum size of message field in events
	+ Added script to purge logs
	+ Bug fix: multi-domain logs can be enabled again
1.3.12
	+ Added type for EBox::Dashboard::Value to stand out warning
	  messages in dashboard
	+ Added EBox::MigrationHelpers to include migration helpers, for now,
	  include a db table renaming one
	+ Bug fix: Fix mismatch in event table field names
	+ Bug fix: Add migration to create language plpgsql in database
	+ Bug fix: Add missing script for report log consolidation
	+ Bug fix: Don't show modules in logs if they are not configured. This
	  prevents some crashes when modules need information only available when
	  configured, such as mail which holds the vdomains in LDAP
	+ Added method EBox::Global::lastModificationTime to know when
	  eBox configuration was modified for last time
	+ Add support for breadcrumbs on the UI
	+ Bug fix: in Loggerd files are only parsed one time regardless of
	  how many LogHelper reference them
	+ Added precondition for Loggerd: it does not run if there isnt
	anything to watch
1.3.11
	+ Support customFilter in models for big tables
	+ Added EBox::Events::sendEvent method to send events using Perl
	  code (used by ebackup module)
	+ Bug fix: EBox::Type::Service::cmp now works when only the
	  protocols are different
	+ Check $self is defined in PgDBEngine::DESTROY
	+ Do not watch files in ebox-loggerd related to disabled modules and
	  other improvements in the daemon
	+ Silent some exceptions that are used for flow control
	+ Improve the message from Service Event Watcher
1.3.10
	+ Show warning when accesing the UI with unsupported browsers
	+ Add disableApparmorProfile to EBox::Module::Service
	+ Bug fix: add missing use
	+ Bug fix: Make EventDaemon more robust against malformed sent
	  events by only accepting EBox::Event objects
1.3.8
	+ Bug fix: fixed order in EBox::Global::modified modules. Now
	  Global and Backup use the same method to order the module list
	  by dependencies
1.3.7
	+ Bug fix: generate public.css and login.css in dynamic-www directory
	  which is /var/lib/zentyal/dynamicwww/css/ and not in /usr/share/ebox/www/css
	  as these files are generate every time eBox's apache is
	  restarted
	+ Bug fix: modules are restored now in the correct dependency
	  order
	+ ebox-make-backup accepts --destinaton flag to set backup's file name
	+ Add support for permanent messages to EBox::View::Customizer
1.3.6
	+ Bug fix: override _ids in EBox::Events::Watcher::Log to not return ids
	which do not exist
	+ Bug fix: fixed InverseMatchSelect type which is used by Firewall module
	+ New widget for the dashboard showing useful support information
	+ Bugfix: wrong permissions on CSS files caused problem with usercorner
	+ CSS are now templates for easier rebranding
	+ Added default.theme with eBox colors
1.3.5
	+ Bugfix: Allow unsafe characters in password type
	+ Add FollowSymLinks in eBox apache configuration. This is useful
	  if we use js libraries provided by packages
1.3.4
	+ Updated company name in the footer
	+ Bugfix: humanEventMessage works with multiple tableInfos now
	+ Add ebox-dbus-check to test if we can actually connect to dbus
1.3.4
	+ bugfix: empty cache before calling updatedRowNotify
	+ enable Log dispatcher by default and not allow users to disable
	it
	+ consolidation process continues in disabled but configured modules
	+ bugfix: Save Changes button doesn't turn red when accessing events for
	first time
1.3.2
	+ bugfix: workaround issue with dhcp configured interfaces at boot time
1.3.1
	+ bugfix: wrong regex in service status check
1.3.0
	+ bugfix: make full backup work again
1.1.30
	+ Change footer to new company holder
	+  RAID does not generate 'change in completion events, some text
	problems fixed with RAID events
	+ Report graphics had a datapoints limit dependent on the active
	time unit
	+ Apache certificate can be replaced by CA module
	+ Fixed regression in detailed report: total row now aggregates
	properly
	+ More characters allowed when changing password from web GUI
	+ Fixed regression with already used values in select types
	+ Do not a button to restart eBox's apache
	+ Fixed auth problem when dumping and restoring postgre database
1.1.20
	+ Added custom view support
	+ Bugfix: report models now can use the limit parameter in
	  reportRows() method
	+ use a regexp to fetch the PID in a pidfile, some files such as
	postfix's add tabs and spaces before the actual number
	+ Changed "pidfile" to "pidfiles" in _daemons() to allow checking more than
one (now it is a array ref instead of scalar)
	+ Modified Service.pm to support another output format for /etc/init.d daemon
status that returns [OK] instead of "running".
	+ unuformized case in menu entries and some more visual fixes
1.1.10
	+ Fix issue when there's a file managed by one module that has been modified
	  when saving changes
	+ Bugfix: events models are working again even if an event aware
	module is uninstalled and it is in a backup to restore
	+ Select.pm returns first value in options as default
       + Added 'parentModule' to model class to avoid recursive problems
	+ Added Float type
	+ Apache module allows to add configuration includes from other modules
	+ Display remote services button if subscribed
	+ Event daemon may received events through a named pipe
	+ Bugfix. SysInfo revokes its config correctly
	+ Added storer property to types in order to store the data in
	somewhere different from GConf
	+ Added protected property 'volatile' to the models to indicate
	that they store nothing in GConf but in somewhere different
	+ System Menu item element 'RAID' is always visible even when RAID
	is not installed
	+ Files in deleted rows are deleted when the changes are saved
	+ Fixed some bug whens backing and restore files
	+ Components can be subModels of the HasMany type
	+ Added EBox::Types::Text::WriteOnce type
	+ Do not use rows(), use row to force iteration over the rows and increase
	performance and reduce memory use.
	+ Do not suggest_sync after read operations in gconf
	+ Increase MaxRequestsPerChild to 200 in eBox's apache
	+ Make apache spawn only one child process
	+ Log module is backed up and restored normally because the old
	problem is not longer here
	+ Backup is more gentle with no backup files in backup directory,
	now it does not delete them
	+ HasMany  can retrieve again the model and row after the weak
	refence is garbage-collected. (Added to solve a bug in the doenload
	bundle dialog)
	+ EBox::Types::DomainName no longer accepts IP addresses as domain
	names
	+ Bugfix: modules that fail at configuration stage no longer appear as enabled
	+ Add parameter to EBox::Types::Select to disable options cache

0.12.103
	+ Bugfix: fix SQL statement to fetch last rows to consolidate
0.12.102
	+ Bugfix: consolidate logs using the last date and not starting from scratch
0.12.101
	+ Bugfix: DomainName type make comparisons case insensitive
	according to RFC 1035
0.12.100
	+ Bugfix: Never skip user's modifications if it set to true
	override user's changes
	+ EBox::Module::writeConfFile and EBox::Service scape file's path
	+ Bugfix. Configure logrotate to actually rotate ebox logs
	+ Fixed bug in ForcePurge logs model
	+ Fixed bug in DataTable: ModelManaged was called with tableName
	instead of context Name
	+ Fixing an `img` tag closed now properly and adding alternative
	text to match W3C validation in head title
	+ Backup pages now includes the size of the archive
	+ Fixed bug in ForcePurge logs model
	+ Now the modules can have more than one tableInfo for logging information
	+ Improve model debugging
	+ Improve restart debugging
	+ Backups and bug reports can be made from the command line
	+ Bugfix: `isEqualTo` is working now for `Boolean` types
	+ Bugfix: check if we must disable file modification checks in
	Manager::skipModification

0.12.99
	+ Add support for reporting
	+ Refresh logs automatically
	+ Reverse log order
	+ Remove temp file after it is downloaded with FromTempDir controller
0.12.3
	+ Bug fix: use the new API in purge method. Now purging logs is working
	again.
0.12.2
	+ Increase random string length used to generate the cookie to
	2048 bits
	+ Logs are show in inverse chronological order
0.12.1
	+ Bug fix: use unsafeParam for progress indicator or some i18 strings
	will fail when saving changes
0.12
	+ Bugfix: Don't assume timecol is 'timestamp' but defined by
	module developer. This allows to purge some logs tables again
	+ Add page titles to models
	+ Set default values when not given in `add` method in models
	+ Add method to manage page size in model
	+ Add hidden field to help with Ajax request and automated testing with
	  ANSTE
	+ Bugfix: cast sql types to filter fields in logs
	+ Bugfix: Restricted resources are back again to make RSS
	access policy work again
	+ Workaround bogus mason warnings
	+ Make postinst script less verbose
	+ Disable keepalive in eBox apache
	+ Do not run a startup script in eBox apache
	+ Set default purge time for logs stored in eBox db to 1 week
	+ Disable LogAdmin actions in `ebox-global-action` until LogAdmin
	feature is completely done
0.11.103
	+ Modify EBox::Types::HasMany to create directory based on its row
	+ Add _setRelationship method to set up relationships between models
	  and submodels
	+ Use the new EBox::Model::Row api
	+ Add help method to EBox::Types::Abstract
	+ Decrease size for percentage value in disk free watcher
	+ Increase channel link field size in RSS dispatcher
0.11.102
	+ Bugfix: cmp in EBox::Types::HostIP now sorts correctly
	+ updatedRowNotify in EBox::Model::DataTable receives old row as
	well as the recently updated row
	+ Added `override_user_modification` configuration parameter to
	avoid user modification checkings and override them without asking
	+ Added EBox::Model::Row to ease the management of data returned
	by models
	+ Added support to pre-save and post-save executable files. They
	must be placed at /etc/ebox/pre-save or /etc/ebox/post-save
	+ Added `findRow` method to ease find and set
0.11.101
	+ Bugfix: Fix memory leak in models while cloning types. Now
	cloning is controlled by clone method in types
	+ Bugfix: Union type now checks for its uniqueness
	+ DESTROY is not an autoloaded method anymore
	+ HasOne fields now may set printable value from the foreign field
	to set its value
	+ findId now searches as well using printableValue
	+ Bugfix. Minor bug found when key is an IP address in autoloaded
	methods
	+ Ordered tables may insert values at the beginning or the end of
	the table by "insertPosition" attribute
	+ Change notConfigured template to fix English and add link to the
	  module status section
	+ Add loading gif to module status actions
	+ Remove debug from ServiceInterface.pm
	+ Add support for custom separators to be used as index separators on
	  exposedMethods
	+ Bugfix. Stop eBox correctly when it's removed
	+ Improve apache-restart to make it more reliable.
0.11.100
	+ Bugfix. Fix issue with event filters and empty hashes
	+ Bugfix. Cache stuff in log and soap watcher to avoid memory leaks
	+ Bugfix. Fix bug that prevented the user from being warned when a row to
	  be deleted is being used by other model
	+ Bugfix. Add missing use of EBox::Global in State event watcher
	+ Added progress screen, now pogress screen keeps track of the changed
	  state of the modules and change the top page element properly
	+ Do not exec() to restart apache outside mod_perl
	+ Improve apache restart script
	+ Improve progress screen
0.11.99
	+ DataTable contains the property 'enableProperty' to set a column
	called 'enabled' to enable/disable rows from the user point of
	view. The 'enabled' column is put the first
	+ Added state to the RAID report instead of simpler active boolean
        + Fix bug when installing new event components and event GConf
	subtree has not changed
	+ Add RSS dispatcher to show eBox events under a RSS feed
	+ Rotate log files when they reach 10MB for 7 rotations
	+ Configurable minimum free space left for being notified by means
	of percentage
	+ Add File type including uploading and downloading
	+ Event daemon now checks if it is possible to send an event
	before actually sending it
	+ Added Action forms to perform an action without modifying
	persistent data
	+ Log queries are faster if there is no results
	+ Show no data stored when there are no logs for a domain
	+ Log watcher is added in order to notify when an event has
	happened. You can configure which log watcher you may enable and
	what you want to be notify by a determined filter and/or event.
	+ RAID watcher is added to check the RAID events that may happen
	when the RAID subsystem is configured in the eBox machine
	+ Change colour dataset in pie chart used for disk usage reporting
	+ Progress indicator now contains a returned value and error
	message as well
	+ Lock session file for HTTP session to avoid bugs
	related to multiple requests (AJAX) in a short time
	+ Upgrade runit dependency until 1.8.0 to avoid runit related
	issues
0.11
	+ Use apache2
	+ Add ebox-unblock-exec to unset signal mask before running  a executable
	+ Fix issue with multiple models and models with params.
	  This triggered a bug in DHCP when there was just one static
	  interface
	+ Fix _checkRowIsUnique and _checkFieldIsUnique
	+ Fix paging
	+ Trim long strings in log table, show tooltip with the whole string
	  and show links for URLs starting with "http://"
0.10.99
	+ Add disk usage information
	+ Show progress in backup process
	+ Add option to purge logs
	+ Create a link from /var/lib/zentyal/log to /var/log/ebox
	+ Fix bug with backup descriptions containing spaces
	+ Add removeAll method on data models
	+ Add HostIP, DomainName and Port types
	+ Add readonly forms to display static information
	+ Add Danish translation thanks to Allan Jacobsen
0.10
	+ New release
0.9.100
	+ Add checking for SOAP session opened
	+ Add EventDaemon
	+ Add Watcher and Dispatch framework to support an event
	  architecture on eBox
	+ Add volatile EBox::Types in order not to store their values
	  on GConf
	+ Add generic form
	+ Improvements on generic table
	+ Added Swedish translation

0.9.99
	+ Added Portuguese from Portugal translation
	+ Added Russian translation
	+ Bugfix: bad changed state in modules after restore

0.9.3
	+ New release

0.9.2
	+ Add browser warning when uploading files
	+ Enable/disable logging modules
0.9.1
	+ Fix backup issue with changed state
	+ Generic table supports custom ordering
0.9
	+ Added Polish translation
        + Bug in recognition of old CD-R writting devices fixed
	+ Added Aragonese translation
	+ Added Dutch translation
	+ Added German translation
	+ Added Portuguese translation

0.8.99
	+ Add data table model for generic Ajax tables
	+ Add types to be used by models
	+ Add MigrationBase and ebox-migrate to upgrade data models
	+ Some English fixes
0.8.1
	+ New release
0.8
	+ Fix backup issue related to bug reports
	+ Improved backup GUI
0.7.99
        + changed sudo stub to be more permissive
	+ added startup file to apache web server
	+ enhanced backup module
	+ added basic CD/DVD support to backup module
	+ added test stubs to simplify testing
	+ added test class in the spirit of Test::Class
	+ Html.pm now uses mason templates
0.7.1
	+ use Apache::Reload to reload modules when changed
	+ GUI consistency (#12)
	+ Fixed a bug for passwords longer than 16 chars
	+ ebox-sudoers-friendly added to not overwrite /etc/sudoers each time
0.7
	+ First public release
0.6
	+ Move to client
	+ Remove obsolete TODO list
	+ Remove firewall module from  base system
	+ Remove objects module from base system
	+ Remove network module from base system
	+ Add modInstances and modInstancesOfType
	+ Raname Base to ClientBase
	+ Remove calls to deprecated methods
	+ API documented using naturaldocs
	+ Update INSTALL
	+ Use a new method to get configkeys, now configkey reads every
	  [0.9
	+ Added Polish translation][0-9]+.conf file from the EBox::Config::etc() dir and
	  tries to get the value from the files in order.
	+ Display date in the correct languae in Summary
	+ Update debian scripts
	+ Several bugfixes
0.5.2
	+ Fix some packaging issues
0.5.1
	+ New menu system
	+ New firewall filtering rules
	+ 802.1q support

0.5
	+ New bug-free menus (actually Internet Explorer is the buggy piece
	  of... software that caused the reimplementation)
	+ Lots of small bugfixes
	+ Firewall: apply rules with no destination address to packets
	  routed through external interfaces only
	+ New debianize script
	+ Firewall: do not require port and protocol parameters as they
	  are now optional.
	+ Include SSL stuff in the dist tarball
	+ Let modules block changes in the network interfaces
	  configuration if they have references to the network config in
	  their config.
	+ Debian network configuration import script
	+ Fix the init.d script: it catches exceptions thrown by modules so that
	  it can try to start/stop all of them if an exception is thrown.
	+ Firewall: fix default policy bug in INPUT chains.
	+ Restore textdomain in exceptions
	+ New services section in the summary
	+ Added Error item to Summary. Catch exceptions from modules in
	  summary and generate error item
	+ Fix several errors with redirections and error handling in CGIs
	+ Several data validation functions were fixed, and a few others added
	+ Prevent the global module from keeping a reference to itself. And make
	  the read-only/read-write behavior of the factory consistent.
	+ Stop using ifconfig-wrapper and implement our own NetWrapper module
	  with wrappers for ifconfig and ip.
	+ Start/stop apache, network and firewall modules in first place.
	+ Ignore some network interface names such as irda, sit0, etc.
	+ The summary page uses read-only module instances.
	+ New DataInUse exception, old one renamed to DataExists.
	+ Network: do not overwrite resolv.conf if there are nameservers
	  given via dhcp.
	+ Do not set a default global policy for the ssh service.
	+ Check for forbiden characters when the parameter value is
	  requested by the CGI, this allows CGI's to handle the error,
	  and make some decissions before it happens.
	+ Create an "edit object" template and remove the object edition stuff
	  from the main objects page.
	+ Fix the apache restarting code.
	+ Network: Remove the route reordering feature, the kernel handles that
	  automatically.
	+ Fix tons of bugs in the network restarting code.
	+ Network: removed the 3rd nameserver configuration.
	+ Network: Get gateway info in the dhcp hook.
	+ Network: Removed default configuration from the gconf schema.
	+ New function for config-file generation
	+ New functions for pid file handling

0.4
	+ debian package
	+ added module to export/import configuration
	+ changes in firewall's API
	+ Added content filter based on dansguardian
	+ Added French translation
	+ Added Catalan translation
	+ Sudoers file is generated automatically based on module's needs
	+ Apache config file is generated by ebox  now
	+ Use SSL
	+ Added ebox.conf file
	+ Added module template generator

0.3
	+ Supports i18n
	+ API name consistency
	+ Use Mason for templates
	+ added tips to GUI
	+ added dhcp hooks
	+ administration port configuration
	+ Fixed bugs to IE compliant
	+ Revoke changes after logout
	+ Several bugfixes

0.2
	+ All modules are now based on gconf.
	+ Removed dependencies on xml-simple, xerces and xpath
	+ New MAC address field in Object members.
	+ Several bugfixes.

0.1
	+ Initial release<|MERGE_RESOLUTION|>--- conflicted
+++ resolved
@@ -1,5 +1,5 @@
 HEAD
-<<<<<<< HEAD
+	+ Fixed in-place boolean edit with non-basic types different to Union
 	+ Removed some warnings in error.log
 	+ Fixed confirmation dialogs warning style
 	+ Fixed configure widgets width and drop behavior
@@ -31,13 +31,6 @@
 	+ Fixed number of decimals in Disk Usage when unit is MB
 	+ Fixed UTF-8 encoding problems in TreeView
 	+ Copyright footer is now at the bottom of the menu
-=======
-	+ Fixed in-place boolean edit with non-basic types different to Union
-	+ Fixed side-effect in Model::Manager::_modelHasMultipleInstances() that
-	  tried to load composite as model by mistake, the bug was at least
-	  present sometimes when trying to generate the configuration report
-3.0.26
->>>>>>> 560e0a00
 	+ Fixed regression on logs search caused by autoFilter changes
 	+ Fix bytes formatter in graphs
 	+ Simplified CSS and improved styles and icons
