HEAD
<<<<<<< HEAD
	+ Fixed log purge, SQL call must be a statement not a query
	+ Fixed regex syntax in user log queries
	+ Added missing "use Filesys::Df" to SysInfo
	+ Disabled consolidation by default until is fixed or reimplemented
	+ Fixed regresion in full log page for events
	+ Added clone action to data tables
	+ Fixed regression in modal popup when showing element table
	+ Added new type EBox::Types::KrbRealm
	+ Fix broken packages when dist-upgrading from old versions: stop ebox
	  owned processes before changing home directory
	+ Log the start and finish of start/stop modules actions
	+ Added usesPort() method to apache module
2.3.9
	+ Enable SSLInsecureRenegotiation to avoid master -> slave SOAP handsake
	  problems
	+ Added validateRowRemoval method to EBox::Model::DataTable
	+ Use rm -rf instead of remove_tree to avoid chdir permission problems
=======
	+ Fixed RAID report for some cases of spare devices and bitmaps
>>>>>>> ae5ea23e
	+ Avoid problems restarting apache when .pid file does not exist
	+ Do not use graceful on apache to allow proper change of listen port
	+ Simplified apache restart mechanism and avoid some problems
2.3.8
	+ Create tables using MyISAM engine by default
	+ Delete obsolete 'admin' table
2.3.7
	+ Fixed printableName for apache module and remove entry in status widget
	+ Merged tableBodyWithoutActions.mas into tableBody.mas
	+ Removed tableBodyWithoutEdit.mas because it is no longer used
	+ Better form validation message when there are no ids for
	  foreign rows in select control with add new popup
	+ Fixed branding of RSS channel items
	+ Fixed destination path when copying zentyal.cnf to /etc/mysql/conf.d
	+ Packaging fixes for precise
2.3.6
	+ Switch from CGIs to models in System -> General
	+ New value() and setValue() methods in DataForm::setValue() for cleaner
	  code avoiding use of AUTOLOAD
	+ Added new EBox::Types::Time, EBox::Types::Date and EBox::Types::TimeZone
	+ Added new attribute 'enabled' to the Action and MultiStateAction types
	  to allow disabling an action. Accepts a scalar or a CODE ref
	+ The 'defaultValue' parameter of the types now accept a CODE ref that
	  returns the default value.
2.3.5
	+ Added force parameter in validateTypedRow
	+ Fixed 'hidden' on types when using method references
	+ Removed some console problematic characters from Util::Random::generate
	+ Added methods to manage apache CA certificates
	+ Use IO::Socket::SSL for SOAPClient connections
	+ Removed apache rewrite from old slaves implementation
	+ Do not show RSS image if custom_prefix defined
2.3.4
	+ Avoid 'negative radius' error in DiskUsage chart
	+ Fixed call to partitionFileSystems in EBox::SysInfo::logReportInfo
	+ Log audit does not ignore fields which their values could be interpreted
	  as boolean false
	+ Avoid ebox.cgi failure when showing certain strings in the error template
	+ Do not calculate md5 digests if override_user_modification is enabled
	+ Clean /var/lib/zentyal/tmp on boot
	+ Stop apache gracefully and delete unused code in Apache.pm
	+ Cache contents of module.yaml files in Global
2.3.3
	+ The editable attribute of the types now accept a reference to a function
	  to dinamically enable or disable the field.
	+ In progress bar CGIs AJAX call checks the availability of the
	  next page before loading it
	+ Replaced community logo
	+ Adapted messages in the UI for new editions
	+ Changed cookie name to remove forbidden characters to avoid
	  incompatibilities with some applications
	+ Added methods to enable/disable restart triggers
2.3.2
	+ Fixed redis unix socket permissions problem with usercorner
	+ Get row ids without safe characters checking
	+ Added EBox::Util::Random as random string generator
	+ Set log level to debug when cannot compute md5 for a nonexistent file
	+ Filtering in tables is now case insensitive
	+ ProgressIndicator no longer leaves zombie processes in the system
	+ Implemented mysqldump for logs database
	+ Remove zentyal-events cron script which should not be longer necessary
	+ Bugfix: set executable permissions to cron scripts and example hooks
	+ Added a global method to retrieve installed server edition
	+ Log also duration and compMessage to events.log
2.3.1
	+ Updated Standards-Version to 3.9.2
	+ Fixed JS client side table sorting issue due to Prototype
	  library upgrade
	+ Disable InnoDB by default to reduce memory consumption of MySQL
	+ Now events are logged in a new file (events.log) in a more
	  human-readable format
	+ Added legend to DataTables with custom actions
	+ Changed JS to allow the restore of the action cell when a delete
	  action fails
	+ Set milestone to 3.0 when creating bug reports in the trac
	+ Avoid temporal modelInstance errors when adding or removing
	  modules with LogWatchers or LogDispatcher
	+ Unallow administration port change when the port is in use
2.3
	+ Do not launch a passwordless redis instance during first install
	+ New 'types' field in LogObserver and storers/acquirers to store special
	  types like IPs or MACs in an space-efficient way
	+ Use MySQL for the logs database instead of PostgreSQL
	+ Bugfix: logs database is now properly recreated after purge & install
	+ Avoid use of AUTOLOAD to execute redis commands, improves performance
	+ Use UNIX socket to connect to redis for better performance and
	  update default redis 2.2 settings
	+ Use "sudo" group instead of "admin" one for the UI access control
	+ Added EBox::Module::Base::version() to get package version
	+ Fixed problem in consalidation report when accumulating results
	  from queries having a "group by table.field"
	+ Added missing US and Etc zones in timezone selector
	+ Replaced autotools with zbuildtools
	+ Refuse to restore configuration backup from version lesser than
	  2.1 unless forced
	+ Do not retrieve format.js in every graph to improve performance
	+ The purge-module scripts are always managed as root user
	+ New grep-redis tool to search for patterns in redis keys or
	  values
	+ Use partitionFileSystems method from EBox::FileSystem
2.2.4
	+ New internal 'call' command in Zentyal shell to 'auto-use' the module
	+ Zentyal shell now can execute commandline arguments
	+ Bugfix: EBox::Types::IPAddr::isEqualTo allows to change netmask now
	+ Removed some undefined concatenation and compare warnings in error.log
	+ Ignore check operation in RAID event watcher
	+ Skip IP addresses ending in .0 in EBox::Types::IPRange::addresses()
	+ Do not store in redis trailing dots in Host and DomainName types
	+ Added internal command to instance models and other improvements in shell
	+ Now the whole /etc/zentyal directory is backed up and a copy of the
	  previous contents is stored at /var/backups before restoring
	+ Removing a module with a LogWatcher no longer breaks the LogWatcher
	  Configuration page anymore
	+ Fixed error in change-hostname script it does not longer match substrings
	+ Bugfix: Show breadcrumbs even from models which live in a
	  composite
	+ HTTPLink now returns empty string if no HTTPUrlView is defined
	  in DataTable class
	+ Added mising use sentence in EBox::Event::Watcher::Base
2.2.3
	+ Bugfix: Avoid url rewrite to ebox.cgi when requesting to /slave
	+ Fixed logrotate configuration
	+ More resilient way to handle with missing indexes in _find
	+ Added more informative text when mispelling methods whose prefix
	  is an AUTOLOAD action
	+ A more resilient solution to load events components in EventDaemon
	+ Added one and two years to the purge logs periods
	+ Fixed downloads from EBox::Type::File
2.2.2
	+ Revert cookie name change to avoid session loss in upgrades
	+ Do not try to change owner before user ebox is created
2.2.1
	+ Removed obsolete references to /zentyal URL
	+ Create configuration backup directories on install to avoid warnings
	  accessing the samba share when there are no backups
	+ Log result of save changes, either successful or with warnings
	+ Changed cookie name to remove forbidden characters to avoid
	  incompatibilities with some applications
	+ Removed duplicated and incorrect auding logging for password change
	+ Fixed some non-translatable strings
	+ Create automatic bug reports under 2.2.X milestone instead of 2.2
	+ Fixed bug changing background color on selected software packages
2.1.34
	+ Volatile types called password are now also masked in audit log
	+ Adjust padding for module descriptions in basic software view
	+ Removed beta icon
2.1.33
	+ Fixed modal add problems when using unique option on the type
	+ Fixed error management in the first screen of modal add
	+ Unify software selection and progress colors in CSS
	+ Set proper message type in Configure Events model
	+ Fixed error checking permanentMessage types in templates/msg.mas
2.1.32
	+ Added progress bar colors to theme definition
	+ Remove no longer correct UTF8 decode in ProgressIndicator
	+ Fixed UTF8 double-encoding on unexpected error CGI
	+ Reviewed some subscription strings
	+ Always fork before apache restart to avoid port change problems
	+ Stop modules in the correct order (inverse dependencies order)
	+ Better logging of failed modules on restore
2.1.31
	+ Do not start managed daemons on boot if the module is disabled
	+ Better message on redis error
	+ Watch for dependencies before automatic enable of modules on first install
2.1.30
	+ Removed obsolete /ebox URL from RSS link
	+ Changed methods related with extra backup data in modules logs
	  to play along with changes in ebackup module
	+ Set a user for remote access for audit reasons
	+ Detect session loss on AJAX requests
2.1.29
	+ Startup does not fail if SIGPIPE received
2.1.28
	+ Added code to mitigate false positives on module existence
	+ Avoid error in logs full summary due to incorrect syntax in template
	+ Allow unsafe chars in EBox::Types::File to avoid problems in some browsers
	+ Reviewed some subscription strings
	+ Warning about language-packs installed works again after Global changes
	+ Show n components update when only zentyal packages are left to
	  upgrade in the system widget
	+ Do not show debconf warning when installing packages
	+ EBox::Types::IPAddr (and IPNetwork) now works with defaultValue
	+ Allow to hide menu items, separators and dashboard widgets via conf keys
2.1.27
	+ Do not create tables during Disaster Recovery installation
	+ Added new EBox::Util::Debconf::value to get debconf values
	+ DataTable controller does no longer try to get a deleted row
	  for gather elements values for audit log
	+ Check if Updates watcher can be enabled if the subscription
	  level is yet unknown
2.1.26
	+ Detection of broken packages works again after proper deletion
	  of dpkg_running file
	+ Keep first install redis server running until trigger
	+ Unified module restart for package trigger and init.d
	+ Use restart-trigger script in postinst for faster daemons restarting
	+ System -> Halt/Reboot works again after regression in 2.1.25
	+ Added framework to show warning messages after save changes
	+ Change caption of remote services link to Zentyal Cloud
	+ Do not show Cloud link if hide_cloud_link config key is defined
	+ Added widget_ignore_updates key to hide updates in the dashboard
	+ Differentiate ads from notes
	+ Allow custom message type on permanentMessage
	+ Only allow custom themes signed by Zentyal
	+ Removed /zentyal prefix from URLs
	+ Caps lock detection on login page now works again
	+ Added HiddenIfNotAble property to event watchers to be hidden if
	  it is unabled to monitor the event
	+ Dashboard values can be now error and good as well
	+ Include a new software updates widget
	+ Include a new alert for basic subscriptions informing about
	  software updates
	+ Add update-notifier-common to dependencies
	+ EBox::DataTable::enabledRows returns rows in proper order
	+ Use custom ads when available
	+ Disable bug report when hide_bug_report defined on theme
2.1.25
	+ Do not show disabled module warnings in usercorner
	+ Mask passwords and unify boolean values in audit log
	+ Do not override type attribute for EBox::Types::Text subtypes
	+ Corrected installation finished message after first install
	+ Added new disableAutocomplete attribute on DataTables
	+ Optional values can be unset
	+ Minor improvements on nmap scan
2.1.24
	+ Do not try to generate config for unconfigured services
	+ Remove unnecessary redis call getting _serviceConfigured value
	+ Safer sizes for audit log fields
	+ Fix non-translatable "show help" string
	+ Allow links to first install wizard showing a desired page
	+ Fixed bug in disk usage when we have both values greater and
	  lower than 1024 MB
	+ Always return a number in EBox::AuditLogging::isEnabled to avoid
	  issues when returning the module status
	+ Added noDataMsg attribute on DataTable to show a message when
	  there are no rows
2.1.23
	+ Removed some warnings during consolidation process
	+ Depend on libterm-readline-gnu-perl for history support in shells
	+ Fixed error trying to change the admin port with NTP enabled
	+ Fixed breadcrumb destination for full log query page
	+ Use printableActionName in DataTable setter
2.1.22
	+ Fixed parentRow method in EBox::Types::Row
	+ Added new optionalLabel flag to EBox::Types::Abstract to avoid
	  show the label on non-optional values that need to be set as
	  optional when using show/hide viewCustomizers
	+ Added initHTMLStateOrder to View::Customizer to avoid incorrect
	  initial states
	+ Improved exceptions info in CGIs to help bug reporting
	+ Do not show customActions when editing row on DataTables
2.1.21
	+ Fixed bug printing traces at Global.pm
	+ Check new dump_exceptions confkey instead of the debug one in CGIs
	+ Explicit conversion to int those values stored in our database
	  for correct dumping in reporting
	+ Quote values in update overwrite while consolidating for reporting
2.1.20
	+ Fixed regression in edition in place of booleans
	+ Better default balance of the dashboard based on the size of the widgets
	+ Added defaultSelectedType argument to PortRange
2.1.19
	+ Disable KeepAlive as it seems to give performance problems with Firefox
	  and set MaxClients value back to 1 in apache.conf
	+ Throw exceptions when calling methods not aplicable to RO instances
	+ Fixed problems when mixing read/write and read-only instances
	+ Date/Time and Timezone moved from NTP to core under System -> General
	+ Do not instance hidden widgets to improve dashboard performance
	+ New command shell with Zentyal environment at /usr/share/zentyal/shell
	+ Show warning when a language-pack is not installed
	+ Removed unnecessary dump/load operations to .bak yaml files
	+ AuditLogging and Logs constructor now receive the 'ro' parameter
	+ Do not show Audit Logging in Module Status widget
2.1.18
	+ New unificated zentyal-core.logrotate for all the internal logs
	+ Added forceEnabled option for logHelpers
	+ Moved carousel.js to wizard template
	+ Add ordering option to wizard pages
	+ Fixed cmp and isEqualTo methods for EBox::Types::IPAddr
	+ Fixed wrong Mb unit labels in Disk Usage and use GB when > 1024 MB
	+ Now global-action script can be called without progress indicator
	+ Fixed EBox::Types::File JavaScript setter code
	+ Added support for "Add new..." modal boxes in foreign selectors
	+ Each module can have now its customized purge-module script
	  that will be executed after the package is removed
	+ Added Administration Audit Logging to log sessions, configuration
	  changes, and show pending actions in save changes confirmation
	+ User name is stored in session
	+ Remove deprecated extendedRestore from the old Full Backup
2.1.17
	+ Fixed RAID event crash
	+ Added warning on models and composites when the module is disabled
	+ Fixed login page style with some languages
	+ Login page template can now be reused accepting title as parameter
	+ EBox::Types::File does not write on redis when it fails to
	  move the fail to its final destination
	+ Added quote column option for periodic log consolidation and
	  report consolidation
	+ Added exclude module option to backup restore
2.1.16
	+ Do not show incompatible navigator warning on Google Chrome
	+ Fixed syncRows override detection on DataTable find
	+ clean-conf script now deletes also state data
	+ Avoid 'undefined' message in selectors
2.1.15
	+ Move Disk Usage and RAID to the new Maintenance menu
	+ Always call syncRows on find (avoid data inconsistencies)
	+ Filename when downloading a conf backup now contains hostname
	+ Fixed bug in RAID template
	+ Set proper menu order in System menu (fixes NTP position)
	+ Fixed regresion in page size selector on DataTables
	+ Fixed legend style in Import/Export Configuration
2.1.14
	+ Fixed regresion with double quotes in HTML templates
	+ Fixed problems with libredis-perl version dependency
	+ Adding new apparmor profile management
2.1.13
	+ Better control of errors when saving changes
	+ Elements of Union type can be hidden
	+ Model elements can be hidden only in the viewer or the setter
	+ HTML attributtes are double-quoted
	+ Models can have sections of items
	+ Password view modified to show the confirmation field
	+ New multiselect type
	+ Redis backend now throws different kind of exceptions
2.1.12
	+ Revert no longer necessary parents workaround
	+ Hide action on viewCustomizer works now on DataTables
2.1.11
	+ Fixed bug which setted bad directory to models in tab view
	+ Union type: Use selected subtype on trailingText property if the
	  major type does not have the property
	+ Raise MaxClients to 2 to prevent apache slowness
2.1.10
	+ Security [ZSN-2-1]: Avoid XSS in process list widget
2.1.9
	+ Do not try to initialize redis client before EBox::init()
	+ Safer way to delete rows, deleting its id reference first
	+ Delete no longer needed workaround for gconf with "removed" attribute
	+ Fixed regression in port range setter
2.1.8
	+ Fixed regression in menu search
	+ Fixed missing messages of multi state actions
	+ Help toggler is shown if needed when dynamic content is received
	+ Fixed issue when disabling several actions at once in a data table view
	+ All the custom actions are disabled when one is clicked
	+ Submit wizard pages asynchronously and show loading indicator
	+ Added carousel.js for slide effects
2.1.7
	+ Fixed issues with wrong html attributes quotation
	+ Bugfix: volatile types can now calculate their value using other
	  the value from other elements in the row no matter their position
2.1.6
	+ Attach software.log to bug report if there are broken packages
	+ Added keyGenerator option to report queries
	+ Tuned apache conf to provide a better user experience
	+ Actions click handlers can contain custom javascript
	+ Restore configuration with force dependencies option continues
	  when modules referenced in the backup are not present
	+ Added new MultiStateAction type
2.1.5
	+ Avoid problems getting parent if the manager is uninitialized
	+ Rename some icon files with wrong extension
	+ Remove wrong optional attribute for read-only fields in Events
	+ Renamed all /EBox/ CGI URLs to /SysInfo/ for menu folder coherency
	+ Added support for custom actions in DataTables
	+ Replaced Halt/Reboot CGI with a model
	+ Message classes can be set from models
	+ Fixed error in Jabber dispatcher
	+ Show module name properly in log when restart from the dashboard fails
	+ Avoid warning when looking for inexistent PID in pidFileRunning
2.1.4
	+ Changed Component's parent/child relationships implementation
	+ Fixed WikiFormat on automatic bug report tickets
	+ Do not show available community version in Dashboard with QA
 	  updates
2.1.3
	+ Fall back to readonly data in config backup if there are unsaved changes
	+ Allow to automatically send a report in the unexpected error page
	+ Logs and Events are now submenus of the new Maintenance menu
	+ Configuration Report option is now present on the Import/Export section
	+ Require save changes operation after changing the language
	+ Added support for URL aliases via schemas/urls/*.urls files
	+ Allow to sort submenu items via 'order' attribute
	+ Automatically save changes after syncRows is called and mark the module
	  mark the module as unchanged unless it was previously changed
	+ Removed unnecessary ConfigureEvents composite
	+ Removed unnecessary code from syncRows in logs and events
	+ Restore configuration is safer when restoring /etc/zentyal files
	+ Fixed unescaped characters when showing an exception
	+ Fixed nested error page on AJAX requests
	+ Adapted dumpBackupExtraData to new expected return value
	+ Report remoteservices, when required, a change in administration
	  port
	+ Added continueOnModuleFail mode to configuration restore
	+ Fixed Firefox 4 issue when downloading backups
	+ Show scroll when needed in stacktraces (error page)
	+ More informative error messages when trying to restart locked modules
	  from the dashboard
	+ Creation of plpgsql language moved from EBox::Logs::initialSetup
	  to create-db script
	+ Redis backend now throws different kind of exceptions
	+ Avoid unnecesary warnings about PIDs
	+ Update Jabber dispatcher to use Net::XMPP with some refactoring
	+ Save changes messages are correctly shown with international charsets
	+ Support for bitmap option in RAID report
	+ Retry multiInsert line by line if there are encoding errors
	+ Adapted to new location of partitionsFileSystems in EBox::FileSystem
	+ Event messages are cleaned of null characters and truncated
	  before inserting in the database when is necessary
	+ Improve message for "Free storage space" event and send an info
	  message when a given partition is not full anymore
	+ Event messages now can contain newline characters
	+ Objects of select type are compared also by context
	+ Remove cache from optionsFromForeignModel since it produces
	  problems and it is useless
	+ Set title with server name if the server is subscribed
	+ Fix title HTML tag in views for Models and Composites
	+ Added lastEventsReport to be queried by remoteservices module
	+ Added EBox::Types::HTML type
	+ Added missing manage-logs script to the package
	+ Fixed problems with show/hide help switch and dynamic content
	+ Menus with subitems are now kept unfolded until a section on a
	  different menu is accessed
	+ Sliced restore mode fails correctly when schema file is missing,
	  added option to force restore without schema file
	+ Purge conf now purges the state keys as well
	+ Added EBox::Types::IPRange
2.1.2
	+ Now a menu folder can be closed clicking on it while is open
	+ Bugfix: cron scripts are renamed and no longer ignored by run-parts
	+ Added new EBox::Util::Nmap class implementing a nmap wrapper
2.1.1
	+ Fixed incoherency problems with 'on' and '1' in boolean indexes
	+ Move cron scripts from debian packaging to src/scripts/cron
	+ Trigger restart of logs and events when upgrading zentyal-core
	  without any other modules
	+ Don't restart apache twice when upgrading together with more modules
	+ Fixed params validation issues in addRow
2.1
	+ Replace YAML::Tiny with libyaml written in C through YAML::XS wrapper
	+ Minor bugfix: filter invalid '_' param added by Webkit-based browser
	  on EBox::CGI::Base::params() instead of _validateParams(), avoids
	  warning in zentyal.log when enabling modules
	+ All CGI urls renamed from /ebox to /zentyal
	+ New first() and deleteFirst() methods in EBox::Global to check
	  existence and delete the /var/lib/zentyal/.first file
	+ PO files are now included in the language-pack-zentyal-* packages
	+ Migrations are now always located under /usr/share/$package/migration
	  this change only affects to the events and logs migrations
	+ Delete no longer used domain and translationDomain methods/attributes
	+ Unified src/libexec and tools in the new src/scripts directory
	+ Remove the ebox- prefix on all the names of the /usr/share scripts
	+ New EBox::Util::SQL package with helpers to create and drop tables
	  from initial-setup and purge-module for each module
	+ Always drop tables when purging a package
	+ Delete 'ebox' user when purging zentyal-core
	+ Moved all SQL schemas from tools/sqllogs to schemas/sql
	+ SQL time-period tables are now located under schemas/sql/period
	+ Old ebox-clean-gconf renamed to /usr/share/zentyal/clean-conf and
	  ebox-unconfigure-module is now /usr/share/zentyal/unconfigure-module
	+ Added default implementation for enableActions, executing
	  /usr/share/zentyal-$modulename/enable-module if exists
	+ Optimization: Do not check if a row is unique if any field is unique
	+ Never call syncRows on read-only instances
	+ Big performance improvements using hashes and sets in redis
	  database to avoid calls to the keys command
	+ Delete useless calls to exists in EBox::Config::Redis
	+ New regen-redis-db tool to recreate the directory structure
	+ Renamed /etc/cron.hourly/90manageEBoxLogs to 90zentyal-manage-logs
	  and moved the actual code to /usr/share/zentyal/manage-logs
	+ Move /usr/share/ebox/zentyal-redisvi to /usr/share/zentyal/redisvi
	+ New /usr/share/zentyal/initial-setup script for modules postinst
	+ New /usr/share/zentyal/purge-module script for modules postrm
	+ Removed obsolete logs and events migrations
	+ Create plpgsql is now done on EBox::Logs::initialSetup
	+ Replace old ebox-migrate script with EBox::Module::Base::migrate
	+ Rotate duplicity-debug.log log if exists
	+ Bug fix: Port selected during installation is correctly saved
	+ Zentyal web UI is restarted if their dependencies are upgraded
	+ Bug fix: Logs don't include unrelated information now
	+ Add total in disk_usage report
	+ Bugfix: Events report by source now works again
	+ Do not include info messages in the events report
	+ Services event is triggered only after five failed checkings
	+ Do not add redundant includedir lines to /etc/sudoers
	+ Fixed encoding for strings read from redis server
	+ Support for redis-server 2.0 configuration
	+ Move core templates to /usr/share/zentyal/stubs/core
	+ Old /etc/ebox directory replaced with the new /etc/zentyal with
	  renamed core.conf, logs.conf and events.conf files
	+ Fixed broken link to alerts list
2.0.15
	+ Do not check the existence of cloud-prof package during the
	  restore since it is possible not to be installed while disaster
	  recovery process is done
	+ Renamed /etc/init.d/ebox to /etc/init.d/zentyal
	+ Use new zentyal-* package names
	+ Don't check .yaml existence for core modules
2.0.14
	+ Added compMessage in some events to distinguish among events if
	  required
	+ Make source in events non i18n
	+ After restore, set all the restored modules as changed
	+ Added module pre-checks for configuration backup
2.0.13
	+ Fixed dashboard graphs refresh
	+ Fixed module existence check when dpkg is running
	+ Fix typo in sudoers creation to make remote support work again
2.0.12
	+ Include status of packages in the downloadable bug report
	+ Bugfix: Avoid possible problems deleting redis.first file if not exist
2.0.11
	+ New methods entry_exists and st_entry_exists in config backend
2.0.10
	+ Now redis backend returns undef on get for undefined values
	+ Allow custom mason templates under /etc/ebox/stubs
	+ Better checks before restoring a configuration backup with
	  a set of modules different than the installed one
	+ Wait for 10 seconds to the child process when destroying the
	  progress indicator to avoid zombie processes
	+ Caught SIGPIPE when trying to contact Redis server and the
	  socket was already closed
	+ Do not stop redis server when restarting apache but only when
	  the service is asked to stop
	+ Improvements in import/export configuration (know before as
	  configuration backup)
	+ Improvements in ProgressIndicator
	+ Better behaviour of read-only rows with up/down arrows
	+ Added support for printableActionName in DataTable's
	+ Added information about automatic configuration backup
	+ Removed warning on non existent file digest
	+ Safer way to check if core modules exist during installation
2.0.9
	+ Treat wrong installed packages as not-existent modules
	+ Added a warning in dashboard informing about broken packages
	+ File sharing and mailfilter log event watchers works again since
	  it is managed several log tables per module
2.0.8
	+ Replaced zentyal-conf script with the more powerful zentyal-redisvi
	+ Set always the same default order for dashboard widgets
	+ Added help message to the configure widgets dialog
	+ Check for undefined values in logs consolidation
	+ Now dashboard notifies fails when restarting a service
	+ Fixed bug with some special characters in dashboard
	+ Fixed bug with some special characters in disk usage graph
2.0.7
	+ Pre-installation includes sudoers.d into sudoers file if it's not yet
	  installed
	+ Install apache-prefork instead of worker by default
	+ Rename service certificate to Zentyal Administration Web Server
2.0.6
	+ Use mod dependencies as default restore dependencies
	+ Fixed dependencies in events module
	+ Increased recursive dependency threshold to avoid
	  backup restoration problems
2.0.5
	+ Removed deprecated "Full backup" option from configuration backup
	+ Bugfix: SCP method works again after addition of SlicedBackup
	+ Added option in 90eboxpglogger.conf to disable logs consolidation
2.0.4
	+ Removed useless gconf backup during upgrade
	+ Fixed postinstall script problems during upgrade
2.0.3
	+ Added support for the sliced backup of the DB
	+ Hostname change is now visible in the form before saving changes
	+ Fixed config backend problems with _fileList call
	+ Added new bootDepends method to customize daemons boot order
	+ Added permanent message property to Composite
	+ Bugfix: Minor aesthetic fix in horizontal menu
	+ Bugfix: Disk usage is now reported in expected bytes
	+ Bugfix: Event dispatcher is not disabled when it is impossible
	  for it to dispatch the message
2.0.2
	+ Better message for the service status event
	+ Fixed modules configuration purge script
	+ Block enable module button after first click
	+ Avoid division by zero in progress indicator when total ticks is
	  zero
	+ Removed warning during postinst
	+ Added new subscription messages in logs, events and backup
2.0.1
	+ Bugfix: Login from Zentyal Cloud is passwordless again
	+ Some defensive code for the synchronization in Events models
	+ Bugfix: add EBox::Config::Redis::get to fetch scalar or list
	  values. Make GConfModule use it to avoid issues with directories
	  that have both sort of values.
1.5.14
	+ Fixed redis bug with dir keys prefix
	+ Improved login page style
	+ New login method using PAM instead of password file
	+ Allow to change admin passwords under System->General
	+ Avoid auto submit wizard forms
	+ Wizard skip buttons always available
	+ Rebranded post-installation questions
	+ Added zentyal-conf script to get/set redis config keys
1.5.13
	+ Added transition effect on first install slides
	+ Zentyal rebrand
	+ Added web page favicon
	+ Fixed already seen wizards apparition
	+ Fixed ro module creation with redis backend
	+ Use mason for links widgets
	+ Use new domain to official strings for subscriptions
1.5.12
	+ Added option to change hostname under System->General
	+ Show option "return to dashboard" when save changes fails.
1.5.11
	+ Added more tries on redis reconnection
	+ Fixed user corner access problems with redis server
	+ writeFile* methods reorganized
	+ Added cron as dependency as cron.hourly was never executed with anacron
	+ Improvements in consolidation of data for reports
1.5.10
	+ Fixed gconf to redis conversion for boolean values
1.5.9
	+ Improved migrations speed using the same perl interpreter
	+ Redis as configuration backend (instead of gconf)
	+ Improved error messages in ebox-software
	+ Set event source to 256 chars in database to adjust longer event
	  sources
	+ Progress bar AJAX updates are sent using JSON
	+ Fixed progress bar width problems
	+ Fixed top menu on wizards
	+ Improved error message when disconnecting a not connected database
	+ Abort installation if 'ebox' user already exists
	+ Bugfix: IP address is now properly registered if login fails
1.5.8
	+ Added template tableorderer.css.mas
	+ Added buttonless top menu option
	+ Bugfix: Save all modules on first installation
	+ Bugfix: General ebox database is now created if needed when
	  re/starting services
	+ Bugfix: Data to report are now uniform in number of elements per
	  value. This prevents errors when a value is present in a month and
	  not in another
	+ Bugfix: Don't show already visited wizard pages again
1.5.7
	+ Bugfix: Avoid error when RAID is not present
	+ Bugfix: Add ebox-consolidate-reportinfo call in daily cron script
	+ Bugfix: Called multiInsert and unbufferedInsert when necessary
	  after the loggerd reimplementation
	+ Bugfix: EBox::ThirdParty::Apache2::AuthCookie and
	  EBox::ThirdParty::Apache2::AuthCookie::Util package defined just
	  once
	+ Added util SystemKernel
	+ Improved progress indicator
	+ Changes in sudo generation to allow sudo for remote support user
	+ Initial setup wizards support
1.5.6
	+ Reimplementation of loggerd using inotify instead of File::Tail
1.5.5
	+ Asynchronous load of dashboard widgets for a smoother interface
1.5.4
	+ Changed dbus-check script to accept config file as a parameter
1.5.3
	+ Function _isDaemonRunning works now with snort in lucid
	+ Javascript refreshing instead of meta tag in log pages
	+ Updated links in dashboard widget
	+ Add package versions to downloadable ebox.log
	+ Fixed postgresql data dir path for disk usage with pg 8.4
	+ GUI improvements in search box
1.5.2
	+ Security [ESN-1-1]: Validate referer to avoid CSRF attacks
	+ Added reporting structure to events module
	+ Added new CGI to download the last lines of ebox.log
1.5.1
	+ Bugfix: Catch exception when upstart daemon does not exist and
	  return a stopped status
	+ Added method in logs module to dump database in behalf of
	ebackup module
	+ Bugfix: Do not check in row uniqueness for optional fields that
	are not passed as parameters
	+ Improve the output of ebox module status, to be consistent with the one
	  shown in the interface
	+ Add options to the report generation to allow queries to be more
	  flexible
	+ Events: Add possibility to enable watchers by default
	+ Bugfix: Adding a new field to a model now uses default
	  value instead of an empty value
	+ Added script and web interface for configuration report, added
	  more log files to the configuration report
1.5
	+ Use built-in authentication
	+ Use new upstart directory "init" instead of "event.d"
	+ Use new libjson-perl API
	+ Increase PerlInterpMaxRequests to 200
	+ Increase MaxRequestsPerChild (mpm-worker) to 200
	+ Fix issue with enconding in Ajax error responses
	+ Loggerd: if we don't have any file to watch we just sleep otherwise the process
	  will finish and upstart will try to start it over again and again.
	+ Make /etc/init.d/ebox depend on $network virtual facility
	+ Show uptime and users on General Information widget.
1.4.2
	+ Start services in the appropriate order (by dependencies) to fix a problem
	  when running /etc/init.d/ebox start in slaves (mail and other modules
	  were started before usersandgroups and thus failed)
1.4.1
	+ Remove network workarounds from /etc/init.d/ebox as we don't bring
	  interfaces down anymore
1.4
	+ Bug fix: i18n. setDomain in composites and models.
1.3.19
	+ Make the module dashboard widget update as the rest of the widgets
	+ Fix problem regarding translation of module names: fixes untranslated
	  module names in the dashboard, module status and everywhere else where
	  a module name is written
1.3.18
	+ Add version comparing function and use it instead of 'gt' in the
	  general widget
1.3.17
	+ Minor bug fix: check if value is defined in EBox::Type::Union
1.3.16
	+ Move enable field to first row in ConfigureDispatcherDataTable
	+ Add a warning to let users know that a module with unsaved changes
	  is disabled
	+ Remove events migration directory:
		- 0001_add_conf_configureeventtable.pl
		- 0002_add_conf_diskfree_watcher.pl
	+ Bug fix: We don't use names to stringify date to avoid issues
	  with DB insertions and localisation in event logging
	+ Bug fix: do not warn about disabled services which return false from
	  showModuleStatus()
	+ Add blank line under "Module Status"
	+ Installed and latest available versions of the core are now displayed
	  in the General Information widget
1.3.15
	+ Bug fix: Call EBox::Global::sortModulesByDependencies when
	  saving all modules and remove infinite loop in that method.
	  EBox::Global::modifiedModules now requires an argument to sort
	  its result dependending on enableDepends or depends attribute.
	+ Bug fix: keep menu folders open during page reloads
	+ Bug fix: enable the log events dispatcher by default now works
	+ Bug fix: fixed _lock function in EBox::Module::Base
	+ Bug fix: composites honor menuFolder()
	+ Add support for in-place edition for boolean types. (Closes
	  #1664)
	+ Add method to add new database table columnts to EBox::Migration::Helpers
	+ Bug fix: enable "Save Changes" button after an in-place edition
1.3.14
	+ Bug fix: fix critical bug in migration helper that caused some log
	  log tables to disappear
	+ Create events table
	+ Bug fix: log watcher works again
	+ Bug fix: delete cache if log index is not found as it could be
	  disabled
1.3.13
	+ Bug fix: critical error in EventDaemon that prevented properly start
	+ Cron script for manage logs does not run if another is already
	  running, hope that this will avoid problems with large logs
	+ Increased maximum size of message field in events
	+ Added script to purge logs
	+ Bug fix: multi-domain logs can be enabled again
1.3.12
	+ Added type for EBox::Dashboard::Value to stand out warning
	  messages in dashboard
	+ Added EBox::MigrationHelpers to include migration helpers, for now,
	  include a db table renaming one
	+ Bug fix: Fix mismatch in event table field names
	+ Bug fix: Add migration to create language plpgsql in database
	+ Bug fix: Add missing script for report log consolidation
	+ Bug fix: Don't show modules in logs if they are not configured. This
	  prevents some crashes when modules need information only available when
	  configured, such as mail which holds the vdomains in LDAP
	+ Added method EBox::Global::lastModificationTime to know when
	  eBox configuration was modified for last time
	+ Add support for breadcrumbs on the UI
	+ Bug fix: in Loggerd files are only parsed one time regardless of
	  how many LogHelper reference them
	+ Added precondition for Loggerd: it does not run if there isnt
	anything to watch
1.3.11
	+ Support customFilter in models for big tables
	+ Added EBox::Events::sendEvent method to send events using Perl
	  code (used by ebackup module)
	+ Bug fix: EBox::Type::Service::cmp now works when only the
	  protocols are different
	+ Check $self is defined in PgDBEngine::DESTROY
	+ Do not watch files in ebox-loggerd related to disabled modules and
	  other improvements in the daemon
	+ Silent some exceptions that are used for flow control
	+ Improve the message from Service Event Watcher
1.3.10
	+ Show warning when accesing the UI with unsupported browsers
	+ Add disableApparmorProfile to EBox::Module::Service
	+ Bug fix: add missing use
	+ Bug fix: Make EventDaemon more robust against malformed sent
	  events by only accepting EBox::Event objects
1.3.8
	+ Bug fix: fixed order in EBox::Global::modified modules. Now
	  Global and Backup use the same method to order the module list
	  by dependencies
1.3.7
	+ Bug fix: generate public.css and login.css in dynamic-www directory
	  which is /var/lib/zentyal/dynamicwww/css/ and not in /usr/share/ebox/www/css
	  as these files are generate every time eBox's apache is
	  restarted
	+ Bug fix: modules are restored now in the correct dependency
	  order
	+ ebox-make-backup accepts --destinaton flag to set backup's file name
	+ Add support for permanent messages to EBox::View::Customizer
1.3.6
	+ Bug fix: override _ids in EBox::Events::Watcher::Log to not return ids
	which do not exist
	+ Bug fix: fixed InverseMatchSelect type which is used by Firewall module
	+ New widget for the dashboard showing useful support information
	+ Bugfix: wrong permissions on CSS files caused problem with usercorner
	+ CSS are now templates for easier rebranding
	+ Added default.theme with eBox colors
1.3.5
	+ Bugfix: Allow unsafe characters in password type
	+ Add FollowSymLinks in eBox apache configuration. This is useful
	  if we use js libraries provided by packages
1.3.4
	+ Updated company name in the footer
	+ Bugfix: humanEventMessage works with multiple tableInfos now
	+ Add ebox-dbus-check to test if we can actually connect to dbus
1.3.4
	+ bugfix: empty cache before calling updatedRowNotify
	+ enable Log dispatcher by default and not allow users to disable
	it
	+ consolidation process continues in disabled but configured modules
	+ bugfix: Save Changes button doesn't turn red when accessing events for
	first time
1.3.2
	+ bugfix: workaround issue with dhcp configured interfaces at boot time
1.3.1
	+ bugfix: wrong regex in service status check
1.3.0
	+ bugfix: make full backup work again
1.1.30
	+ Change footer to new company holder
	+  RAID does not generate 'change in completion events, some text
	problems fixed with RAID events
	+ Report graphics had a datapoints limit dependent on the active
	time unit
	+ Apache certificate can be replaced by CA module
	+ Fixed regression in detailed report: total row now aggregates
	properly
	+ More characters allowed when changing password from web GUI
	+ Fixed regression with already used values in select types
	+ Do not a button to restart eBox's apache
	+ Fixed auth problem when dumping and restoring postgre database
1.1.20
	+ Added custom view support
	+ Bugfix: report models now can use the limit parameter in
	  reportRows() method
	+ use a regexp to fetch the PID in a pidfile, some files such as
	postfix's add tabs and spaces before the actual number
	+ Changed "pidfile" to "pidfiles" in _daemons() to allow checking more than
one (now it is a array ref instead of scalar)
	+ Modified Service.pm to support another output format for /etc/init.d daemon
status that returns [OK] instead of "running".
	+ unuformized case in menu entries and some more visual fixes
1.1.10
	+ Fix issue when there's a file managed by one module that has been modified
	  when saving changes
	+ Bugfix: events models are working again even if an event aware
	module is uninstalled and it is in a backup to restore
	+ Select.pm returns first value in options as default
       + Added 'parentModule' to model class to avoid recursive problems
	+ Added Float type
	+ Apache module allows to add configuration includes from other modules
	+ Display remote services button if subscribed
	+ Event daemon may received events through a named pipe
	+ Bugfix. SysInfo revokes its config correctly
	+ Added storer property to types in order to store the data in
	somewhere different from GConf
	+ Added protected property 'volatile' to the models to indicate
	that they store nothing in GConf but in somewhere different
	+ System Menu item element 'RAID' is always visible even when RAID
	is not installed
	+ Files in deleted rows are deleted when the changes are saved
	+ Fixed some bug whens backing and restore files
	+ Components can be subModels of the HasMany type
	+ Added EBox::Types::Text::WriteOnce type
	+ Do not use rows(), use row to force iteration over the rows and increase
	performance and reduce memory use.
	+ Do not suggest_sync after read operations in gconf
	+ Increase MaxRequestsPerChild to 200 in eBox's apache
	+ Make apache spawn only one child process
	+ Log module is backed up and restored normally because the old
	problem is not longer here
	+ Backup is more gentle with no backup files in backup directory,
	now it does not delete them
	+ HasMany  can retrieve again the model and row after the weak
	refence is garbage-collected. (Added to solve a bug in the doenload
	bundle dialog)
	+ EBox::Types::DomainName no longer accepts IP addresses as domain
	names
	+ Bugfix: modules that fail at configuration stage no longer appear as enabled
	+ Add parameter to EBox::Types::Select to disable options cache

0.12.103
	+ Bugfix: fix SQL statement to fetch last rows to consolidate
0.12.102
	+ Bugfix: consolidate logs using the last date and not starting from scratch
0.12.101
	+ Bugfix: DomainName type make comparisons case insensitive
	according to RFC 1035
0.12.100
	+ Bugfix: Never skip user's modifications if it set to true
	override user's changes
	+ EBox::Module::writeConfFile and EBox::Service scape file's path
	+ Bugfix. Configure logrotate to actually rotate ebox logs
	+ Fixed bug in ForcePurge logs model
	+ Fixed bug in DataTable: ModelManaged was called with tableName
	instead of context Name
	+ Fixing an `img` tag closed now properly and adding alternative
	text to match W3C validation in head title
	+ Backup pages now includes the size of the archive
	+ Fixed bug in ForcePurge logs model
	+ Now the modules can have more than one tableInfo for logging information
	+ Improve model debugging
	+ Improve restart debugging
	+ Backups and bug reports can be made from the command line
	+ Bugfix: `isEqualTo` is working now for `Boolean` types
	+ Bugfix: check if we must disable file modification checks in
	Manager::skipModification

0.12.99
	+ Add support for reporting
	+ Refresh logs automatically
	+ Reverse log order
	+ Remove temp file after it is downloaded with FromTempDir controller
0.12.3
	+ Bug fix: use the new API in purge method. Now purging logs is working
	again.
0.12.2
	+ Increase random string length used to generate the cookie to
	2048 bits
	+ Logs are show in inverse chronological order
0.12.1
	+ Bug fix: use unsafeParam for progress indicator or some i18 strings
	will fail when saving changes
0.12
	+ Bugfix: Don't assume timecol is 'timestamp' but defined by
	module developer. This allows to purge some logs tables again
	+ Add page titles to models
	+ Set default values when not given in `add` method in models
	+ Add method to manage page size in model
	+ Add hidden field to help with Ajax request and automated testing with
	  ANSTE
	+ Bugfix: cast sql types to filter fields in logs
	+ Bugfix: Restricted resources are back again to make RSS
	access policy work again
	+ Workaround bogus mason warnings
	+ Make postinst script less verbose
	+ Disable keepalive in eBox apache
	+ Do not run a startup script in eBox apache
	+ Set default purge time for logs stored in eBox db to 1 week
	+ Disable LogAdmin actions in `ebox-global-action` until LogAdmin
	feature is completely done
0.11.103
	+ Modify EBox::Types::HasMany to create directory based on its row
	+ Add _setRelationship method to set up relationships between models
	  and submodels
	+ Use the new EBox::Model::Row api
	+ Add help method to EBox::Types::Abstract
	+ Decrease size for percentage value in disk free watcher
	+ Increase channel link field size in RSS dispatcher
0.11.102
	+ Bugfix: cmp in EBox::Types::HostIP now sorts correctly
	+ updatedRowNotify in EBox::Model::DataTable receives old row as
	well as the recently updated row
	+ Added `override_user_modification` configuration parameter to
	avoid user modification checkings and override them without asking
	+ Added EBox::Model::Row to ease the management of data returned
	by models
	+ Added support to pre-save and post-save executable files. They
	must be placed at /etc/ebox/pre-save or /etc/ebox/post-save
	+ Added `findRow` method to ease find and set
0.11.101
	+ Bugfix: Fix memory leak in models while cloning types. Now
	cloning is controlled by clone method in types
	+ Bugfix: Union type now checks for its uniqueness
	+ DESTROY is not an autoloaded method anymore
	+ HasOne fields now may set printable value from the foreign field
	to set its value
	+ findId now searches as well using printableValue
	+ Bugfix. Minor bug found when key is an IP address in autoloaded
	methods
	+ Ordered tables may insert values at the beginning or the end of
	the table by "insertPosition" attribute
	+ Change notConfigured template to fix English and add link to the
	  module status section
	+ Add loading gif to module status actions
	+ Remove debug from ServiceInterface.pm
	+ Add support for custom separators to be used as index separators on
	  exposedMethods
	+ Bugfix. Stop eBox correctly when it's removed
	+ Improve apache-restart to make it more reliable.
0.11.100
	+ Bugfix. Fix issue with event filters and empty hashes
	+ Bugfix. Cache stuff in log and soap watcher to avoid memory leaks
	+ Bugfix. Fix bug that prevented the user from being warned when a row to
	  be deleted is being used by other model
	+ Bugfix. Add missing use of EBox::Global in State event watcher
	+ Added progress screen, now pogress screen keeps track of the changed
	  state of the modules and change the top page element properly
	+ Do not exec() to restart apache outside mod_perl
	+ Improve apache restart script
	+ Improve progress screen
0.11.99
	+ DataTable contains the property 'enableProperty' to set a column
	called 'enabled' to enable/disable rows from the user point of
	view. The 'enabled' column is put the first
	+ Added state to the RAID report instead of simpler active boolean
        + Fix bug when installing new event components and event GConf
	subtree has not changed
	+ Add RSS dispatcher to show eBox events under a RSS feed
	+ Rotate log files when they reach 10MB for 7 rotations
	+ Configurable minimum free space left for being notified by means
	of percentage
	+ Add File type including uploading and downloading
	+ Event daemon now checks if it is possible to send an event
	before actually sending it
	+ Added Action forms to perform an action without modifying
	persistent data
	+ Log queries are faster if there is no results
	+ Show no data stored when there are no logs for a domain
	+ Log watcher is added in order to notify when an event has
	happened. You can configure which log watcher you may enable and
	what you want to be notify by a determined filter and/or event.
	+ RAID watcher is added to check the RAID events that may happen
	when the RAID subsystem is configured in the eBox machine
	+ Change colour dataset in pie chart used for disk usage reporting
	+ Progress indicator now contains a returned value and error
	message as well
	+ Lock session file for HTTP session to avoid bugs
	related to multiple requests (AJAX) in a short time
	+ Upgrade runit dependency until 1.8.0 to avoid runit related
	issues
0.11
	+ Use apache2
	+ Add ebox-unblock-exec to unset signal mask before running  a executable
	+ Fix issue with multiple models and models with params.
	  This triggered a bug in DHCP when there was just one static
	  interface
	+ Fix _checkRowIsUnique and _checkFieldIsUnique
	+ Fix paging
	+ Trim long strings in log table, show tooltip with the whole string
	  and show links for URLs starting with "http://"
0.10.99
	+ Add disk usage information
	+ Show progress in backup process
	+ Add option to purge logs
	+ Create a link from /var/lib/zentyal/log to /var/log/ebox
	+ Fix bug with backup descriptions containing spaces
	+ Add removeAll method on data models
	+ Add HostIP, DomainName and Port types
	+ Add readonly forms to display static information
	+ Add Danish translation thanks to Allan Jacobsen
0.10
	+ New release
0.9.100
	+ Add checking for SOAP session opened
	+ Add EventDaemon
	+ Add Watcher and Dispatch framework to support an event
	  architecture on eBox
	+ Add volatile EBox::Types in order not to store their values
	  on GConf
	+ Add generic form
	+ Improvements on generic table
	+ Added Swedish translation

0.9.99
	+ Added Portuguese from Portugal translation
	+ Added Russian translation
	+ Bugfix: bad changed state in modules after restore

0.9.3
	+ New release

0.9.2
	+ Add browser warning when uploading files
	+ Enable/disable logging modules
0.9.1
	+ Fix backup issue with changed state
	+ Generic table supports custom ordering
0.9
	+ Added Polish translation
        + Bug in recognition of old CD-R writting devices fixed
	+ Added Aragonese translation
	+ Added Dutch translation
	+ Added German translation
	+ Added Portuguese translation

0.8.99
	+ Add data table model for generic Ajax tables
	+ Add types to be used by models
	+ Add MigrationBase and ebox-migrate to upgrade data models
	+ Some English fixes
0.8.1
	+ New release
0.8
	+ Fix backup issue related to bug reports
	+ Improved backup GUI
0.7.99
        + changed sudo stub to be more permissive
	+ added startup file to apache web server
	+ enhanced backup module
	+ added basic CD/DVD support to backup module
	+ added test stubs to simplify testing
	+ added test class in the spirit of Test::Class
	+ Html.pm now uses mason templates
0.7.1
	+ use Apache::Reload to reload modules when changed
	+ GUI consistency (#12)
	+ Fixed a bug for passwords longer than 16 chars
	+ ebox-sudoers-friendly added to not overwrite /etc/sudoers each time
0.7
	+ First public release
0.6
	+ Move to client
	+ Remove obsolete TODO list
	+ Remove firewall module from  base system
	+ Remove objects module from base system
	+ Remove network module from base system
	+ Add modInstances and modInstancesOfType
	+ Raname Base to ClientBase
	+ Remove calls to deprecated methods
	+ API documented using naturaldocs
	+ Update INSTALL
	+ Use a new method to get configkeys, now configkey reads every
	  [0.9
	+ Added Polish translation][0-9]+.conf file from the EBox::Config::etc() dir and
	  tries to get the value from the files in order.
	+ Display date in the correct languae in Summary
	+ Update debian scripts
	+ Several bugfixes
0.5.2
	+ Fix some packaging issues
0.5.1
	+ New menu system
	+ New firewall filtering rules
	+ 802.1q support

0.5
	+ New bug-free menus (actually Internet Explorer is the buggy piece
	  of... software that caused the reimplementation)
	+ Lots of small bugfixes
	+ Firewall: apply rules with no destination address to packets
	  routed through external interfaces only
	+ New debianize script
	+ Firewall: do not require port and protocol parameters as they
	  are now optional.
	+ Include SSL stuff in the dist tarball
	+ Let modules block changes in the network interfaces
	  configuration if they have references to the network config in
	  their config.
	+ Debian network configuration import script
	+ Fix the init.d script: it catches exceptions thrown by modules so that
	  it can try to start/stop all of them if an exception is thrown.
	+ Firewall: fix default policy bug in INPUT chains.
	+ Restore textdomain in exceptions
	+ New services section in the summary
	+ Added Error item to Summary. Catch exceptions from modules in
	  summary and generate error item
	+ Fix several errors with redirections and error handling in CGIs
	+ Several data validation functions were fixed, and a few others added
	+ Prevent the global module from keeping a reference to itself. And make
	  the read-only/read-write behavior of the factory consistent.
	+ Stop using ifconfig-wrapper and implement our own NetWrapper module
	  with wrappers for ifconfig and ip.
	+ Start/stop apache, network and firewall modules in first place.
	+ Ignore some network interface names such as irda, sit0, etc.
	+ The summary page uses read-only module instances.
	+ New DataInUse exception, old one renamed to DataExists.
	+ Network: do not overwrite resolv.conf if there are nameservers
	  given via dhcp.
	+ Do not set a default global policy for the ssh service.
	+ Check for forbiden characters when the parameter value is
	  requested by the CGI, this allows CGI's to handle the error,
	  and make some decissions before it happens.
	+ Create an "edit object" template and remove the object edition stuff
	  from the main objects page.
	+ Fix the apache restarting code.
	+ Network: Remove the route reordering feature, the kernel handles that
	  automatically.
	+ Fix tons of bugs in the network restarting code.
	+ Network: removed the 3rd nameserver configuration.
	+ Network: Get gateway info in the dhcp hook.
	+ Network: Removed default configuration from the gconf schema.
	+ New function for config-file generation
	+ New functions for pid file handling

0.4
	+ debian package
	+ added module to export/import configuration
	+ changes in firewall's API
	+ Added content filter based on dansguardian
	+ Added French translation
	+ Added Catalan translation
	+ Sudoers file is generated automatically based on module's needs
	+ Apache config file is generated by ebox  now
	+ Use SSL
	+ Added ebox.conf file
	+ Added module template generator

0.3
	+ Supports i18n
	+ API name consistency
	+ Use Mason for templates
	+ added tips to GUI
	+ added dhcp hooks
	+ administration port configuration
	+ Fixed bugs to IE compliant
	+ Revoke changes after logout
	+ Several bugfixes

0.2
	+ All modules are now based on gconf.
	+ Removed dependencies on xml-simple, xerces and xpath
	+ New MAC address field in Object members.
	+ Several bugfixes.

0.1
	+ Initial release<|MERGE_RESOLUTION|>--- conflicted
+++ resolved
@@ -1,5 +1,5 @@
 HEAD
-<<<<<<< HEAD
+	+ Fixed RAID report for some cases of spare devices and bitmaps
 	+ Fixed log purge, SQL call must be a statement not a query
 	+ Fixed regex syntax in user log queries
 	+ Added missing "use Filesys::Df" to SysInfo
@@ -17,9 +17,6 @@
 	  problems
 	+ Added validateRowRemoval method to EBox::Model::DataTable
 	+ Use rm -rf instead of remove_tree to avoid chdir permission problems
-=======
-	+ Fixed RAID report for some cases of spare devices and bitmaps
->>>>>>> ae5ea23e
 	+ Avoid problems restarting apache when .pid file does not exist
 	+ Do not use graceful on apache to allow proper change of listen port
 	+ Simplified apache restart mechanism and avoid some problems
