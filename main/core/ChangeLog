HEAD
<<<<<<< HEAD
	+ Removed no longer necessary jQuery noConflict()
=======
	+ Added combobox.js
	+ Added EBox::Model::Base as base for DataTable and the new TreeView
	+ Adapted EBox::CGI::Run for the new TreeView models
	+ Fixed DataTable row removal from the UI with 100% volatile models with
	  'ids' method overriden.
3.1.5
	+ Increased webadmin default timeout.
	+ Disable drag & drop on tables with only one row
>>>>>>> f2155413
3.1.4
	+ Don't allow to move read-only rows
	+ Better prefix for user configuration redis keys
	+ Hide disabled carousel buttons, fix modal template
	+ Fixed modal dialog template
	+ Mark save changes button as changed when moving rows
	+ Remove unused parameter in Zentyal.DataTable.changeRow
3.1.3
	+ Enhanced UI styles: dialogs, progress bars, carousel, colors and images
	+ Rows of tables can now be moved using drag & drop
	+ Added logout dialog with option of discarding changes
	+ Remember page size options per users, added 'View all' page size option
	+ Added storage of options per user
	+ Enable and/or conifgure module dependencies automatically in
	  Module Status page
	+ Adapted CGIs to new modal dialogs
	+ Ported graphs from flotr.js to flot.js
	+ Ported JS code to jQuery and jQuery-ui
	+ Removed Modalbox.js, table_orderer.js and carousel.js
	+ Left menu keyword search is now case insensitive
3.1.2
	+ Make manage administrators table resilent against invalid users
	+ Remove deprecated backup domains related from logs module
	+ Added EBox::Types::URI type
	+ Added saveReload method to use reload instead of restart to
	  reduce service downtime. Use with care and programatically
	+ Added findValueMultipleFields() to DataTable and refactor _find()
	  to allow search by multiple fields
	+ Fixed disk usage report for logs component
3.1.1
	+ Do not dump unnecessary .bak files to /var/lib/zentyal/conf
	+ Restart all the core daemons instead of only apache after logrotate
	+ Fixed graph template so it could be feed with data using decimal
	  comma, it will convert it to a JS array without problems
	+ Fixed regression parsing ModalController urls
	+ Fixed regression non-model CGIs with aliases
	+ Added a way to retrieve all Models inside a Composite and its children.
	+ Increased the size limit for file uploads.
	+ Implemented a way to include configuration files for Nginx so the SOAP
	  services are able to use Nginx for SSL.
3.1
	+ Improved the message shown when there are no changes pending to save on
	  logout.
	+ Use the X-Forwarded-Proto header for redirects construction.
	+ Added nginx as the public HTTP server of Zentyal.
	+ Renamed 'Apache' module to 'WebAdmin' module. If you need to restart the
	  web administration you must use 'service zentyal webadmin restart'.
	+ Set trac milestone for reported bugs to 3.1.X
	+ CGIs are now EBox::Module::CGI::* instead of EBox::CGI::Module::*
	+ Daemons are now disabled when configuring a module, so Zentyal can
	  manage them directly instead of being autostarted by the system
	+ EBox::Model::DataForm::formSubmitted called even where there is no
	  previous row
	+ Added Pre-Depends on mysql-server to avoid problems with upgrades
	+ Depend on mysql-server metapackage instead of mysql-server-5.5
	+ Depend on zentyal-common 3.1
3.0.20
	+ Check against inexistent path in EBox::Util::SHM::subkeys
	+ Silent diff in EBox::Types::File::isEqualTo
	+ Print correctly UTF8 characters from configuration backup description
	+ When host name is changed, update /etc/hostname
	+ Proper link to remote in configuration backup page
3.0.19
	+ Removed full restore option for restore-backup tool and
	  EBox:Backup relevant methods
	+ Optimise loading Test::Deep::NoTest to avoid test environment creation
	+ Use EBox::Module::Base::writeConfFileNoCheck to write apache
	  configuration file
	+ Log events after dispatching them in the EventDaemon and catch exception
	  to avoid crashes when mysql is already stopped
	+ Emit events on zentyal start and stop
	+ Refactor some events-related code
	+ Changed MB_widedialog CSS class to use all width available in
	  the screen
	+ Fixed a broken link to SysInfo/Composite/General when activating the
	  WebServer module.
3.0.18
	+ Pass model instance when invoking EBox::Types::Select populate function
	+ Improve dynamic editable property detection for framework types
	+ Override _validateReferer method in Desktop services CGI
	+ Don't abort configuration backup when we get a error retrieving the
	  partition table information
	+ In EBox:Model::Row, refactored elementExists and
	  elementByName to make them to have similiar code structure
	+ Improvement in test help classes and added test fakes for
	  EBox::Model::Manager and EBox::Util::SHMLock
	+ Prevented unuseful warning in
	  EBox::Model::DataTable::setDirectory when the old directory is undef
	+ Fixed unit tests under EBox/Model/t, backup configuration tests and
	  some others
	+ Remove unused method EBox::Auth::alreadyLogged()
	+ Apache::setRestrictedResource updates properly if already exists
	+ Global and Module::Config allow to set redis instance to ease testing
	+ Now EBox::GlobalImpl::lastModificationTime also checks
	  modification time of configuration files
	+ Rows in events models are now synced before running EventDaemon
	+ Better way of checking if event daemon is needed
3.0.17
	+ Allow numeric zero as search filter
	+ When filtering rows don't match agains link urls or hidden values
	+ Avoid CA file check when removing it from Apache module
	+ Silent removeCA and removeInclude exceptions when removing
	  non-existant element
	+ Fixed rollback operation in redis config backend
	+ Desktop services CGI now only returns JSON responses
	+ Log error when dynamic loading a class fails in
	  ConfigureDispatchers model
	+ Update total ticks dynamically in progress indicator if ticks overflow
3.0.16
	+ Fixed regression in boolean in-place edit with Union types
	+ Added some missing timezones to EBox::Types::TimeZone
	+ Add a new method to DBEngine 'checkForColumn' to retrieve columns
	  definition from a given table
	+ Reload models info in model manager if new modules are installed
3.0.15
	+ Make sure that halt/reboot button can be clicked only once
	+ Cleaner way of disabling dependant modules when the parent is disabled,
	  avoiding unnecessary calls to enableService each time the module status
	  page is loaded.
	+ Show confirmation dialog when trying to change host or domain
	  if zentyal-samba is installed and provisioned
	+ Modified data table controller so edit boolean in place reuses
	  the code of regular edits, avoiding getting incorrect read-only
	  values from cache
3.0.14
	+ Allow search filters with a leading '*'
	+ Better error reporting when choosing a bad search filter
	+ External exceptions from _print method are caught correctly in CGIs
	+ EBox::CGI::run now supports correct handling of APR::Error
	+ Fixed dashboard check updates ajax requests in Chrome
	+ Fixed errors with zero digits components in time type
3.0.13
	+ Better warning if size file is missing in a backup when
	  restoring it
	+ Fixed table cache behaviour on cache miss in logs module
	+ Fix wrong button label when deleting rows in 'datainuse' template
	+ Removed unused method EBox::Model::DataTable::_tailoredOrder
	+ Added force default mode and permission to writeConfFileNoCheck(),
	  writeFile() and derivatives
	+ Fixed bug in EBox:::Logs::CGI::Index with internationalized
	  parameter names
	+ DataTables with sortedBy are now orderer alphabetically with
	  proper case treatment
	+ Display messages in model even when there are not elements and
	  table body is not shown
3.0.12
	+ Improve change-hostname script, delete all references to current name
	+ Faster dashboard loading with asynchronous check of software updates
	+ Workaround for when the progress id parameter has been lost
	+ Fixed problems calling upstart coomands from cron jobs with wrong PATH
	+ Decode CGI unsafeParams as utf8
	+ Avoid double encoding when printing JSON response in EBox::CGI::Base
	+ Remove warning in EBox::Menu::Folder when currentfolder is not defined
	+ Removed unnecesary and misleading method new from EBox::Auth package
3.0.11
	+ Avoid flickering loading pages when switching between menu entries
	+ Incorrect regular expression in logs search page are correctly handled
	+ Fix input badly hidden in the logs screen
	+ reloadTable from DataTable now remove cached fields as well
3.0.10
	+ Fixed unsafe characters error when getting title of progress
	  indicator in progress dialog
	+ Added use utf8 to dashboard template to fix look of closable messages
3.0.9
	+ Adapted file downloads to the new utf8 fixes
	+ Write backup files in raw mode to avoid utf8 problems
	+ Print always utf8 in STDOUT on all CGIs
	+ Decode CGI params of values entered at the interface as utf8
	+ Proper encode/decode of utf8 with also pretty JSON
	+ Fixed utf8 decoding in date shown at dashboard
	+ Removed old workarounds for utf8 problems
	+ Added new recoveryEnabled() helper method to Module::Base
	+ Added recoveryDomainName() method to SyncProvider interface
	+ Restore backup can now install missing modules in Disaster Recovery
	+ Show specific slides when installing a commercial edition
	+ Redirect to proper CGI after login in disaster recovery mode
	+ Removed old debconf workaround for first stage installation
	+ Log redis start message as debug instead of info to avoid flood
	+ Use unsafeParam in EBox::CGI::Base::paramsAsHash
	+ EBox::Module::Service does not raise exception and logs
	  nothing when using init.d status
	+ Fixed glitch in backup CGI which sometimes showed
	  the modal dialog with a incorrect template
3.0.8
	+ Use path for default name in SyncFolders::Folder
	+ Do not restrict characters in data table searchs
	+ Fixed automatic bug report regression
	+ Fixed refresh of the table and temporal control states
	  in customActionClicked callback
	+ Modified modalbox-zentyal.js to accept wideDialog parameter
	+ Fixed template method in MultiStateAction to return the default
	  template when it is not any supplied to the object
	+ Fixed sendInPlaceBooleanValue method from table-helper.js; it
	  aborted because bad parameters of Ajax.Updater
	+ Fixed bug that made that the lock was shared between owners
	+ Some fixes in the function to add the rule for desktops services
	  to the firewall
	+ Delete obsolete EBox::CGI::MenuCSS package
3.0.7
	+ Add new EBox::Module::Service::Observer to notify modules about
	  changes in the service status
	+ Administration accounts management reflects the changes in
	  system accounts in ids() or row() method call
	+ Some fixes in the RAID event watcher
	+ foreignModelInstance returns undef if foreignModel is
	  undef. This happens when a module has been uninstalled and it is
	  referenced in other installed module (events)
	+ loggerd shows loaded LogHelpers when in debug mode
	+ Added additional info to events from RAID watcher
	+ Use sudo to remove temporal files/diectories in backup, avoiding
	  permissions errors
	+ Added exception for cloud-prof module to events dependencies
3.0.6
	+ Skip keys deleted in cache in Redis::_keys()
	+ Fixed events modules dependencies to depend on any module which
	  provides watchers or dispatchers
	+ Always call enableActions before enableService when configuring modules
	+ Added needsSaveAfterConfig state to service modules
	+ Better exceptions logging in EBox::CGI::Run
	+ Fixed 'element not exists' error when enabling a log watcher
	+ Scroll up when showing modal dialog
	+ Added fqdnChanged methods to SysInfo::Observer
	+ Fixed SSL configuration conflicts betwen SOAPClient and RESTClient
3.0.5
	+ Template ajax/simpleModalDialog.mas can now accept text
	+ Used poweroff instead of halt to assure that system is powered
	  off after halt
	+ Fixed log audit database insert error when halting or rebooting
	+ Added time-based closable notification messages
	+ Adapted to new EBox::setLocaleEnvironment method
	+ EBox::Type::File now allows ebox user to own files in directories
	  which are not writable by him
	+ Removed cron daily invocation of deprecated report scripts
3.0.4
	+ Added EBox::SyncFolders interface
	+ Fixed invokation of tar for backup of model files
	+ New observer for sysinfo module to notify modules implementing the
	  SysInfo::Observer interface when the host name or host domain is
	  changed by the user, before and after the change takes effect
	+ Stop and start apache after language change to force environment reload
	+ Reload page after language change
	+ EBox::Module::Service::isRunning() skips daemons whose precondition fail
	+ Fixed undefined reference in DataTable controller for log audit
	+ Added and used serviceId field for service certificates
	+ Fixed SQL quoting of column names in unbuffered inserts and consolidation
3.0.3
	+ Fixed bug which prevented highlight of selected item in menu
	+ Fixed base class of event dispatcher to be compatible with the
	  changes dispatcher configuration table
	+ Fixed event daemon to use dumped variables
	+ Fixed need of double-click when closing menu items in some cases
	+ Fixed logs consolidation to avoid high CPU usage
	+ In view log table: correctly align previous and first page buttons
	+ Improve host name and domain validation.
	+ Forbidden the use of a qualified hostname in change hostname form
	+ Update samba hostname-dependent fields when hostname is changed
	+ Confirmation dialog when the local domain is changed and with a
	  warning if local domain which ends in .local
3.0.2
	+ The synchronization of redis cache refuses with log message to set
	  undefined values
	+ Fixed wrong sql statement which cause unwanted logs purge
	+ DataForm does not check for uniqueness of its fields, as it only
	  contains a single row
	+ In ConfigureLogs, restored printable names for log domains
	+ Fixed dashboard update error on modules widget, counter-graph
	  widget and widget without sections
	+ Better way to fix non-root warnings during boot without interfering
	  on manual restart commands in the shell
3.0.1
	+ Properly set default language as the first element of the Select to
	  avoid its loss on the first apache restart
	+ Set milestone to 3.0.X when creating tickets in trac.zentyal.org
	+ Removed forced setting of LANG variables in mod_perl which made progress
	  indicator fail when using any language different to English
	+ Removed some frequent undef warnings
	+ Added executeOnBrothers method to EBox::Model::Component
	+ Fixed repetition of 'add' and 'number change' events in RAID watcher
	+ Fixed incorrect display of edit button in tables without editField action
	+ Cache MySQL password to avoid reading it all the time
	+ Fixed request came from non-root user warnings during boot
	+ Send info event in Runit watcher only if the service was down
	  MAX_DOWN_PERIODS
3.0
	+ Removed beta logo
	+ Set 'firstInstall' flag on modules when installing during initial install
	+ Set 'restoringBackup' flag on modules when restoring backup
	+ Call enableService after initialSetup while restoring backup
	+ Registration link in widget now have appropiate content when either
	  remoteservices or software are not installed
	+ Fixed style for disabled buttons
	+ Composite and DataTable viewers recover from errors in pageTitle method
	+ Fixed intermitent failure in progress when there are no slides
	+ Rollback redis transaction on otherwise instead finally block
	+ Members of the 'admin' group can now login again on Zentyal
	+ Multi-admin management for commercial editions
	+ First and last move row buttons are now disabled instead of hidden
	+ In save changes dialog set focus always in the 'save' button
	+ Fixed i18n problem in some cases where environment variables
	  were different than the selected locale on Zentyal UI, now
	  LANG and LC_MESSAGES are explicitly passed to mod_perl
	+ Reviewed registration strings
	+ Added template attribute to MultiStateAction to provide any kind
	  of HTML to display an action
	+ Changed icon, name and link for Zentyal Remote
	+ Fixed some compatibility issues with Internet Explorer 9
	+ Show warning with Internet Explorer 8 or older
	+ Improved dashboard buttons colors
2.3.24
	+ Do not cache undef values in EBox::Config::Redis::get()
	+ Code fix on subscription retrieval for Updates event
	+ Update validate referer to new Remote Services module API
	+ In-place booleans now properly mark the module as changed
	+ Do not try to read slides if software module is not installed
	+ Fixed wrong call in Events::isEnabledDispatcher()
	+ Updated 'created by' footer
2.3.23
	+ Change the default domain name from 'zentyal.lan' to
	  'zentyal-domain.lan'
	+ Changes in first enable to avoid letting modules unsaved
	+ Type File now accepts spaces in the file name
	+ Added setTimezone method to MyDBEngine
	+ Enable consolidation after reviewing and pruning
	+ Code typo fix in Events::isEnabledWatcher
	+ Remove all report code from core
	+ Move SysInfo report related to remoteservices module
	+ Fixed regression which removed scroll bars from popups
	+ New carousel transition for the installation slides
	+ Added option to not show final notes in progress bar
	+ EBox::Model::Component::modelGetter does not die when trying to
	  get a model for an uninstalled module
	+ Added previous/next buttons to manually switch installation slides
	+ New installation slides format
	+ Added compatibility with MS Internet Explorer >= 8
2.3.22
	+ Changed first installation workflow and wizard infraestructure
	+ Improved firewall icons
	+ Set hover style for configure rules button in firewall
	+ Do not disable InnoDB in mysql if there are other databases
	+ Progress indicator no longer calls showAds if it is undefined
	+ Send cache headers on static files to improve browsing speed
	+ Added foreignNoSyncRows and foreignFilter options to EBox::Types::Select
	+ Improved settings icon
	+ Fixed modalboxes style
	+ Improve host domain validation. Single label domains are not allowed.
2.3.21
	+ Fixes on notifyActions
	+ Check for isDaemonRunning now compatible with asterisk status
	+ Fixed warning call in EBox::Types::HasMany
2.3.20
	+ New look & feel for the web interface
	+ Adjust slides transition timeout during installation
	+ Audit changes table in save changes popup has scroll and better style
	+ Model messages are printed below model title
	+ noDataMsg now allows to add elements if it makes sense
	+ Fixed ajax/form.mas to avoid phantom change button
	+ EBox::Model::Manager::_setupModelDepends uses full paths so the
	  dependecies can discriminate between models with the same name
	+ Default row addition in DataForm does not fires validateTypedRow
	+ Code typo fix in change administration port model
	+ Set only Remote as option to export/import configuration to a
	  remote site
	+ Return undef in HasMany type when a model is not longer
	  available due to being uninstalled
	+ Added onclick atribute to the link.mas template
	+ Fix exception raising when no event component is found
	+ table_ordered.js : more robust trClick event method
	+ Changed dashboard JS which sometimes halted widget updates
	+ Added popup dialogs for import/export configuration
	+ Changes in styles and sizes of the save/revoke dialog
	+ Removed redudant code in ConfigureWatchers::syncRows which made module
	  to have an incorrect modified state
	+ Dont show in bug report removed packages with configuration
	  held as broken packages
	+ DataTable::size() now calls to syncRows()
	+ EBox::Module::Config::set_list quivalent now has the same
	  behaviour than EBox::Module::Config::set
2.3.19
	+ Manually set up models for events to take into account the
	  dynamic models from the log watcher filtering models
	+ Fixed warnings when deleting a row which is referenced in other model
	+ Disable HTML form autocompletion in admin password change model
	+ Fixed incorrect non-editable warnings in change date and time model
	+ Fixed parsing value bug in EBox::Types::Date and EBox::Types::Time
	+ Reworked mdstat parsing, added failure_spare status
	+ Configuration backup implicitly preserves ownership of files
	+ Changes in styles and sizes of the save/revoke dialog
	+ New data form row is copied from default row, avoiding letting hidden
	  fields without its default value and causing missing fields errors
	+ Always fill abstract type with its default value, this avoids
	  errors with hidden fields with default value
	+ Different page to show errors when there are broken software packages
	+ InverseMatchSelect and InverseMatchUnion use 'not' instead of '!' to
	  denote inverse match. This string is configurable with a type argument
	+ Fixed types EBox::Type::InverseMatchSelect and InverseMatchUnion
	+ Fixed bug in DataTable::setTypedRow() which produced an incorrect 'id'
	  row element in DataTable::updateRowNotify()
	+ In tableBody.mas template: decomposed table topToolbar section in methods
	+ Fixed bug in discard changes dialog
	+ Confirmation dialogs now use styled modalboxes
	+ Do not reload page after save changes dialog if operation is successful
	+ Maintenance menu is now kept open when visiting the logs index page
2.3.18
	+ Manual clone of row in DataTable::setTypedRow to avoid segfault
	+ Avoid undef warnings in EBox::Model::DataTable::_find when the
	  element value is undef
	+ Fixed kill of ebox processes during postrm
	+ Set MySQL root password in create-db script and added mysql script
	  to /usr/share/zentyal for easy access to the zentyal database
	+ Increased timeout redirecting to wizards on installation to 5 seconds
	  to avoid problems on some slow or loaded machines
	+ Save changes dialog do not appear if there are no changes
	+ Delete no longer needed duplicated code
	+ Do not go to save changes after a regular package installation
	  they are saved only in the first install
	+ Progress bar in installation refactored
2.3.17
	+ Do not use modal box for save changes during installation
	+ Hidden fields in DataTables are no longer considered compulsory
	+ Select type has now its own viewer that allows use of filter function
	+ User is now enabled together with the rest of modules on first install
2.3.16
	+ Fix 'oldRow' parameter in UpdatedRowNotify
	+ Use Clone::Fast instead of Clone
	+ Modal dialog for the save and discard changes operations
	+ Use a different lock file for the usercorner redis
	+ Improved look of tables when checkAll controls are present
	+ Better icons for clone action
	+ Added confirmation dialog feature to models; added confirmation
	  dialog to change hostname model
	+ Dynamic default values are now properly updated when adding a row
	+ Kill processes owned by the ebox user before trying to delete it
	+ Do not use sudo to call status command at EBox::Service::running
	+ Fixed regression setting default CSS class in notes
2.3.15
	+ Added missing call to updateRowNotify in DataForms
	+ Fixed silent error in EBox::Types::File templates for non-readable
	  by ebox files
	+ Use pkill instead of killall in postinst
	+ Use unset instead of delete_dir when removing rows
	+ Do not set order list for DataForms
	+ Only try to clean tmp dir on global system start
2.3.14
	+ Error message for failure in package cache creation
	+ Fixed regression when showing a data table in a modal view
	+ Do not do a redis transaction for network module init actions
	+ Fixed EBox::Module::Config::st_unset()
	+ Allowed error class in msg template
2.3.13
	+ Fixed problems in EventDaemon with JSON and blessed references
	+ More crashes avoided when watchers or dispatchers doesn't exist
	+ Proper RAID watcher reimplementation using the new state API
	+ EBox::Config::Redis singleton has now a instance() method instead of new()
	+ Deleted wrong use in ForcePurge model
2.3.12
	+ Fixed problem with watchers and dispatchers after a module deletion
	+ Fixed EBox::Model::DataTable::_checkFieldIsUnique, it failed when the
	  printableValue of the element was different to its value
	+ Fixed separation between Add table link and table body
	+ Adaptation of EventDaemon to model and field changes
	+ Disabled logs consolidation on purge until it is reworked, fixed
	  missing use in purge logs model
	+ Fixed Componet::parentRow, it not longer tries to get a row with
	  undefined id
	+ Fix typo in ConfigureLogs model
	+ Mark files for removing before deleting the row from backend in
	  removeRow
	+ The Includes directives are set just for the main virtual host
	+ Fixed EventDaemon crash
2.3.11
	+ Mark files for removing before deleting the row from backend in removeRow
	+ Dashboard widgets now always read the information from RO
	+ Enable actions are now executed before enableService()
	+ Fixed regression which prevented update of the administration service
	  port when it was changed in the interface
	+ New EBox::Model::Composite::componentNames() for dynamic composites
	+ Remove _exposedMethods() feature to reduce use of AUTOLOAD
	+ Removed any message set in the model in syncRows method
	+ Added global() method to modules and components to get a coherent
	  read-write or read-only instance depending on the context
	+ Removed Model::Report and Composite::Report namespaces to simplify model
	  management and specification
	+ New redis key naming, with $mod/conf/*, $mod/state and $mod/ro/* replacing
	  /ebox/modules/$mod/*, /ebox/state/$mod/* and /ebox-ro/modules/$mod/*
	+ Removed unnecessary parentComposite methods in EBox::Model::Component
	+ Only mark modules as changed when data has really changed
	+ EBox::Global::modChange() throws exception if instance is readonly
	+ New get_state() and set_state() methods, st_* methods are kept for
	  backwards compatibility, but they are deprecated
	+ Simplified events module internals with Watcher and Dispatcher providers
	+ Model Manager is now able to properly manage read-only instances
	+ Composites can now use parentModule() like Models
	+ Renamed old EBox::GConfModule to EBox::Module::Config
	+ Unified model and composite management in the new EBox::Model::Manager
	+ Model and composites are loaded on demand to reduce memory consumption
	+ Model and composite information is now stored in .yaml schemas
	+ ModelProvider and CompositeProvider are no longer necessary
	+ Simplified DataForm using more code from DataTable
	+ Adapted RAID and restrictedResources() to the new JSON objects in redis
	+ Remove unused override modifications code
	+ Added /usr/share/zentyal/redis-cli wrapper for low-level debugging
	+ Use simpler "key: value" format for dumps instead of YAML
	+ Row id prefixes are now better chosen to avoid confusion
	+ Use JSON instead of list and hash redis types (some operations,
	  specially on lists, are up to 50% faster and caching is much simpler)
	+ Store rows as hashes instead of separated keys
	+ Remove deprecated all_dirs and all_entries methods
	+ Remove obsolete EBox::Order package
	+ Remove no longer needed redis directory tree sets
	+ Fixed isEqualTo() method on EBox::Types::Time
	+ EBox::Types::Abstract now provides default implementations of fields(),
	  _storeInGConf() and _restoreFromHash() using the new _attrs() method
	+ Remove indexes on DataTables to reduce complexity, no longer needed
	+ Simplified ProgressIndicator implementation using shared memory
	+ New EBox::Util::SHMLock package
	+ Implemented transactions for redis operations
	+ Replace old MVC cache system with a new low-level redis one
	+ Delete no longer necessary regen-redis-db tool
	+ Added new checkAll property to DataTable description to allow
	  multiple check/uncheck of boolean columns
2.3.10
	+ Added Desktop::ServiceProvider to allow modules to implement
	  requests from Zentyal desktop
	+ Added VirtualHost to manage desktop requests to Zentyal server
	+ Fix EventDaemon in the transition to MySQL
	+ Send EventDaemon errors to new rotated log file /var/log/zentyal/events.err
	+ Send an event to Zentyal Cloud when the updates are up-to-date
	+ Send an info event when modules come back to running
	+ Include additional info for current event watchers
	+ Fixed RAID report for some cases of spare devices and bitmaps
	+ Fixed log purge, SQL call must be a statement not a query
	+ Fixed regex syntax in user log queries
	+ Added missing "use Filesys::Df" to SysInfo
	+ Disabled consolidation by default until is fixed or reimplemented
	+ Fixed regresion in full log page for events
	+ Added clone action to data tables
	+ Fixed regression in modal popup when showing element table
	+ Added new type EBox::Types::KrbRealm
	+ Fix broken packages when dist-upgrading from old versions: stop ebox
	  owned processes before changing home directory
	+ Log the start and finish of start/stop modules actions
	+ Added usesPort() method to apache module
2.3.9
	+ Enable SSLInsecureRenegotiation to avoid master -> slave SOAP handsake
	  problems
	+ Added validateRowRemoval method to EBox::Model::DataTable
	+ Use rm -rf instead of remove_tree to avoid chdir permission problems
	+ Avoid problems restarting apache when .pid file does not exist
	+ Do not use graceful on apache to allow proper change of listen port
	+ Simplified apache restart mechanism and avoid some problems
2.3.8
	+ Create tables using MyISAM engine by default
	+ Delete obsolete 'admin' table
2.3.7
	+ Fixed printableName for apache module and remove entry in status widget
	+ Merged tableBodyWithoutActions.mas into tableBody.mas
	+ Removed tableBodyWithoutEdit.mas because it is no longer used
	+ Better form validation message when there are no ids for
	  foreign rows in select control with add new popup
	+ Fixed branding of RSS channel items
	+ Fixed destination path when copying zentyal.cnf to /etc/mysql/conf.d
	+ Packaging fixes for precise
2.3.6
	+ Switch from CGIs to models in System -> General
	+ New value() and setValue() methods in DataForm::setValue() for cleaner
	  code avoiding use of AUTOLOAD
	+ Added new EBox::Types::Time, EBox::Types::Date and EBox::Types::TimeZone
	+ Added new attribute 'enabled' to the Action and MultiStateAction types
	  to allow disabling an action. Accepts a scalar or a CODE ref
	+ The 'defaultValue' parameter of the types now accept a CODE ref that
	  returns the default value.
2.3.5
	+ Added force parameter in validateTypedRow
	+ Fixed 'hidden' on types when using method references
	+ Removed some console problematic characters from Util::Random::generate
	+ Added methods to manage apache CA certificates
	+ Use IO::Socket::SSL for SOAPClient connections
	+ Removed apache rewrite from old slaves implementation
	+ Do not show RSS image if custom_prefix defined
2.3.4
	+ Avoid 'negative radius' error in DiskUsage chart
	+ Fixed call to partitionFileSystems in EBox::SysInfo::logReportInfo
	+ Log audit does not ignore fields which their values could be interpreted
	  as boolean false
	+ Avoid ebox.cgi failure when showing certain strings in the error template
	+ Do not calculate md5 digests if override_user_modification is enabled
	+ Clean /var/lib/zentyal/tmp on boot
	+ Stop apache gracefully and delete unused code in Apache.pm
	+ Cache contents of module.yaml files in Global
2.3.3
	+ The editable attribute of the types now accept a reference to a function
	  to dinamically enable or disable the field.
	+ In progress bar CGIs AJAX call checks the availability of the
	  next page before loading it
	+ Replaced community logo
	+ Adapted messages in the UI for new editions
	+ Changed cookie name to remove forbidden characters to avoid
	  incompatibilities with some applications
	+ Added methods to enable/disable restart triggers
2.3.2
	+ Fixed redis unix socket permissions problem with usercorner
	+ Get row ids without safe characters checking
	+ Added EBox::Util::Random as random string generator
	+ Set log level to debug when cannot compute md5 for a nonexistent file
	+ Filtering in tables is now case insensitive
	+ ProgressIndicator no longer leaves zombie processes in the system
	+ Implemented mysqldump for logs database
	+ Remove zentyal-events cron script which should not be longer necessary
	+ Bugfix: set executable permissions to cron scripts and example hooks
	+ Added a global method to retrieve installed server edition
	+ Log also duration and compMessage to events.log
2.3.1
	+ Updated Standards-Version to 3.9.2
	+ Fixed JS client side table sorting issue due to Prototype
	  library upgrade
	+ Disable InnoDB by default to reduce memory consumption of MySQL
	+ Now events are logged in a new file (events.log) in a more
	  human-readable format
	+ Added legend to DataTables with custom actions
	+ Changed JS to allow the restore of the action cell when a delete
	  action fails
	+ Set milestone to 3.0 when creating bug reports in the trac
	+ Avoid temporal modelInstance errors when adding or removing
	  modules with LogWatchers or LogDispatcher
	+ Unallow administration port change when the port is in use
2.3
	+ Do not launch a passwordless redis instance during first install
	+ New 'types' field in LogObserver and storers/acquirers to store special
	  types like IPs or MACs in an space-efficient way
	+ Use MySQL for the logs database instead of PostgreSQL
	+ Bugfix: logs database is now properly recreated after purge & install
	+ Avoid use of AUTOLOAD to execute redis commands, improves performance
	+ Use UNIX socket to connect to redis for better performance and
	  update default redis 2.2 settings
	+ Use "sudo" group instead of "admin" one for the UI access control
	+ Added EBox::Module::Base::version() to get package version
	+ Fixed problem in consalidation report when accumulating results
	  from queries having a "group by table.field"
	+ Added missing US and Etc zones in timezone selector
	+ Replaced autotools with zbuildtools
	+ Refuse to restore configuration backup from version lesser than
	  2.1 unless forced
	+ Do not retrieve format.js in every graph to improve performance
	+ The purge-module scripts are always managed as root user
	+ New grep-redis tool to search for patterns in redis keys or
	  values
	+ Use partitionFileSystems method from EBox::FileSystem
2.2.4
	+ New internal 'call' command in Zentyal shell to 'auto-use' the module
	+ Zentyal shell now can execute commandline arguments
	+ Bugfix: EBox::Types::IPAddr::isEqualTo allows to change netmask now
	+ Removed some undefined concatenation and compare warnings in error.log
	+ Ignore check operation in RAID event watcher
	+ Skip IP addresses ending in .0 in EBox::Types::IPRange::addresses()
	+ Do not store in redis trailing dots in Host and DomainName types
	+ Added internal command to instance models and other improvements in shell
	+ Now the whole /etc/zentyal directory is backed up and a copy of the
	  previous contents is stored at /var/backups before restoring
	+ Removing a module with a LogWatcher no longer breaks the LogWatcher
	  Configuration page anymore
	+ Fixed error in change-hostname script it does not longer match substrings
	+ Bugfix: Show breadcrumbs even from models which live in a
	  composite
	+ HTTPLink now returns empty string if no HTTPUrlView is defined
	  in DataTable class
	+ Added mising use sentence in EBox::Event::Watcher::Base
2.2.3
	+ Bugfix: Avoid url rewrite to ebox.cgi when requesting to /slave
	+ Fixed logrotate configuration
	+ More resilient way to handle with missing indexes in _find
	+ Added more informative text when mispelling methods whose prefix
	  is an AUTOLOAD action
	+ A more resilient solution to load events components in EventDaemon
	+ Added one and two years to the purge logs periods
	+ Fixed downloads from EBox::Type::File
2.2.2
	+ Revert cookie name change to avoid session loss in upgrades
	+ Do not try to change owner before user ebox is created
2.2.1
	+ Removed obsolete references to /zentyal URL
	+ Create configuration backup directories on install to avoid warnings
	  accessing the samba share when there are no backups
	+ Log result of save changes, either successful or with warnings
	+ Changed cookie name to remove forbidden characters to avoid
	  incompatibilities with some applications
	+ Removed duplicated and incorrect auding logging for password change
	+ Fixed some non-translatable strings
	+ Create automatic bug reports under 2.2.X milestone instead of 2.2
	+ Fixed bug changing background color on selected software packages
2.1.34
	+ Volatile types called password are now also masked in audit log
	+ Adjust padding for module descriptions in basic software view
	+ Removed beta icon
2.1.33
	+ Fixed modal add problems when using unique option on the type
	+ Fixed error management in the first screen of modal add
	+ Unify software selection and progress colors in CSS
	+ Set proper message type in Configure Events model
	+ Fixed error checking permanentMessage types in templates/msg.mas
2.1.32
	+ Added progress bar colors to theme definition
	+ Remove no longer correct UTF8 decode in ProgressIndicator
	+ Fixed UTF8 double-encoding on unexpected error CGI
	+ Reviewed some subscription strings
	+ Always fork before apache restart to avoid port change problems
	+ Stop modules in the correct order (inverse dependencies order)
	+ Better logging of failed modules on restore
2.1.31
	+ Do not start managed daemons on boot if the module is disabled
	+ Better message on redis error
	+ Watch for dependencies before automatic enable of modules on first install
2.1.30
	+ Removed obsolete /ebox URL from RSS link
	+ Changed methods related with extra backup data in modules logs
	  to play along with changes in ebackup module
	+ Set a user for remote access for audit reasons
	+ Detect session loss on AJAX requests
2.1.29
	+ Startup does not fail if SIGPIPE received
2.1.28
	+ Added code to mitigate false positives on module existence
	+ Avoid error in logs full summary due to incorrect syntax in template
	+ Allow unsafe chars in EBox::Types::File to avoid problems in some browsers
	+ Reviewed some subscription strings
	+ Warning about language-packs installed works again after Global changes
	+ Show n components update when only zentyal packages are left to
	  upgrade in the system widget
	+ Do not show debconf warning when installing packages
	+ EBox::Types::IPAddr (and IPNetwork) now works with defaultValue
	+ Allow to hide menu items, separators and dashboard widgets via conf keys
2.1.27
	+ Do not create tables during Disaster Recovery installation
	+ Added new EBox::Util::Debconf::value to get debconf values
	+ DataTable controller does no longer try to get a deleted row
	  for gather elements values for audit log
	+ Check if Updates watcher can be enabled if the subscription
	  level is yet unknown
2.1.26
	+ Detection of broken packages works again after proper deletion
	  of dpkg_running file
	+ Keep first install redis server running until trigger
	+ Unified module restart for package trigger and init.d
	+ Use restart-trigger script in postinst for faster daemons restarting
	+ System -> Halt/Reboot works again after regression in 2.1.25
	+ Added framework to show warning messages after save changes
	+ Change caption of remote services link to Zentyal Cloud
	+ Do not show Cloud link if hide_cloud_link config key is defined
	+ Added widget_ignore_updates key to hide updates in the dashboard
	+ Differentiate ads from notes
	+ Allow custom message type on permanentMessage
	+ Only allow custom themes signed by Zentyal
	+ Removed /zentyal prefix from URLs
	+ Caps lock detection on login page now works again
	+ Added HiddenIfNotAble property to event watchers to be hidden if
	  it is unabled to monitor the event
	+ Dashboard values can be now error and good as well
	+ Include a new software updates widget
	+ Include a new alert for basic subscriptions informing about
	  software updates
	+ Add update-notifier-common to dependencies
	+ EBox::DataTable::enabledRows returns rows in proper order
	+ Use custom ads when available
	+ Disable bug report when hide_bug_report defined on theme
2.1.25
	+ Do not show disabled module warnings in usercorner
	+ Mask passwords and unify boolean values in audit log
	+ Do not override type attribute for EBox::Types::Text subtypes
	+ Corrected installation finished message after first install
	+ Added new disableAutocomplete attribute on DataTables
	+ Optional values can be unset
	+ Minor improvements on nmap scan
2.1.24
	+ Do not try to generate config for unconfigured services
	+ Remove unnecessary redis call getting _serviceConfigured value
	+ Safer sizes for audit log fields
	+ Fix non-translatable "show help" string
	+ Allow links to first install wizard showing a desired page
	+ Fixed bug in disk usage when we have both values greater and
	  lower than 1024 MB
	+ Always return a number in EBox::AuditLogging::isEnabled to avoid
	  issues when returning the module status
	+ Added noDataMsg attribute on DataTable to show a message when
	  there are no rows
2.1.23
	+ Removed some warnings during consolidation process
	+ Depend on libterm-readline-gnu-perl for history support in shells
	+ Fixed error trying to change the admin port with NTP enabled
	+ Fixed breadcrumb destination for full log query page
	+ Use printableActionName in DataTable setter
2.1.22
	+ Fixed parentRow method in EBox::Types::Row
	+ Added new optionalLabel flag to EBox::Types::Abstract to avoid
	  show the label on non-optional values that need to be set as
	  optional when using show/hide viewCustomizers
	+ Added initHTMLStateOrder to View::Customizer to avoid incorrect
	  initial states
	+ Improved exceptions info in CGIs to help bug reporting
	+ Do not show customActions when editing row on DataTables
2.1.21
	+ Fixed bug printing traces at Global.pm
	+ Check new dump_exceptions confkey instead of the debug one in CGIs
	+ Explicit conversion to int those values stored in our database
	  for correct dumping in reporting
	+ Quote values in update overwrite while consolidating for reporting
2.1.20
	+ Fixed regression in edition in place of booleans
	+ Better default balance of the dashboard based on the size of the widgets
	+ Added defaultSelectedType argument to PortRange
2.1.19
	+ Disable KeepAlive as it seems to give performance problems with Firefox
	  and set MaxClients value back to 1 in apache.conf
	+ Throw exceptions when calling methods not aplicable to RO instances
	+ Fixed problems when mixing read/write and read-only instances
	+ Date/Time and Timezone moved from NTP to core under System -> General
	+ Do not instance hidden widgets to improve dashboard performance
	+ New command shell with Zentyal environment at /usr/share/zentyal/shell
	+ Show warning when a language-pack is not installed
	+ Removed unnecessary dump/load operations to .bak yaml files
	+ AuditLogging and Logs constructor now receive the 'ro' parameter
	+ Do not show Audit Logging in Module Status widget
2.1.18
	+ New unificated zentyal-core.logrotate for all the internal logs
	+ Added forceEnabled option for logHelpers
	+ Moved carousel.js to wizard template
	+ Add ordering option to wizard pages
	+ Fixed cmp and isEqualTo methods for EBox::Types::IPAddr
	+ Fixed wrong Mb unit labels in Disk Usage and use GB when > 1024 MB
	+ Now global-action script can be called without progress indicator
	+ Fixed EBox::Types::File JavaScript setter code
	+ Added support for "Add new..." modal boxes in foreign selectors
	+ Each module can have now its customized purge-module script
	  that will be executed after the package is removed
	+ Added Administration Audit Logging to log sessions, configuration
	  changes, and show pending actions in save changes confirmation
	+ User name is stored in session
	+ Remove deprecated extendedRestore from the old Full Backup
2.1.17
	+ Fixed RAID event crash
	+ Added warning on models and composites when the module is disabled
	+ Fixed login page style with some languages
	+ Login page template can now be reused accepting title as parameter
	+ EBox::Types::File does not write on redis when it fails to
	  move the fail to its final destination
	+ Added quote column option for periodic log consolidation and
	  report consolidation
	+ Added exclude module option to backup restore
2.1.16
	+ Do not show incompatible navigator warning on Google Chrome
	+ Fixed syncRows override detection on DataTable find
	+ clean-conf script now deletes also state data
	+ Avoid 'undefined' message in selectors
2.1.15
	+ Move Disk Usage and RAID to the new Maintenance menu
	+ Always call syncRows on find (avoid data inconsistencies)
	+ Filename when downloading a conf backup now contains hostname
	+ Fixed bug in RAID template
	+ Set proper menu order in System menu (fixes NTP position)
	+ Fixed regresion in page size selector on DataTables
	+ Fixed legend style in Import/Export Configuration
2.1.14
	+ Fixed regresion with double quotes in HTML templates
	+ Fixed problems with libredis-perl version dependency
	+ Adding new apparmor profile management
2.1.13
	+ Better control of errors when saving changes
	+ Elements of Union type can be hidden
	+ Model elements can be hidden only in the viewer or the setter
	+ HTML attributtes are double-quoted
	+ Models can have sections of items
	+ Password view modified to show the confirmation field
	+ New multiselect type
	+ Redis backend now throws different kind of exceptions
2.1.12
	+ Revert no longer necessary parents workaround
	+ Hide action on viewCustomizer works now on DataTables
2.1.11
	+ Fixed bug which setted bad directory to models in tab view
	+ Union type: Use selected subtype on trailingText property if the
	  major type does not have the property
	+ Raise MaxClients to 2 to prevent apache slowness
2.1.10
	+ Security [ZSN-2-1]: Avoid XSS in process list widget
2.1.9
	+ Do not try to initialize redis client before EBox::init()
	+ Safer way to delete rows, deleting its id reference first
	+ Delete no longer needed workaround for gconf with "removed" attribute
	+ Fixed regression in port range setter
2.1.8
	+ Fixed regression in menu search
	+ Fixed missing messages of multi state actions
	+ Help toggler is shown if needed when dynamic content is received
	+ Fixed issue when disabling several actions at once in a data table view
	+ All the custom actions are disabled when one is clicked
	+ Submit wizard pages asynchronously and show loading indicator
	+ Added carousel.js for slide effects
2.1.7
	+ Fixed issues with wrong html attributes quotation
	+ Bugfix: volatile types can now calculate their value using other
	  the value from other elements in the row no matter their position
2.1.6
	+ Attach software.log to bug report if there are broken packages
	+ Added keyGenerator option to report queries
	+ Tuned apache conf to provide a better user experience
	+ Actions click handlers can contain custom javascript
	+ Restore configuration with force dependencies option continues
	  when modules referenced in the backup are not present
	+ Added new MultiStateAction type
2.1.5
	+ Avoid problems getting parent if the manager is uninitialized
	+ Rename some icon files with wrong extension
	+ Remove wrong optional attribute for read-only fields in Events
	+ Renamed all /EBox/ CGI URLs to /SysInfo/ for menu folder coherency
	+ Added support for custom actions in DataTables
	+ Replaced Halt/Reboot CGI with a model
	+ Message classes can be set from models
	+ Fixed error in Jabber dispatcher
	+ Show module name properly in log when restart from the dashboard fails
	+ Avoid warning when looking for inexistent PID in pidFileRunning
2.1.4
	+ Changed Component's parent/child relationships implementation
	+ Fixed WikiFormat on automatic bug report tickets
	+ Do not show available community version in Dashboard with QA
 	  updates
2.1.3
	+ Fall back to readonly data in config backup if there are unsaved changes
	+ Allow to automatically send a report in the unexpected error page
	+ Logs and Events are now submenus of the new Maintenance menu
	+ Configuration Report option is now present on the Import/Export section
	+ Require save changes operation after changing the language
	+ Added support for URL aliases via schemas/urls/*.urls files
	+ Allow to sort submenu items via 'order' attribute
	+ Automatically save changes after syncRows is called and mark the module
	  mark the module as unchanged unless it was previously changed
	+ Removed unnecessary ConfigureEvents composite
	+ Removed unnecessary code from syncRows in logs and events
	+ Restore configuration is safer when restoring /etc/zentyal files
	+ Fixed unescaped characters when showing an exception
	+ Fixed nested error page on AJAX requests
	+ Adapted dumpBackupExtraData to new expected return value
	+ Report remoteservices, when required, a change in administration
	  port
	+ Added continueOnModuleFail mode to configuration restore
	+ Fixed Firefox 4 issue when downloading backups
	+ Show scroll when needed in stacktraces (error page)
	+ More informative error messages when trying to restart locked modules
	  from the dashboard
	+ Creation of plpgsql language moved from EBox::Logs::initialSetup
	  to create-db script
	+ Redis backend now throws different kind of exceptions
	+ Avoid unnecesary warnings about PIDs
	+ Update Jabber dispatcher to use Net::XMPP with some refactoring
	+ Save changes messages are correctly shown with international charsets
	+ Support for bitmap option in RAID report
	+ Retry multiInsert line by line if there are encoding errors
	+ Adapted to new location of partitionsFileSystems in EBox::FileSystem
	+ Event messages are cleaned of null characters and truncated
	  before inserting in the database when is necessary
	+ Improve message for "Free storage space" event and send an info
	  message when a given partition is not full anymore
	+ Event messages now can contain newline characters
	+ Objects of select type are compared also by context
	+ Remove cache from optionsFromForeignModel since it produces
	  problems and it is useless
	+ Set title with server name if the server is subscribed
	+ Fix title HTML tag in views for Models and Composites
	+ Added lastEventsReport to be queried by remoteservices module
	+ Added EBox::Types::HTML type
	+ Added missing manage-logs script to the package
	+ Fixed problems with show/hide help switch and dynamic content
	+ Menus with subitems are now kept unfolded until a section on a
	  different menu is accessed
	+ Sliced restore mode fails correctly when schema file is missing,
	  added option to force restore without schema file
	+ Purge conf now purges the state keys as well
	+ Added EBox::Types::IPRange
2.1.2
	+ Now a menu folder can be closed clicking on it while is open
	+ Bugfix: cron scripts are renamed and no longer ignored by run-parts
	+ Added new EBox::Util::Nmap class implementing a nmap wrapper
2.1.1
	+ Fixed incoherency problems with 'on' and '1' in boolean indexes
	+ Move cron scripts from debian packaging to src/scripts/cron
	+ Trigger restart of logs and events when upgrading zentyal-core
	  without any other modules
	+ Don't restart apache twice when upgrading together with more modules
	+ Fixed params validation issues in addRow
2.1
	+ Replace YAML::Tiny with libyaml written in C through YAML::XS wrapper
	+ Minor bugfix: filter invalid '_' param added by Webkit-based browser
	  on EBox::CGI::Base::params() instead of _validateParams(), avoids
	  warning in zentyal.log when enabling modules
	+ All CGI urls renamed from /ebox to /zentyal
	+ New first() and deleteFirst() methods in EBox::Global to check
	  existence and delete the /var/lib/zentyal/.first file
	+ PO files are now included in the language-pack-zentyal-* packages
	+ Migrations are now always located under /usr/share/$package/migration
	  this change only affects to the events and logs migrations
	+ Delete no longer used domain and translationDomain methods/attributes
	+ Unified src/libexec and tools in the new src/scripts directory
	+ Remove the ebox- prefix on all the names of the /usr/share scripts
	+ New EBox::Util::SQL package with helpers to create and drop tables
	  from initial-setup and purge-module for each module
	+ Always drop tables when purging a package
	+ Delete 'ebox' user when purging zentyal-core
	+ Moved all SQL schemas from tools/sqllogs to schemas/sql
	+ SQL time-period tables are now located under schemas/sql/period
	+ Old ebox-clean-gconf renamed to /usr/share/zentyal/clean-conf and
	  ebox-unconfigure-module is now /usr/share/zentyal/unconfigure-module
	+ Added default implementation for enableActions, executing
	  /usr/share/zentyal-$modulename/enable-module if exists
	+ Optimization: Do not check if a row is unique if any field is unique
	+ Never call syncRows on read-only instances
	+ Big performance improvements using hashes and sets in redis
	  database to avoid calls to the keys command
	+ Delete useless calls to exists in EBox::Config::Redis
	+ New regen-redis-db tool to recreate the directory structure
	+ Renamed /etc/cron.hourly/90manageEBoxLogs to 90zentyal-manage-logs
	  and moved the actual code to /usr/share/zentyal/manage-logs
	+ Move /usr/share/ebox/zentyal-redisvi to /usr/share/zentyal/redisvi
	+ New /usr/share/zentyal/initial-setup script for modules postinst
	+ New /usr/share/zentyal/purge-module script for modules postrm
	+ Removed obsolete logs and events migrations
	+ Create plpgsql is now done on EBox::Logs::initialSetup
	+ Replace old ebox-migrate script with EBox::Module::Base::migrate
	+ Rotate duplicity-debug.log log if exists
	+ Bug fix: Port selected during installation is correctly saved
	+ Zentyal web UI is restarted if their dependencies are upgraded
	+ Bug fix: Logs don't include unrelated information now
	+ Add total in disk_usage report
	+ Bugfix: Events report by source now works again
	+ Do not include info messages in the events report
	+ Services event is triggered only after five failed checkings
	+ Do not add redundant includedir lines to /etc/sudoers
	+ Fixed encoding for strings read from redis server
	+ Support for redis-server 2.0 configuration
	+ Move core templates to /usr/share/zentyal/stubs/core
	+ Old /etc/ebox directory replaced with the new /etc/zentyal with
	  renamed core.conf, logs.conf and events.conf files
	+ Fixed broken link to alerts list
2.0.15
	+ Do not check the existence of cloud-prof package during the
	  restore since it is possible not to be installed while disaster
	  recovery process is done
	+ Renamed /etc/init.d/ebox to /etc/init.d/zentyal
	+ Use new zentyal-* package names
	+ Don't check .yaml existence for core modules
2.0.14
	+ Added compMessage in some events to distinguish among events if
	  required
	+ Make source in events non i18n
	+ After restore, set all the restored modules as changed
	+ Added module pre-checks for configuration backup
2.0.13
	+ Fixed dashboard graphs refresh
	+ Fixed module existence check when dpkg is running
	+ Fix typo in sudoers creation to make remote support work again
2.0.12
	+ Include status of packages in the downloadable bug report
	+ Bugfix: Avoid possible problems deleting redis.first file if not exist
2.0.11
	+ New methods entry_exists and st_entry_exists in config backend
2.0.10
	+ Now redis backend returns undef on get for undefined values
	+ Allow custom mason templates under /etc/ebox/stubs
	+ Better checks before restoring a configuration backup with
	  a set of modules different than the installed one
	+ Wait for 10 seconds to the child process when destroying the
	  progress indicator to avoid zombie processes
	+ Caught SIGPIPE when trying to contact Redis server and the
	  socket was already closed
	+ Do not stop redis server when restarting apache but only when
	  the service is asked to stop
	+ Improvements in import/export configuration (know before as
	  configuration backup)
	+ Improvements in ProgressIndicator
	+ Better behaviour of read-only rows with up/down arrows
	+ Added support for printableActionName in DataTable's
	+ Added information about automatic configuration backup
	+ Removed warning on non existent file digest
	+ Safer way to check if core modules exist during installation
2.0.9
	+ Treat wrong installed packages as not-existent modules
	+ Added a warning in dashboard informing about broken packages
	+ File sharing and mailfilter log event watchers works again since
	  it is managed several log tables per module
2.0.8
	+ Replaced zentyal-conf script with the more powerful zentyal-redisvi
	+ Set always the same default order for dashboard widgets
	+ Added help message to the configure widgets dialog
	+ Check for undefined values in logs consolidation
	+ Now dashboard notifies fails when restarting a service
	+ Fixed bug with some special characters in dashboard
	+ Fixed bug with some special characters in disk usage graph
2.0.7
	+ Pre-installation includes sudoers.d into sudoers file if it's not yet
	  installed
	+ Install apache-prefork instead of worker by default
	+ Rename service certificate to Zentyal Administration Web Server
2.0.6
	+ Use mod dependencies as default restore dependencies
	+ Fixed dependencies in events module
	+ Increased recursive dependency threshold to avoid
	  backup restoration problems
2.0.5
	+ Removed deprecated "Full backup" option from configuration backup
	+ Bugfix: SCP method works again after addition of SlicedBackup
	+ Added option in 90eboxpglogger.conf to disable logs consolidation
2.0.4
	+ Removed useless gconf backup during upgrade
	+ Fixed postinstall script problems during upgrade
2.0.3
	+ Added support for the sliced backup of the DB
	+ Hostname change is now visible in the form before saving changes
	+ Fixed config backend problems with _fileList call
	+ Added new bootDepends method to customize daemons boot order
	+ Added permanent message property to Composite
	+ Bugfix: Minor aesthetic fix in horizontal menu
	+ Bugfix: Disk usage is now reported in expected bytes
	+ Bugfix: Event dispatcher is not disabled when it is impossible
	  for it to dispatch the message
2.0.2
	+ Better message for the service status event
	+ Fixed modules configuration purge script
	+ Block enable module button after first click
	+ Avoid division by zero in progress indicator when total ticks is
	  zero
	+ Removed warning during postinst
	+ Added new subscription messages in logs, events and backup
2.0.1
	+ Bugfix: Login from Zentyal Cloud is passwordless again
	+ Some defensive code for the synchronization in Events models
	+ Bugfix: add EBox::Config::Redis::get to fetch scalar or list
	  values. Make GConfModule use it to avoid issues with directories
	  that have both sort of values.
1.5.14
	+ Fixed redis bug with dir keys prefix
	+ Improved login page style
	+ New login method using PAM instead of password file
	+ Allow to change admin passwords under System->General
	+ Avoid auto submit wizard forms
	+ Wizard skip buttons always available
	+ Rebranded post-installation questions
	+ Added zentyal-conf script to get/set redis config keys
1.5.13
	+ Added transition effect on first install slides
	+ Zentyal rebrand
	+ Added web page favicon
	+ Fixed already seen wizards apparition
	+ Fixed ro module creation with redis backend
	+ Use mason for links widgets
	+ Use new domain to official strings for subscriptions
1.5.12
	+ Added option to change hostname under System->General
	+ Show option "return to dashboard" when save changes fails.
1.5.11
	+ Added more tries on redis reconnection
	+ Fixed user corner access problems with redis server
	+ writeFile* methods reorganized
	+ Added cron as dependency as cron.hourly was never executed with anacron
	+ Improvements in consolidation of data for reports
1.5.10
	+ Fixed gconf to redis conversion for boolean values
1.5.9
	+ Improved migrations speed using the same perl interpreter
	+ Redis as configuration backend (instead of gconf)
	+ Improved error messages in ebox-software
	+ Set event source to 256 chars in database to adjust longer event
	  sources
	+ Progress bar AJAX updates are sent using JSON
	+ Fixed progress bar width problems
	+ Fixed top menu on wizards
	+ Improved error message when disconnecting a not connected database
	+ Abort installation if 'ebox' user already exists
	+ Bugfix: IP address is now properly registered if login fails
1.5.8
	+ Added template tableorderer.css.mas
	+ Added buttonless top menu option
	+ Bugfix: Save all modules on first installation
	+ Bugfix: General ebox database is now created if needed when
	  re/starting services
	+ Bugfix: Data to report are now uniform in number of elements per
	  value. This prevents errors when a value is present in a month and
	  not in another
	+ Bugfix: Don't show already visited wizard pages again
1.5.7
	+ Bugfix: Avoid error when RAID is not present
	+ Bugfix: Add ebox-consolidate-reportinfo call in daily cron script
	+ Bugfix: Called multiInsert and unbufferedInsert when necessary
	  after the loggerd reimplementation
	+ Bugfix: EBox::ThirdParty::Apache2::AuthCookie and
	  EBox::ThirdParty::Apache2::AuthCookie::Util package defined just
	  once
	+ Added util SystemKernel
	+ Improved progress indicator
	+ Changes in sudo generation to allow sudo for remote support user
	+ Initial setup wizards support
1.5.6
	+ Reimplementation of loggerd using inotify instead of File::Tail
1.5.5
	+ Asynchronous load of dashboard widgets for a smoother interface
1.5.4
	+ Changed dbus-check script to accept config file as a parameter
1.5.3
	+ Function _isDaemonRunning works now with snort in lucid
	+ Javascript refreshing instead of meta tag in log pages
	+ Updated links in dashboard widget
	+ Add package versions to downloadable ebox.log
	+ Fixed postgresql data dir path for disk usage with pg 8.4
	+ GUI improvements in search box
1.5.2
	+ Security [ESN-1-1]: Validate referer to avoid CSRF attacks
	+ Added reporting structure to events module
	+ Added new CGI to download the last lines of ebox.log
1.5.1
	+ Bugfix: Catch exception when upstart daemon does not exist and
	  return a stopped status
	+ Added method in logs module to dump database in behalf of
	ebackup module
	+ Bugfix: Do not check in row uniqueness for optional fields that
	are not passed as parameters
	+ Improve the output of ebox module status, to be consistent with the one
	  shown in the interface
	+ Add options to the report generation to allow queries to be more
	  flexible
	+ Events: Add possibility to enable watchers by default
	+ Bugfix: Adding a new field to a model now uses default
	  value instead of an empty value
	+ Added script and web interface for configuration report, added
	  more log files to the configuration report
1.5
	+ Use built-in authentication
	+ Use new upstart directory "init" instead of "event.d"
	+ Use new libjson-perl API
	+ Increase PerlInterpMaxRequests to 200
	+ Increase MaxRequestsPerChild (mpm-worker) to 200
	+ Fix issue with enconding in Ajax error responses
	+ Loggerd: if we don't have any file to watch we just sleep otherwise the process
	  will finish and upstart will try to start it over again and again.
	+ Make /etc/init.d/ebox depend on $network virtual facility
	+ Show uptime and users on General Information widget.
1.4.2
	+ Start services in the appropriate order (by dependencies) to fix a problem
	  when running /etc/init.d/ebox start in slaves (mail and other modules
	  were started before usersandgroups and thus failed)
1.4.1
	+ Remove network workarounds from /etc/init.d/ebox as we don't bring
	  interfaces down anymore
1.4
	+ Bug fix: i18n. setDomain in composites and models.
1.3.19
	+ Make the module dashboard widget update as the rest of the widgets
	+ Fix problem regarding translation of module names: fixes untranslated
	  module names in the dashboard, module status and everywhere else where
	  a module name is written
1.3.18
	+ Add version comparing function and use it instead of 'gt' in the
	  general widget
1.3.17
	+ Minor bug fix: check if value is defined in EBox::Type::Union
1.3.16
	+ Move enable field to first row in ConfigureDispatcherDataTable
	+ Add a warning to let users know that a module with unsaved changes
	  is disabled
	+ Remove events migration directory:
		- 0001_add_conf_configureeventtable.pl
		- 0002_add_conf_diskfree_watcher.pl
	+ Bug fix: We don't use names to stringify date to avoid issues
	  with DB insertions and localisation in event logging
	+ Bug fix: do not warn about disabled services which return false from
	  showModuleStatus()
	+ Add blank line under "Module Status"
	+ Installed and latest available versions of the core are now displayed
	  in the General Information widget
1.3.15
	+ Bug fix: Call EBox::Global::sortModulesByDependencies when
	  saving all modules and remove infinite loop in that method.
	  EBox::Global::modifiedModules now requires an argument to sort
	  its result dependending on enableDepends or depends attribute.
	+ Bug fix: keep menu folders open during page reloads
	+ Bug fix: enable the log events dispatcher by default now works
	+ Bug fix: fixed _lock function in EBox::Module::Base
	+ Bug fix: composites honor menuFolder()
	+ Add support for in-place edition for boolean types. (Closes
	  #1664)
	+ Add method to add new database table columnts to EBox::Migration::Helpers
	+ Bug fix: enable "Save Changes" button after an in-place edition
1.3.14
	+ Bug fix: fix critical bug in migration helper that caused some log
	  log tables to disappear
	+ Create events table
	+ Bug fix: log watcher works again
	+ Bug fix: delete cache if log index is not found as it could be
	  disabled
1.3.13
	+ Bug fix: critical error in EventDaemon that prevented properly start
	+ Cron script for manage logs does not run if another is already
	  running, hope that this will avoid problems with large logs
	+ Increased maximum size of message field in events
	+ Added script to purge logs
	+ Bug fix: multi-domain logs can be enabled again
1.3.12
	+ Added type for EBox::Dashboard::Value to stand out warning
	  messages in dashboard
	+ Added EBox::MigrationHelpers to include migration helpers, for now,
	  include a db table renaming one
	+ Bug fix: Fix mismatch in event table field names
	+ Bug fix: Add migration to create language plpgsql in database
	+ Bug fix: Add missing script for report log consolidation
	+ Bug fix: Don't show modules in logs if they are not configured. This
	  prevents some crashes when modules need information only available when
	  configured, such as mail which holds the vdomains in LDAP
	+ Added method EBox::Global::lastModificationTime to know when
	  eBox configuration was modified for last time
	+ Add support for breadcrumbs on the UI
	+ Bug fix: in Loggerd files are only parsed one time regardless of
	  how many LogHelper reference them
	+ Added precondition for Loggerd: it does not run if there isnt
	anything to watch
1.3.11
	+ Support customFilter in models for big tables
	+ Added EBox::Events::sendEvent method to send events using Perl
	  code (used by ebackup module)
	+ Bug fix: EBox::Type::Service::cmp now works when only the
	  protocols are different
	+ Check $self is defined in PgDBEngine::DESTROY
	+ Do not watch files in ebox-loggerd related to disabled modules and
	  other improvements in the daemon
	+ Silent some exceptions that are used for flow control
	+ Improve the message from Service Event Watcher
1.3.10
	+ Show warning when accesing the UI with unsupported browsers
	+ Add disableApparmorProfile to EBox::Module::Service
	+ Bug fix: add missing use
	+ Bug fix: Make EventDaemon more robust against malformed sent
	  events by only accepting EBox::Event objects
1.3.8
	+ Bug fix: fixed order in EBox::Global::modified modules. Now
	  Global and Backup use the same method to order the module list
	  by dependencies
1.3.7
	+ Bug fix: generate public.css and login.css in dynamic-www directory
	  which is /var/lib/zentyal/dynamicwww/css/ and not in /usr/share/ebox/www/css
	  as these files are generate every time eBox's apache is
	  restarted
	+ Bug fix: modules are restored now in the correct dependency
	  order
	+ ebox-make-backup accepts --destinaton flag to set backup's file name
	+ Add support for permanent messages to EBox::View::Customizer
1.3.6
	+ Bug fix: override _ids in EBox::Events::Watcher::Log to not return ids
	which do not exist
	+ Bug fix: fixed InverseMatchSelect type which is used by Firewall module
	+ New widget for the dashboard showing useful support information
	+ Bugfix: wrong permissions on CSS files caused problem with usercorner
	+ CSS are now templates for easier rebranding
	+ Added default.theme with eBox colors
1.3.5
	+ Bugfix: Allow unsafe characters in password type
	+ Add FollowSymLinks in eBox apache configuration. This is useful
	  if we use js libraries provided by packages
1.3.4
	+ Updated company name in the footer
	+ Bugfix: humanEventMessage works with multiple tableInfos now
	+ Add ebox-dbus-check to test if we can actually connect to dbus
1.3.4
	+ bugfix: empty cache before calling updatedRowNotify
	+ enable Log dispatcher by default and not allow users to disable
	it
	+ consolidation process continues in disabled but configured modules
	+ bugfix: Save Changes button doesn't turn red when accessing events for
	first time
1.3.2
	+ bugfix: workaround issue with dhcp configured interfaces at boot time
1.3.1
	+ bugfix: wrong regex in service status check
1.3.0
	+ bugfix: make full backup work again
1.1.30
	+ Change footer to new company holder
	+  RAID does not generate 'change in completion events, some text
	problems fixed with RAID events
	+ Report graphics had a datapoints limit dependent on the active
	time unit
	+ Apache certificate can be replaced by CA module
	+ Fixed regression in detailed report: total row now aggregates
	properly
	+ More characters allowed when changing password from web GUI
	+ Fixed regression with already used values in select types
	+ Do not a button to restart eBox's apache
	+ Fixed auth problem when dumping and restoring postgre database
1.1.20
	+ Added custom view support
	+ Bugfix: report models now can use the limit parameter in
	  reportRows() method
	+ use a regexp to fetch the PID in a pidfile, some files such as
	postfix's add tabs and spaces before the actual number
	+ Changed "pidfile" to "pidfiles" in _daemons() to allow checking more than
one (now it is a array ref instead of scalar)
	+ Modified Service.pm to support another output format for /etc/init.d daemon
status that returns [OK] instead of "running".
	+ unuformized case in menu entries and some more visual fixes
1.1.10
	+ Fix issue when there's a file managed by one module that has been modified
	  when saving changes
	+ Bugfix: events models are working again even if an event aware
	module is uninstalled and it is in a backup to restore
	+ Select.pm returns first value in options as default
       + Added 'parentModule' to model class to avoid recursive problems
	+ Added Float type
	+ Apache module allows to add configuration includes from other modules
	+ Display remote services button if subscribed
	+ Event daemon may received events through a named pipe
	+ Bugfix. SysInfo revokes its config correctly
	+ Added storer property to types in order to store the data in
	somewhere different from GConf
	+ Added protected property 'volatile' to the models to indicate
	that they store nothing in GConf but in somewhere different
	+ System Menu item element 'RAID' is always visible even when RAID
	is not installed
	+ Files in deleted rows are deleted when the changes are saved
	+ Fixed some bug whens backing and restore files
	+ Components can be subModels of the HasMany type
	+ Added EBox::Types::Text::WriteOnce type
	+ Do not use rows(), use row to force iteration over the rows and increase
	performance and reduce memory use.
	+ Do not suggest_sync after read operations in gconf
	+ Increase MaxRequestsPerChild to 200 in eBox's apache
	+ Make apache spawn only one child process
	+ Log module is backed up and restored normally because the old
	problem is not longer here
	+ Backup is more gentle with no backup files in backup directory,
	now it does not delete them
	+ HasMany  can retrieve again the model and row after the weak
	refence is garbage-collected. (Added to solve a bug in the doenload
	bundle dialog)
	+ EBox::Types::DomainName no longer accepts IP addresses as domain
	names
	+ Bugfix: modules that fail at configuration stage no longer appear as enabled
	+ Add parameter to EBox::Types::Select to disable options cache

0.12.103
	+ Bugfix: fix SQL statement to fetch last rows to consolidate
0.12.102
	+ Bugfix: consolidate logs using the last date and not starting from scratch
0.12.101
	+ Bugfix: DomainName type make comparisons case insensitive
	according to RFC 1035
0.12.100
	+ Bugfix: Never skip user's modifications if it set to true
	override user's changes
	+ EBox::Module::writeConfFile and EBox::Service scape file's path
	+ Bugfix. Configure logrotate to actually rotate ebox logs
	+ Fixed bug in ForcePurge logs model
	+ Fixed bug in DataTable: ModelManaged was called with tableName
	instead of context Name
	+ Fixing an `img` tag closed now properly and adding alternative
	text to match W3C validation in head title
	+ Backup pages now includes the size of the archive
	+ Fixed bug in ForcePurge logs model
	+ Now the modules can have more than one tableInfo for logging information
	+ Improve model debugging
	+ Improve restart debugging
	+ Backups and bug reports can be made from the command line
	+ Bugfix: `isEqualTo` is working now for `Boolean` types
	+ Bugfix: check if we must disable file modification checks in
	Manager::skipModification

0.12.99
	+ Add support for reporting
	+ Refresh logs automatically
	+ Reverse log order
	+ Remove temp file after it is downloaded with FromTempDir controller
0.12.3
	+ Bug fix: use the new API in purge method. Now purging logs is working
	again.
0.12.2
	+ Increase random string length used to generate the cookie to
	2048 bits
	+ Logs are show in inverse chronological order
0.12.1
	+ Bug fix: use unsafeParam for progress indicator or some i18 strings
	will fail when saving changes
0.12
	+ Bugfix: Don't assume timecol is 'timestamp' but defined by
	module developer. This allows to purge some logs tables again
	+ Add page titles to models
	+ Set default values when not given in `add` method in models
	+ Add method to manage page size in model
	+ Add hidden field to help with Ajax request and automated testing with
	  ANSTE
	+ Bugfix: cast sql types to filter fields in logs
	+ Bugfix: Restricted resources are back again to make RSS
	access policy work again
	+ Workaround bogus mason warnings
	+ Make postinst script less verbose
	+ Disable keepalive in eBox apache
	+ Do not run a startup script in eBox apache
	+ Set default purge time for logs stored in eBox db to 1 week
	+ Disable LogAdmin actions in `ebox-global-action` until LogAdmin
	feature is completely done
0.11.103
	+ Modify EBox::Types::HasMany to create directory based on its row
	+ Add _setRelationship method to set up relationships between models
	  and submodels
	+ Use the new EBox::Model::Row api
	+ Add help method to EBox::Types::Abstract
	+ Decrease size for percentage value in disk free watcher
	+ Increase channel link field size in RSS dispatcher
0.11.102
	+ Bugfix: cmp in EBox::Types::HostIP now sorts correctly
	+ updatedRowNotify in EBox::Model::DataTable receives old row as
	well as the recently updated row
	+ Added `override_user_modification` configuration parameter to
	avoid user modification checkings and override them without asking
	+ Added EBox::Model::Row to ease the management of data returned
	by models
	+ Added support to pre-save and post-save executable files. They
	must be placed at /etc/ebox/pre-save or /etc/ebox/post-save
	+ Added `findRow` method to ease find and set
0.11.101
	+ Bugfix: Fix memory leak in models while cloning types. Now
	cloning is controlled by clone method in types
	+ Bugfix: Union type now checks for its uniqueness
	+ DESTROY is not an autoloaded method anymore
	+ HasOne fields now may set printable value from the foreign field
	to set its value
	+ findId now searches as well using printableValue
	+ Bugfix. Minor bug found when key is an IP address in autoloaded
	methods
	+ Ordered tables may insert values at the beginning or the end of
	the table by "insertPosition" attribute
	+ Change notConfigured template to fix English and add link to the
	  module status section
	+ Add loading gif to module status actions
	+ Remove debug from ServiceInterface.pm
	+ Add support for custom separators to be used as index separators on
	  exposedMethods
	+ Bugfix. Stop eBox correctly when it's removed
	+ Improve apache-restart to make it more reliable.
0.11.100
	+ Bugfix. Fix issue with event filters and empty hashes
	+ Bugfix. Cache stuff in log and soap watcher to avoid memory leaks
	+ Bugfix. Fix bug that prevented the user from being warned when a row to
	  be deleted is being used by other model
	+ Bugfix. Add missing use of EBox::Global in State event watcher
	+ Added progress screen, now pogress screen keeps track of the changed
	  state of the modules and change the top page element properly
	+ Do not exec() to restart apache outside mod_perl
	+ Improve apache restart script
	+ Improve progress screen
0.11.99
	+ DataTable contains the property 'enableProperty' to set a column
	called 'enabled' to enable/disable rows from the user point of
	view. The 'enabled' column is put the first
	+ Added state to the RAID report instead of simpler active boolean
        + Fix bug when installing new event components and event GConf
	subtree has not changed
	+ Add RSS dispatcher to show eBox events under a RSS feed
	+ Rotate log files when they reach 10MB for 7 rotations
	+ Configurable minimum free space left for being notified by means
	of percentage
	+ Add File type including uploading and downloading
	+ Event daemon now checks if it is possible to send an event
	before actually sending it
	+ Added Action forms to perform an action without modifying
	persistent data
	+ Log queries are faster if there is no results
	+ Show no data stored when there are no logs for a domain
	+ Log watcher is added in order to notify when an event has
	happened. You can configure which log watcher you may enable and
	what you want to be notify by a determined filter and/or event.
	+ RAID watcher is added to check the RAID events that may happen
	when the RAID subsystem is configured in the eBox machine
	+ Change colour dataset in pie chart used for disk usage reporting
	+ Progress indicator now contains a returned value and error
	message as well
	+ Lock session file for HTTP session to avoid bugs
	related to multiple requests (AJAX) in a short time
	+ Upgrade runit dependency until 1.8.0 to avoid runit related
	issues
0.11
	+ Use apache2
	+ Add ebox-unblock-exec to unset signal mask before running  a executable
	+ Fix issue with multiple models and models with params.
	  This triggered a bug in DHCP when there was just one static
	  interface
	+ Fix _checkRowIsUnique and _checkFieldIsUnique
	+ Fix paging
	+ Trim long strings in log table, show tooltip with the whole string
	  and show links for URLs starting with "http://"
0.10.99
	+ Add disk usage information
	+ Show progress in backup process
	+ Add option to purge logs
	+ Create a link from /var/lib/zentyal/log to /var/log/ebox
	+ Fix bug with backup descriptions containing spaces
	+ Add removeAll method on data models
	+ Add HostIP, DomainName and Port types
	+ Add readonly forms to display static information
	+ Add Danish translation thanks to Allan Jacobsen
0.10
	+ New release
0.9.100
	+ Add checking for SOAP session opened
	+ Add EventDaemon
	+ Add Watcher and Dispatch framework to support an event
	  architecture on eBox
	+ Add volatile EBox::Types in order not to store their values
	  on GConf
	+ Add generic form
	+ Improvements on generic table
	+ Added Swedish translation

0.9.99
	+ Added Portuguese from Portugal translation
	+ Added Russian translation
	+ Bugfix: bad changed state in modules after restore

0.9.3
	+ New release

0.9.2
	+ Add browser warning when uploading files
	+ Enable/disable logging modules
0.9.1
	+ Fix backup issue with changed state
	+ Generic table supports custom ordering
0.9
	+ Added Polish translation
        + Bug in recognition of old CD-R writting devices fixed
	+ Added Aragonese translation
	+ Added Dutch translation
	+ Added German translation
	+ Added Portuguese translation

0.8.99
	+ Add data table model for generic Ajax tables
	+ Add types to be used by models
	+ Add MigrationBase and ebox-migrate to upgrade data models
	+ Some English fixes
0.8.1
	+ New release
0.8
	+ Fix backup issue related to bug reports
	+ Improved backup GUI
0.7.99
        + changed sudo stub to be more permissive
	+ added startup file to apache web server
	+ enhanced backup module
	+ added basic CD/DVD support to backup module
	+ added test stubs to simplify testing
	+ added test class in the spirit of Test::Class
	+ Html.pm now uses mason templates
0.7.1
	+ use Apache::Reload to reload modules when changed
	+ GUI consistency (#12)
	+ Fixed a bug for passwords longer than 16 chars
	+ ebox-sudoers-friendly added to not overwrite /etc/sudoers each time
0.7
	+ First public release
0.6
	+ Move to client
	+ Remove obsolete TODO list
	+ Remove firewall module from  base system
	+ Remove objects module from base system
	+ Remove network module from base system
	+ Add modInstances and modInstancesOfType
	+ Raname Base to ClientBase
	+ Remove calls to deprecated methods
	+ API documented using naturaldocs
	+ Update INSTALL
	+ Use a new method to get configkeys, now configkey reads every
	  [0.9
	+ Added Polish translation][0-9]+.conf file from the EBox::Config::etc() dir and
	  tries to get the value from the files in order.
	+ Display date in the correct languae in Summary
	+ Update debian scripts
	+ Several bugfixes
0.5.2
	+ Fix some packaging issues
0.5.1
	+ New menu system
	+ New firewall filtering rules
	+ 802.1q support

0.5
	+ New bug-free menus (actually Internet Explorer is the buggy piece
	  of... software that caused the reimplementation)
	+ Lots of small bugfixes
	+ Firewall: apply rules with no destination address to packets
	  routed through external interfaces only
	+ New debianize script
	+ Firewall: do not require port and protocol parameters as they
	  are now optional.
	+ Include SSL stuff in the dist tarball
	+ Let modules block changes in the network interfaces
	  configuration if they have references to the network config in
	  their config.
	+ Debian network configuration import script
	+ Fix the init.d script: it catches exceptions thrown by modules so that
	  it can try to start/stop all of them if an exception is thrown.
	+ Firewall: fix default policy bug in INPUT chains.
	+ Restore textdomain in exceptions
	+ New services section in the summary
	+ Added Error item to Summary. Catch exceptions from modules in
	  summary and generate error item
	+ Fix several errors with redirections and error handling in CGIs
	+ Several data validation functions were fixed, and a few others added
	+ Prevent the global module from keeping a reference to itself. And make
	  the read-only/read-write behavior of the factory consistent.
	+ Stop using ifconfig-wrapper and implement our own NetWrapper module
	  with wrappers for ifconfig and ip.
	+ Start/stop apache, network and firewall modules in first place.
	+ Ignore some network interface names such as irda, sit0, etc.
	+ The summary page uses read-only module instances.
	+ New DataInUse exception, old one renamed to DataExists.
	+ Network: do not overwrite resolv.conf if there are nameservers
	  given via dhcp.
	+ Do not set a default global policy for the ssh service.
	+ Check for forbiden characters when the parameter value is
	  requested by the CGI, this allows CGI's to handle the error,
	  and make some decissions before it happens.
	+ Create an "edit object" template and remove the object edition stuff
	  from the main objects page.
	+ Fix the apache restarting code.
	+ Network: Remove the route reordering feature, the kernel handles that
	  automatically.
	+ Fix tons of bugs in the network restarting code.
	+ Network: removed the 3rd nameserver configuration.
	+ Network: Get gateway info in the dhcp hook.
	+ Network: Removed default configuration from the gconf schema.
	+ New function for config-file generation
	+ New functions for pid file handling

0.4
	+ debian package
	+ added module to export/import configuration
	+ changes in firewall's API
	+ Added content filter based on dansguardian
	+ Added French translation
	+ Added Catalan translation
	+ Sudoers file is generated automatically based on module's needs
	+ Apache config file is generated by ebox  now
	+ Use SSL
	+ Added ebox.conf file
	+ Added module template generator

0.3
	+ Supports i18n
	+ API name consistency
	+ Use Mason for templates
	+ added tips to GUI
	+ added dhcp hooks
	+ administration port configuration
	+ Fixed bugs to IE compliant
	+ Revoke changes after logout
	+ Several bugfixes

0.2
	+ All modules are now based on gconf.
	+ Removed dependencies on xml-simple, xerces and xpath
	+ New MAC address field in Object members.
	+ Several bugfixes.

0.1
	+ Initial release<|MERGE_RESOLUTION|>--- conflicted
+++ resolved
@@ -1,7 +1,5 @@
 HEAD
-<<<<<<< HEAD
 	+ Removed no longer necessary jQuery noConflict()
-=======
 	+ Added combobox.js
 	+ Added EBox::Model::Base as base for DataTable and the new TreeView
 	+ Adapted EBox::CGI::Run for the new TreeView models
@@ -10,7 +8,6 @@
 3.1.5
 	+ Increased webadmin default timeout.
 	+ Disable drag & drop on tables with only one row
->>>>>>> f2155413
 3.1.4
 	+ Don't allow to move read-only rows
 	+ Better prefix for user configuration redis keys
