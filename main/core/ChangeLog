<<<<<<< HEAD
HEAD
	+ Show confirmation dialog when trying to change host or domain
	  if zentyal-samba is installed and provisioned
=======
3.0.14
	+ Allow search filters with a leading '*'
	+ Better error reporting when choosing a bad search filter
	+ External exceptions from _print method are caught correctly in CGIs
	+ EBox::CGI::run now supports correct handling of APR::Error
	+ Fixed dashboard check updates ajax requests in Chrome
>>>>>>> d72f7254
	+ Fixed errors with zero digits components in time type
3.0.13
	+ Better warning if size file is missing in a backup when
	  restoring it
	+ Fixed table cache behaviour on cache miss in logs module
	+ Fix wrong button label when deleting rows in 'datainuse' template
	+ Removed unused method EBox::Model::DataTable::_tailoredOrder
	+ Added force default mode and permission to writeConfFileNoCheck(),
	  writeFile() and derivatives
	+ Fixed bug in EBox:::Logs::CGI::Index with internationalized
	  parameter names
	+ DataTables with sortedBy are now orderer alphabetically with
	  proper case treatment
	+ Display messages in model even when there are not elements and
	  table body is not shown
3.0.12
	+ Improve change-hostname script, delete all references to current name
	+ Faster dashboard loading with asynchronous check of software updates
	+ Workaround for when the progress id parameter has been lost
	+ Fixed problems calling upstart coomands from cron jobs with wrong PATH
	+ Decode CGI unsafeParams as utf8
	+ Avoid double encoding when printing JSON response in EBox::CGI::Base
	+ Remove warning in EBox::Menu::Folder when currentfolder is not defined
	+ Removed unnecesary and misleading method new from EBox::Auth package
3.0.11
	+ Avoid flickering loading pages when switching between menu entries
	+ Incorrect regular expression in logs search page are correctly handled
	+ Fix input badly hidden in the logs screen
	+ reloadTable from DataTable now remove cached fields as well
3.0.10
	+ Fixed unsafe characters error when getting title of progress
	  indicator in progress dialog
	+ Added use utf8 to dashboard template to fix look of closable messages
3.0.9
	+ Adapted file downloads to the new utf8 fixes
	+ Write backup files in raw mode to avoid utf8 problems
	+ Print always utf8 in STDOUT on all CGIs
	+ Decode CGI params of values entered at the interface as utf8
	+ Proper encode/decode of utf8 with also pretty JSON
	+ Fixed utf8 decoding in date shown at dashboard
	+ Removed old workarounds for utf8 problems
	+ Added new recoveryEnabled() helper method to Module::Base
	+ Added recoveryDomainName() method to SyncProvider interface
	+ Restore backup can now install missing modules in Disaster Recovery
	+ Show specific slides when installing a commercial edition
	+ Redirect to proper CGI after login in disaster recovery mode
	+ Removed old debconf workaround for first stage installation
	+ Log redis start message as debug instead of info to avoid flood
	+ Use unsafeParam in EBox::CGI::Base::paramsAsHash
	+ EBox::Module::Service does not raise exception and logs
	  nothing when using init.d status
	+ Fixed glitch in backup CGI which sometimes showed
	  the modal dialog with a incorrect template
3.0.8
	+ Use path for default name in SyncFolders::Folder
	+ Do not restrict characters in data table searchs
	+ Fixed automatic bug report regression
	+ Fixed refresh of the table and temporal control states
	  in customActionClicked callback
	+ Modified modalbox-zentyal.js to accept wideDialog parameter
	+ Fixed template method in MultiStateAction to return the default
	  template when it is not any supplied to the object
	+ Fixed sendInPlaceBooleanValue method from table-helper.js; it
	  aborted because bad parameters of Ajax.Updater
	+ Fixed bug that made that the lock was shared between owners
	+ Some fixes in the function to add the rule for desktops services
	  to the firewall
	+ Delete obsolete EBox::CGI::MenuCSS package
3.0.7
	+ Add new EBox::Module::Service::Observer to notify modules about
	  changes in the service status
	+ Administration accounts management reflects the changes in
	  system accounts in ids() or row() method call
	+ Some fixes in the RAID event watcher
	+ foreignModelInstance returns undef if foreignModel is
	  undef. This happens when a module has been uninstalled and it is
	  referenced in other installed module (events)
	+ loggerd shows loaded LogHelpers when in debug mode
	+ Added additional info to events from RAID watcher
	+ Use sudo to remove temporal files/diectories in backup, avoiding
	  permissions errors
	+ Added exception for cloud-prof module to events dependencies
3.0.6
	+ Skip keys deleted in cache in Redis::_keys()
	+ Fixed events modules dependencies to depend on any module which
	  provides watchers or dispatchers
	+ Always call enableActions before enableService when configuring modules
	+ Added needsSaveAfterConfig state to service modules
	+ Better exceptions logging in EBox::CGI::Run
	+ Fixed 'element not exists' error when enabling a log watcher
	+ Scroll up when showing modal dialog
	+ Added fqdnChanged methods to SysInfo::Observer
	+ Fixed SSL configuration conflicts betwen SOAPClient and RESTClient
3.0.5
	+ Template ajax/simpleModalDialog.mas can now accept text
	+ Used poweroff instead of halt to assure that system is powered
	  off after halt
	+ Fixed log audit database insert error when halting or rebooting
	+ Added time-based closable notification messages
	+ Adapted to new EBox::setLocaleEnvironment method
	+ EBox::Type::File now allows ebox user to own files in directories
	  which are not writable by him
	+ Removed cron daily invocation of deprecated report scripts
3.0.4
	+ Added EBox::SyncFolders interface
	+ Fixed invokation of tar for backup of model files
	+ New observer for sysinfo module to notify modules implementing the
	  SysInfo::Observer interface when the host name or host domain is
	  changed by the user, before and after the change takes effect
	+ Stop and start apache after language change to force environment reload
	+ Reload page after language change
	+ EBox::Module::Service::isRunning() skips daemons whose precondition fail
	+ Fixed undefined reference in DataTable controller for log audit
	+ Added and used serviceId field for service certificates
	+ Fixed SQL quoting of column names in unbuffered inserts and consolidation
3.0.3
	+ Fixed bug which prevented highlight of selected item in menu
	+ Fixed base class of event dispatcher to be compatible with the
	  changes dispatcher configuration table
	+ Fixed event daemon to use dumped variables
	+ Fixed need of double-click when closing menu items in some cases
	+ Fixed logs consolidation to avoid high CPU usage
	+ In view log table: correctly align previous and first page buttons
	+ Improve host name and domain validation.
	+ Forbidden the use of a qualified hostname in change hostname form
	+ Update samba hostname-dependent fields when hostname is changed
	+ Confirmation dialog when the local domain is changed and with a
	  warning if local domain which ends in .local
3.0.2
	+ The synchronization of redis cache refuses with log message to set
	  undefined values
	+ Fixed wrong sql statement which cause unwanted logs purge
	+ DataForm does not check for uniqueness of its fields, as it only
	  contains a single row
	+ In ConfigureLogs, restored printable names for log domains
	+ Fixed dashboard update error on modules widget, counter-graph
	  widget and widget without sections
	+ Better way to fix non-root warnings during boot without interfering
	  on manual restart commands in the shell
3.0.1
	+ Properly set default language as the first element of the Select to
	  avoid its loss on the first apache restart
	+ Set milestone to 3.0.X when creating tickets in trac.zentyal.org
	+ Removed forced setting of LANG variables in mod_perl which made progress
	  indicator fail when using any language different to English
	+ Removed some frequent undef warnings
	+ Added executeOnBrothers method to EBox::Model::Component
	+ Fixed repetition of 'add' and 'number change' events in RAID watcher
	+ Fixed incorrect display of edit button in tables without editField action
	+ Cache MySQL password to avoid reading it all the time
	+ Fixed request came from non-root user warnings during boot
	+ Send info event in Runit watcher only if the service was down
	  MAX_DOWN_PERIODS
3.0
	+ Removed beta logo
	+ Set 'firstInstall' flag on modules when installing during initial install
	+ Set 'restoringBackup' flag on modules when restoring backup
	+ Call enableService after initialSetup while restoring backup
	+ Registration link in widget now have appropiate content when either
	  remoteservices or software are not installed
	+ Fixed style for disabled buttons
	+ Composite and DataTable viewers recover from errors in pageTitle method
	+ Fixed intermitent failure in progress when there are no slides
	+ Rollback redis transaction on otherwise instead finally block
	+ Members of the 'admin' group can now login again on Zentyal
	+ Multi-admin management for commercial editions
	+ First and last move row buttons are now disabled instead of hidden
	+ In save changes dialog set focus always in the 'save' button
	+ Fixed i18n problem in some cases where environment variables
	  were different than the selected locale on Zentyal UI, now
	  LANG and LC_MESSAGES are explicitly passed to mod_perl
	+ Reviewed registration strings
	+ Added template attribute to MultiStateAction to provide any kind
	  of HTML to display an action
	+ Changed icon, name and link for Zentyal Remote
	+ Fixed some compatibility issues with Internet Explorer 9
	+ Show warning with Internet Explorer 8 or older
	+ Improved dashboard buttons colors
2.3.24
	+ Do not cache undef values in EBox::Config::Redis::get()
	+ Code fix on subscription retrieval for Updates event
	+ Update validate referer to new Remote Services module API
	+ In-place booleans now properly mark the module as changed
	+ Do not try to read slides if software module is not installed
	+ Fixed wrong call in Events::isEnabledDispatcher()
	+ Updated 'created by' footer
2.3.23
	+ Change the default domain name from 'zentyal.lan' to
	  'zentyal-domain.lan'
	+ Changes in first enable to avoid letting modules unsaved
	+ Type File now accepts spaces in the file name
	+ Added setTimezone method to MyDBEngine
	+ Enable consolidation after reviewing and pruning
	+ Code typo fix in Events::isEnabledWatcher
	+ Remove all report code from core
	+ Move SysInfo report related to remoteservices module
	+ Fixed regression which removed scroll bars from popups
	+ New carousel transition for the installation slides
	+ Added option to not show final notes in progress bar
	+ EBox::Model::Component::modelGetter does not die when trying to
	  get a model for an uninstalled module
	+ Added previous/next buttons to manually switch installation slides
	+ New installation slides format
	+ Added compatibility with MS Internet Explorer >= 8
2.3.22
	+ Changed first installation workflow and wizard infraestructure
	+ Improved firewall icons
	+ Set hover style for configure rules button in firewall
	+ Do not disable InnoDB in mysql if there are other databases
	+ Progress indicator no longer calls showAds if it is undefined
	+ Send cache headers on static files to improve browsing speed
	+ Added foreignNoSyncRows and foreignFilter options to EBox::Types::Select
	+ Improved settings icon
	+ Fixed modalboxes style
	+ Improve host domain validation. Single label domains are not allowed.
2.3.21
	+ Fixes on notifyActions
	+ Check for isDaemonRunning now compatible with asterisk status
	+ Fixed warning call in EBox::Types::HasMany
2.3.20
	+ New look & feel for the web interface
	+ Adjust slides transition timeout during installation
	+ Audit changes table in save changes popup has scroll and better style
	+ Model messages are printed below model title
	+ noDataMsg now allows to add elements if it makes sense
	+ Fixed ajax/form.mas to avoid phantom change button
	+ EBox::Model::Manager::_setupModelDepends uses full paths so the
	  dependecies can discriminate between models with the same name
	+ Default row addition in DataForm does not fires validateTypedRow
	+ Code typo fix in change administration port model
	+ Set only Remote as option to export/import configuration to a
	  remote site
	+ Return undef in HasMany type when a model is not longer
	  available due to being uninstalled
	+ Added onclick atribute to the link.mas template
	+ Fix exception raising when no event component is found
	+ table_ordered.js : more robust trClick event method
	+ Changed dashboard JS which sometimes halted widget updates
	+ Added popup dialogs for import/export configuration
	+ Changes in styles and sizes of the save/revoke dialog
	+ Removed redudant code in ConfigureWatchers::syncRows which made module
	  to have an incorrect modified state
	+ Dont show in bug report removed packages with configuration
	  held as broken packages
	+ DataTable::size() now calls to syncRows()
	+ EBox::Module::Config::set_list quivalent now has the same
	  behaviour than EBox::Module::Config::set
2.3.19
	+ Manually set up models for events to take into account the
	  dynamic models from the log watcher filtering models
	+ Fixed warnings when deleting a row which is referenced in other model
	+ Disable HTML form autocompletion in admin password change model
	+ Fixed incorrect non-editable warnings in change date and time model
	+ Fixed parsing value bug in EBox::Types::Date and EBox::Types::Time
	+ Reworked mdstat parsing, added failure_spare status
	+ Configuration backup implicitly preserves ownership of files
	+ Changes in styles and sizes of the save/revoke dialog
	+ New data form row is copied from default row, avoiding letting hidden
	  fields without its default value and causing missing fields errors
	+ Always fill abstract type with its default value, this avoids
	  errors with hidden fields with default value
	+ Different page to show errors when there are broken software packages
	+ InverseMatchSelect and InverseMatchUnion use 'not' instead of '!' to
	  denote inverse match. This string is configurable with a type argument
	+ Fixed types EBox::Type::InverseMatchSelect and InverseMatchUnion
	+ Fixed bug in DataTable::setTypedRow() which produced an incorrect 'id'
	  row element in DataTable::updateRowNotify()
	+ In tableBody.mas template: decomposed table topToolbar section in methods
	+ Fixed bug in discard changes dialog
	+ Confirmation dialogs now use styled modalboxes
	+ Do not reload page after save changes dialog if operation is successful
	+ Maintenance menu is now kept open when visiting the logs index page
2.3.18
	+ Manual clone of row in DataTable::setTypedRow to avoid segfault
	+ Avoid undef warnings in EBox::Model::DataTable::_find when the
	  element value is undef
	+ Fixed kill of ebox processes during postrm
	+ Set MySQL root password in create-db script and added mysql script
	  to /usr/share/zentyal for easy access to the zentyal database
	+ Increased timeout redirecting to wizards on installation to 5 seconds
	  to avoid problems on some slow or loaded machines
	+ Save changes dialog do not appear if there are no changes
	+ Delete no longer needed duplicated code
	+ Do not go to save changes after a regular package installation
	  they are saved only in the first install
	+ Progress bar in installation refactored
2.3.17
	+ Do not use modal box for save changes during installation
	+ Hidden fields in DataTables are no longer considered compulsory
	+ Select type has now its own viewer that allows use of filter function
	+ User is now enabled together with the rest of modules on first install
2.3.16
	+ Fix 'oldRow' parameter in UpdatedRowNotify
	+ Use Clone::Fast instead of Clone
	+ Modal dialog for the save and discard changes operations
	+ Use a different lock file for the usercorner redis
	+ Improved look of tables when checkAll controls are present
	+ Better icons for clone action
	+ Added confirmation dialog feature to models; added confirmation
	  dialog to change hostname model
	+ Dynamic default values are now properly updated when adding a row
	+ Kill processes owned by the ebox user before trying to delete it
	+ Do not use sudo to call status command at EBox::Service::running
	+ Fixed regression setting default CSS class in notes
2.3.15
	+ Added missing call to updateRowNotify in DataForms
	+ Fixed silent error in EBox::Types::File templates for non-readable
	  by ebox files
	+ Use pkill instead of killall in postinst
	+ Use unset instead of delete_dir when removing rows
	+ Do not set order list for DataForms
	+ Only try to clean tmp dir on global system start
2.3.14
	+ Error message for failure in package cache creation
	+ Fixed regression when showing a data table in a modal view
	+ Do not do a redis transaction for network module init actions
	+ Fixed EBox::Module::Config::st_unset()
	+ Allowed error class in msg template
2.3.13
	+ Fixed problems in EventDaemon with JSON and blessed references
	+ More crashes avoided when watchers or dispatchers doesn't exist
	+ Proper RAID watcher reimplementation using the new state API
	+ EBox::Config::Redis singleton has now a instance() method instead of new()
	+ Deleted wrong use in ForcePurge model
2.3.12
	+ Fixed problem with watchers and dispatchers after a module deletion
	+ Fixed EBox::Model::DataTable::_checkFieldIsUnique, it failed when the
	  printableValue of the element was different to its value
	+ Fixed separation between Add table link and table body
	+ Adaptation of EventDaemon to model and field changes
	+ Disabled logs consolidation on purge until it is reworked, fixed
	  missing use in purge logs model
	+ Fixed Componet::parentRow, it not longer tries to get a row with
	  undefined id
	+ Fix typo in ConfigureLogs model
	+ Mark files for removing before deleting the row from backend in
	  removeRow
	+ The Includes directives are set just for the main virtual host
	+ Fixed EventDaemon crash
2.3.11
	+ Mark files for removing before deleting the row from backend in removeRow
	+ Dashboard widgets now always read the information from RO
	+ Enable actions are now executed before enableService()
	+ Fixed regression which prevented update of the administration service
	  port when it was changed in the interface
	+ New EBox::Model::Composite::componentNames() for dynamic composites
	+ Remove _exposedMethods() feature to reduce use of AUTOLOAD
	+ Removed any message set in the model in syncRows method
	+ Added global() method to modules and components to get a coherent
	  read-write or read-only instance depending on the context
	+ Removed Model::Report and Composite::Report namespaces to simplify model
	  management and specification
	+ New redis key naming, with $mod/conf/*, $mod/state and $mod/ro/* replacing
	  /ebox/modules/$mod/*, /ebox/state/$mod/* and /ebox-ro/modules/$mod/*
	+ Removed unnecessary parentComposite methods in EBox::Model::Component
	+ Only mark modules as changed when data has really changed
	+ EBox::Global::modChange() throws exception if instance is readonly
	+ New get_state() and set_state() methods, st_* methods are kept for
	  backwards compatibility, but they are deprecated
	+ Simplified events module internals with Watcher and Dispatcher providers
	+ Model Manager is now able to properly manage read-only instances
	+ Composites can now use parentModule() like Models
	+ Renamed old EBox::GConfModule to EBox::Module::Config
	+ Unified model and composite management in the new EBox::Model::Manager
	+ Model and composites are loaded on demand to reduce memory consumption
	+ Model and composite information is now stored in .yaml schemas
	+ ModelProvider and CompositeProvider are no longer necessary
	+ Simplified DataForm using more code from DataTable
	+ Adapted RAID and restrictedResources() to the new JSON objects in redis
	+ Remove unused override modifications code
	+ Added /usr/share/zentyal/redis-cli wrapper for low-level debugging
	+ Use simpler "key: value" format for dumps instead of YAML
	+ Row id prefixes are now better chosen to avoid confusion
	+ Use JSON instead of list and hash redis types (some operations,
	  specially on lists, are up to 50% faster and caching is much simpler)
	+ Store rows as hashes instead of separated keys
	+ Remove deprecated all_dirs and all_entries methods
	+ Remove obsolete EBox::Order package
	+ Remove no longer needed redis directory tree sets
	+ Fixed isEqualTo() method on EBox::Types::Time
	+ EBox::Types::Abstract now provides default implementations of fields(),
	  _storeInGConf() and _restoreFromHash() using the new _attrs() method
	+ Remove indexes on DataTables to reduce complexity, no longer needed
	+ Simplified ProgressIndicator implementation using shared memory
	+ New EBox::Util::SHMLock package
	+ Implemented transactions for redis operations
	+ Replace old MVC cache system with a new low-level redis one
	+ Delete no longer necessary regen-redis-db tool
	+ Added new checkAll property to DataTable description to allow
	  multiple check/uncheck of boolean columns
2.3.10
	+ Added Desktop::ServiceProvider to allow modules to implement
	  requests from Zentyal desktop
	+ Added VirtualHost to manage desktop requests to Zentyal server
	+ Fix EventDaemon in the transition to MySQL
	+ Send EventDaemon errors to new rotated log file /var/log/zentyal/events.err
	+ Send an event to Zentyal Cloud when the updates are up-to-date
	+ Send an info event when modules come back to running
	+ Include additional info for current event watchers
	+ Fixed RAID report for some cases of spare devices and bitmaps
	+ Fixed log purge, SQL call must be a statement not a query
	+ Fixed regex syntax in user log queries
	+ Added missing "use Filesys::Df" to SysInfo
	+ Disabled consolidation by default until is fixed or reimplemented
	+ Fixed regresion in full log page for events
	+ Added clone action to data tables
	+ Fixed regression in modal popup when showing element table
	+ Added new type EBox::Types::KrbRealm
	+ Fix broken packages when dist-upgrading from old versions: stop ebox
	  owned processes before changing home directory
	+ Log the start and finish of start/stop modules actions
	+ Added usesPort() method to apache module
2.3.9
	+ Enable SSLInsecureRenegotiation to avoid master -> slave SOAP handsake
	  problems
	+ Added validateRowRemoval method to EBox::Model::DataTable
	+ Use rm -rf instead of remove_tree to avoid chdir permission problems
	+ Avoid problems restarting apache when .pid file does not exist
	+ Do not use graceful on apache to allow proper change of listen port
	+ Simplified apache restart mechanism and avoid some problems
2.3.8
	+ Create tables using MyISAM engine by default
	+ Delete obsolete 'admin' table
2.3.7
	+ Fixed printableName for apache module and remove entry in status widget
	+ Merged tableBodyWithoutActions.mas into tableBody.mas
	+ Removed tableBodyWithoutEdit.mas because it is no longer used
	+ Better form validation message when there are no ids for
	  foreign rows in select control with add new popup
	+ Fixed branding of RSS channel items
	+ Fixed destination path when copying zentyal.cnf to /etc/mysql/conf.d
	+ Packaging fixes for precise
2.3.6
	+ Switch from CGIs to models in System -> General
	+ New value() and setValue() methods in DataForm::setValue() for cleaner
	  code avoiding use of AUTOLOAD
	+ Added new EBox::Types::Time, EBox::Types::Date and EBox::Types::TimeZone
	+ Added new attribute 'enabled' to the Action and MultiStateAction types
	  to allow disabling an action. Accepts a scalar or a CODE ref
	+ The 'defaultValue' parameter of the types now accept a CODE ref that
	  returns the default value.
2.3.5
	+ Added force parameter in validateTypedRow
	+ Fixed 'hidden' on types when using method references
	+ Removed some console problematic characters from Util::Random::generate
	+ Added methods to manage apache CA certificates
	+ Use IO::Socket::SSL for SOAPClient connections
	+ Removed apache rewrite from old slaves implementation
	+ Do not show RSS image if custom_prefix defined
2.3.4
	+ Avoid 'negative radius' error in DiskUsage chart
	+ Fixed call to partitionFileSystems in EBox::SysInfo::logReportInfo
	+ Log audit does not ignore fields which their values could be interpreted
	  as boolean false
	+ Avoid ebox.cgi failure when showing certain strings in the error template
	+ Do not calculate md5 digests if override_user_modification is enabled
	+ Clean /var/lib/zentyal/tmp on boot
	+ Stop apache gracefully and delete unused code in Apache.pm
	+ Cache contents of module.yaml files in Global
2.3.3
	+ The editable attribute of the types now accept a reference to a function
	  to dinamically enable or disable the field.
	+ In progress bar CGIs AJAX call checks the availability of the
	  next page before loading it
	+ Replaced community logo
	+ Adapted messages in the UI for new editions
	+ Changed cookie name to remove forbidden characters to avoid
	  incompatibilities with some applications
	+ Added methods to enable/disable restart triggers
2.3.2
	+ Fixed redis unix socket permissions problem with usercorner
	+ Get row ids without safe characters checking
	+ Added EBox::Util::Random as random string generator
	+ Set log level to debug when cannot compute md5 for a nonexistent file
	+ Filtering in tables is now case insensitive
	+ ProgressIndicator no longer leaves zombie processes in the system
	+ Implemented mysqldump for logs database
	+ Remove zentyal-events cron script which should not be longer necessary
	+ Bugfix: set executable permissions to cron scripts and example hooks
	+ Added a global method to retrieve installed server edition
	+ Log also duration and compMessage to events.log
2.3.1
	+ Updated Standards-Version to 3.9.2
	+ Fixed JS client side table sorting issue due to Prototype
	  library upgrade
	+ Disable InnoDB by default to reduce memory consumption of MySQL
	+ Now events are logged in a new file (events.log) in a more
	  human-readable format
	+ Added legend to DataTables with custom actions
	+ Changed JS to allow the restore of the action cell when a delete
	  action fails
	+ Set milestone to 3.0 when creating bug reports in the trac
	+ Avoid temporal modelInstance errors when adding or removing
	  modules with LogWatchers or LogDispatcher
	+ Unallow administration port change when the port is in use
2.3
	+ Do not launch a passwordless redis instance during first install
	+ New 'types' field in LogObserver and storers/acquirers to store special
	  types like IPs or MACs in an space-efficient way
	+ Use MySQL for the logs database instead of PostgreSQL
	+ Bugfix: logs database is now properly recreated after purge & install
	+ Avoid use of AUTOLOAD to execute redis commands, improves performance
	+ Use UNIX socket to connect to redis for better performance and
	  update default redis 2.2 settings
	+ Use "sudo" group instead of "admin" one for the UI access control
	+ Added EBox::Module::Base::version() to get package version
	+ Fixed problem in consalidation report when accumulating results
	  from queries having a "group by table.field"
	+ Added missing US and Etc zones in timezone selector
	+ Replaced autotools with zbuildtools
	+ Refuse to restore configuration backup from version lesser than
	  2.1 unless forced
	+ Do not retrieve format.js in every graph to improve performance
	+ The purge-module scripts are always managed as root user
	+ New grep-redis tool to search for patterns in redis keys or
	  values
	+ Use partitionFileSystems method from EBox::FileSystem
2.2.4
	+ New internal 'call' command in Zentyal shell to 'auto-use' the module
	+ Zentyal shell now can execute commandline arguments
	+ Bugfix: EBox::Types::IPAddr::isEqualTo allows to change netmask now
	+ Removed some undefined concatenation and compare warnings in error.log
	+ Ignore check operation in RAID event watcher
	+ Skip IP addresses ending in .0 in EBox::Types::IPRange::addresses()
	+ Do not store in redis trailing dots in Host and DomainName types
	+ Added internal command to instance models and other improvements in shell
	+ Now the whole /etc/zentyal directory is backed up and a copy of the
	  previous contents is stored at /var/backups before restoring
	+ Removing a module with a LogWatcher no longer breaks the LogWatcher
	  Configuration page anymore
	+ Fixed error in change-hostname script it does not longer match substrings
	+ Bugfix: Show breadcrumbs even from models which live in a
	  composite
	+ HTTPLink now returns empty string if no HTTPUrlView is defined
	  in DataTable class
	+ Added mising use sentence in EBox::Event::Watcher::Base
2.2.3
	+ Bugfix: Avoid url rewrite to ebox.cgi when requesting to /slave
	+ Fixed logrotate configuration
	+ More resilient way to handle with missing indexes in _find
	+ Added more informative text when mispelling methods whose prefix
	  is an AUTOLOAD action
	+ A more resilient solution to load events components in EventDaemon
	+ Added one and two years to the purge logs periods
	+ Fixed downloads from EBox::Type::File
2.2.2
	+ Revert cookie name change to avoid session loss in upgrades
	+ Do not try to change owner before user ebox is created
2.2.1
	+ Removed obsolete references to /zentyal URL
	+ Create configuration backup directories on install to avoid warnings
	  accessing the samba share when there are no backups
	+ Log result of save changes, either successful or with warnings
	+ Changed cookie name to remove forbidden characters to avoid
	  incompatibilities with some applications
	+ Removed duplicated and incorrect auding logging for password change
	+ Fixed some non-translatable strings
	+ Create automatic bug reports under 2.2.X milestone instead of 2.2
	+ Fixed bug changing background color on selected software packages
2.1.34
	+ Volatile types called password are now also masked in audit log
	+ Adjust padding for module descriptions in basic software view
	+ Removed beta icon
2.1.33
	+ Fixed modal add problems when using unique option on the type
	+ Fixed error management in the first screen of modal add
	+ Unify software selection and progress colors in CSS
	+ Set proper message type in Configure Events model
	+ Fixed error checking permanentMessage types in templates/msg.mas
2.1.32
	+ Added progress bar colors to theme definition
	+ Remove no longer correct UTF8 decode in ProgressIndicator
	+ Fixed UTF8 double-encoding on unexpected error CGI
	+ Reviewed some subscription strings
	+ Always fork before apache restart to avoid port change problems
	+ Stop modules in the correct order (inverse dependencies order)
	+ Better logging of failed modules on restore
2.1.31
	+ Do not start managed daemons on boot if the module is disabled
	+ Better message on redis error
	+ Watch for dependencies before automatic enable of modules on first install
2.1.30
	+ Removed obsolete /ebox URL from RSS link
	+ Changed methods related with extra backup data in modules logs
	  to play along with changes in ebackup module
	+ Set a user for remote access for audit reasons
	+ Detect session loss on AJAX requests
2.1.29
	+ Startup does not fail if SIGPIPE received
2.1.28
	+ Added code to mitigate false positives on module existence
	+ Avoid error in logs full summary due to incorrect syntax in template
	+ Allow unsafe chars in EBox::Types::File to avoid problems in some browsers
	+ Reviewed some subscription strings
	+ Warning about language-packs installed works again after Global changes
	+ Show n components update when only zentyal packages are left to
	  upgrade in the system widget
	+ Do not show debconf warning when installing packages
	+ EBox::Types::IPAddr (and IPNetwork) now works with defaultValue
	+ Allow to hide menu items, separators and dashboard widgets via conf keys
2.1.27
	+ Do not create tables during Disaster Recovery installation
	+ Added new EBox::Util::Debconf::value to get debconf values
	+ DataTable controller does no longer try to get a deleted row
	  for gather elements values for audit log
	+ Check if Updates watcher can be enabled if the subscription
	  level is yet unknown
2.1.26
	+ Detection of broken packages works again after proper deletion
	  of dpkg_running file
	+ Keep first install redis server running until trigger
	+ Unified module restart for package trigger and init.d
	+ Use restart-trigger script in postinst for faster daemons restarting
	+ System -> Halt/Reboot works again after regression in 2.1.25
	+ Added framework to show warning messages after save changes
	+ Change caption of remote services link to Zentyal Cloud
	+ Do not show Cloud link if hide_cloud_link config key is defined
	+ Added widget_ignore_updates key to hide updates in the dashboard
	+ Differentiate ads from notes
	+ Allow custom message type on permanentMessage
	+ Only allow custom themes signed by Zentyal
	+ Removed /zentyal prefix from URLs
	+ Caps lock detection on login page now works again
	+ Added HiddenIfNotAble property to event watchers to be hidden if
	  it is unabled to monitor the event
	+ Dashboard values can be now error and good as well
	+ Include a new software updates widget
	+ Include a new alert for basic subscriptions informing about
	  software updates
	+ Add update-notifier-common to dependencies
	+ EBox::DataTable::enabledRows returns rows in proper order
	+ Use custom ads when available
	+ Disable bug report when hide_bug_report defined on theme
2.1.25
	+ Do not show disabled module warnings in usercorner
	+ Mask passwords and unify boolean values in audit log
	+ Do not override type attribute for EBox::Types::Text subtypes
	+ Corrected installation finished message after first install
	+ Added new disableAutocomplete attribute on DataTables
	+ Optional values can be unset
	+ Minor improvements on nmap scan
2.1.24
	+ Do not try to generate config for unconfigured services
	+ Remove unnecessary redis call getting _serviceConfigured value
	+ Safer sizes for audit log fields
	+ Fix non-translatable "show help" string
	+ Allow links to first install wizard showing a desired page
	+ Fixed bug in disk usage when we have both values greater and
	  lower than 1024 MB
	+ Always return a number in EBox::AuditLogging::isEnabled to avoid
	  issues when returning the module status
	+ Added noDataMsg attribute on DataTable to show a message when
	  there are no rows
2.1.23
	+ Removed some warnings during consolidation process
	+ Depend on libterm-readline-gnu-perl for history support in shells
	+ Fixed error trying to change the admin port with NTP enabled
	+ Fixed breadcrumb destination for full log query page
	+ Use printableActionName in DataTable setter
2.1.22
	+ Fixed parentRow method in EBox::Types::Row
	+ Added new optionalLabel flag to EBox::Types::Abstract to avoid
	  show the label on non-optional values that need to be set as
	  optional when using show/hide viewCustomizers
	+ Added initHTMLStateOrder to View::Customizer to avoid incorrect
	  initial states
	+ Improved exceptions info in CGIs to help bug reporting
	+ Do not show customActions when editing row on DataTables
2.1.21
	+ Fixed bug printing traces at Global.pm
	+ Check new dump_exceptions confkey instead of the debug one in CGIs
	+ Explicit conversion to int those values stored in our database
	  for correct dumping in reporting
	+ Quote values in update overwrite while consolidating for reporting
2.1.20
	+ Fixed regression in edition in place of booleans
	+ Better default balance of the dashboard based on the size of the widgets
	+ Added defaultSelectedType argument to PortRange
2.1.19
	+ Disable KeepAlive as it seems to give performance problems with Firefox
	  and set MaxClients value back to 1 in apache.conf
	+ Throw exceptions when calling methods not aplicable to RO instances
	+ Fixed problems when mixing read/write and read-only instances
	+ Date/Time and Timezone moved from NTP to core under System -> General
	+ Do not instance hidden widgets to improve dashboard performance
	+ New command shell with Zentyal environment at /usr/share/zentyal/shell
	+ Show warning when a language-pack is not installed
	+ Removed unnecessary dump/load operations to .bak yaml files
	+ AuditLogging and Logs constructor now receive the 'ro' parameter
	+ Do not show Audit Logging in Module Status widget
2.1.18
	+ New unificated zentyal-core.logrotate for all the internal logs
	+ Added forceEnabled option for logHelpers
	+ Moved carousel.js to wizard template
	+ Add ordering option to wizard pages
	+ Fixed cmp and isEqualTo methods for EBox::Types::IPAddr
	+ Fixed wrong Mb unit labels in Disk Usage and use GB when > 1024 MB
	+ Now global-action script can be called without progress indicator
	+ Fixed EBox::Types::File JavaScript setter code
	+ Added support for "Add new..." modal boxes in foreign selectors
	+ Each module can have now its customized purge-module script
	  that will be executed after the package is removed
	+ Added Administration Audit Logging to log sessions, configuration
	  changes, and show pending actions in save changes confirmation
	+ User name is stored in session
	+ Remove deprecated extendedRestore from the old Full Backup
2.1.17
	+ Fixed RAID event crash
	+ Added warning on models and composites when the module is disabled
	+ Fixed login page style with some languages
	+ Login page template can now be reused accepting title as parameter
	+ EBox::Types::File does not write on redis when it fails to
	  move the fail to its final destination
	+ Added quote column option for periodic log consolidation and
	  report consolidation
	+ Added exclude module option to backup restore
2.1.16
	+ Do not show incompatible navigator warning on Google Chrome
	+ Fixed syncRows override detection on DataTable find
	+ clean-conf script now deletes also state data
	+ Avoid 'undefined' message in selectors
2.1.15
	+ Move Disk Usage and RAID to the new Maintenance menu
	+ Always call syncRows on find (avoid data inconsistencies)
	+ Filename when downloading a conf backup now contains hostname
	+ Fixed bug in RAID template
	+ Set proper menu order in System menu (fixes NTP position)
	+ Fixed regresion in page size selector on DataTables
	+ Fixed legend style in Import/Export Configuration
2.1.14
	+ Fixed regresion with double quotes in HTML templates
	+ Fixed problems with libredis-perl version dependency
	+ Adding new apparmor profile management
2.1.13
	+ Better control of errors when saving changes
	+ Elements of Union type can be hidden
	+ Model elements can be hidden only in the viewer or the setter
	+ HTML attributtes are double-quoted
	+ Models can have sections of items
	+ Password view modified to show the confirmation field
	+ New multiselect type
	+ Redis backend now throws different kind of exceptions
2.1.12
	+ Revert no longer necessary parents workaround
	+ Hide action on viewCustomizer works now on DataTables
2.1.11
	+ Fixed bug which setted bad directory to models in tab view
	+ Union type: Use selected subtype on trailingText property if the
	  major type does not have the property
	+ Raise MaxClients to 2 to prevent apache slowness
2.1.10
	+ Security [ZSN-2-1]: Avoid XSS in process list widget
2.1.9
	+ Do not try to initialize redis client before EBox::init()
	+ Safer way to delete rows, deleting its id reference first
	+ Delete no longer needed workaround for gconf with "removed" attribute
	+ Fixed regression in port range setter
2.1.8
	+ Fixed regression in menu search
	+ Fixed missing messages of multi state actions
	+ Help toggler is shown if needed when dynamic content is received
	+ Fixed issue when disabling several actions at once in a data table view
	+ All the custom actions are disabled when one is clicked
	+ Submit wizard pages asynchronously and show loading indicator
	+ Added carousel.js for slide effects
2.1.7
	+ Fixed issues with wrong html attributes quotation
	+ Bugfix: volatile types can now calculate their value using other
	  the value from other elements in the row no matter their position
2.1.6
	+ Attach software.log to bug report if there are broken packages
	+ Added keyGenerator option to report queries
	+ Tuned apache conf to provide a better user experience
	+ Actions click handlers can contain custom javascript
	+ Restore configuration with force dependencies option continues
	  when modules referenced in the backup are not present
	+ Added new MultiStateAction type
2.1.5
	+ Avoid problems getting parent if the manager is uninitialized
	+ Rename some icon files with wrong extension
	+ Remove wrong optional attribute for read-only fields in Events
	+ Renamed all /EBox/ CGI URLs to /SysInfo/ for menu folder coherency
	+ Added support for custom actions in DataTables
	+ Replaced Halt/Reboot CGI with a model
	+ Message classes can be set from models
	+ Fixed error in Jabber dispatcher
	+ Show module name properly in log when restart from the dashboard fails
	+ Avoid warning when looking for inexistent PID in pidFileRunning
2.1.4
	+ Changed Component's parent/child relationships implementation
	+ Fixed WikiFormat on automatic bug report tickets
	+ Do not show available community version in Dashboard with QA
 	  updates
2.1.3
	+ Fall back to readonly data in config backup if there are unsaved changes
	+ Allow to automatically send a report in the unexpected error page
	+ Logs and Events are now submenus of the new Maintenance menu
	+ Configuration Report option is now present on the Import/Export section
	+ Require save changes operation after changing the language
	+ Added support for URL aliases via schemas/urls/*.urls files
	+ Allow to sort submenu items via 'order' attribute
	+ Automatically save changes after syncRows is called and mark the module
	  mark the module as unchanged unless it was previously changed
	+ Removed unnecessary ConfigureEvents composite
	+ Removed unnecessary code from syncRows in logs and events
	+ Restore configuration is safer when restoring /etc/zentyal files
	+ Fixed unescaped characters when showing an exception
	+ Fixed nested error page on AJAX requests
	+ Adapted dumpBackupExtraData to new expected return value
	+ Report remoteservices, when required, a change in administration
	  port
	+ Added continueOnModuleFail mode to configuration restore
	+ Fixed Firefox 4 issue when downloading backups
	+ Show scroll when needed in stacktraces (error page)
	+ More informative error messages when trying to restart locked modules
	  from the dashboard
	+ Creation of plpgsql language moved from EBox::Logs::initialSetup
	  to create-db script
	+ Redis backend now throws different kind of exceptions
	+ Avoid unnecesary warnings about PIDs
	+ Update Jabber dispatcher to use Net::XMPP with some refactoring
	+ Save changes messages are correctly shown with international charsets
	+ Support for bitmap option in RAID report
	+ Retry multiInsert line by line if there are encoding errors
	+ Adapted to new location of partitionsFileSystems in EBox::FileSystem
	+ Event messages are cleaned of null characters and truncated
	  before inserting in the database when is necessary
	+ Improve message for "Free storage space" event and send an info
	  message when a given partition is not full anymore
	+ Event messages now can contain newline characters
	+ Objects of select type are compared also by context
	+ Remove cache from optionsFromForeignModel since it produces
	  problems and it is useless
	+ Set title with server name if the server is subscribed
	+ Fix title HTML tag in views for Models and Composites
	+ Added lastEventsReport to be queried by remoteservices module
	+ Added EBox::Types::HTML type
	+ Added missing manage-logs script to the package
	+ Fixed problems with show/hide help switch and dynamic content
	+ Menus with subitems are now kept unfolded until a section on a
	  different menu is accessed
	+ Sliced restore mode fails correctly when schema file is missing,
	  added option to force restore without schema file
	+ Purge conf now purges the state keys as well
	+ Added EBox::Types::IPRange
2.1.2
	+ Now a menu folder can be closed clicking on it while is open
	+ Bugfix: cron scripts are renamed and no longer ignored by run-parts
	+ Added new EBox::Util::Nmap class implementing a nmap wrapper
2.1.1
	+ Fixed incoherency problems with 'on' and '1' in boolean indexes
	+ Move cron scripts from debian packaging to src/scripts/cron
	+ Trigger restart of logs and events when upgrading zentyal-core
	  without any other modules
	+ Don't restart apache twice when upgrading together with more modules
	+ Fixed params validation issues in addRow
2.1
	+ Replace YAML::Tiny with libyaml written in C through YAML::XS wrapper
	+ Minor bugfix: filter invalid '_' param added by Webkit-based browser
	  on EBox::CGI::Base::params() instead of _validateParams(), avoids
	  warning in zentyal.log when enabling modules
	+ All CGI urls renamed from /ebox to /zentyal
	+ New first() and deleteFirst() methods in EBox::Global to check
	  existence and delete the /var/lib/zentyal/.first file
	+ PO files are now included in the language-pack-zentyal-* packages
	+ Migrations are now always located under /usr/share/$package/migration
	  this change only affects to the events and logs migrations
	+ Delete no longer used domain and translationDomain methods/attributes
	+ Unified src/libexec and tools in the new src/scripts directory
	+ Remove the ebox- prefix on all the names of the /usr/share scripts
	+ New EBox::Util::SQL package with helpers to create and drop tables
	  from initial-setup and purge-module for each module
	+ Always drop tables when purging a package
	+ Delete 'ebox' user when purging zentyal-core
	+ Moved all SQL schemas from tools/sqllogs to schemas/sql
	+ SQL time-period tables are now located under schemas/sql/period
	+ Old ebox-clean-gconf renamed to /usr/share/zentyal/clean-conf and
	  ebox-unconfigure-module is now /usr/share/zentyal/unconfigure-module
	+ Added default implementation for enableActions, executing
	  /usr/share/zentyal-$modulename/enable-module if exists
	+ Optimization: Do not check if a row is unique if any field is unique
	+ Never call syncRows on read-only instances
	+ Big performance improvements using hashes and sets in redis
	  database to avoid calls to the keys command
	+ Delete useless calls to exists in EBox::Config::Redis
	+ New regen-redis-db tool to recreate the directory structure
	+ Renamed /etc/cron.hourly/90manageEBoxLogs to 90zentyal-manage-logs
	  and moved the actual code to /usr/share/zentyal/manage-logs
	+ Move /usr/share/ebox/zentyal-redisvi to /usr/share/zentyal/redisvi
	+ New /usr/share/zentyal/initial-setup script for modules postinst
	+ New /usr/share/zentyal/purge-module script for modules postrm
	+ Removed obsolete logs and events migrations
	+ Create plpgsql is now done on EBox::Logs::initialSetup
	+ Replace old ebox-migrate script with EBox::Module::Base::migrate
	+ Rotate duplicity-debug.log log if exists
	+ Bug fix: Port selected during installation is correctly saved
	+ Zentyal web UI is restarted if their dependencies are upgraded
	+ Bug fix: Logs don't include unrelated information now
	+ Add total in disk_usage report
	+ Bugfix: Events report by source now works again
	+ Do not include info messages in the events report
	+ Services event is triggered only after five failed checkings
	+ Do not add redundant includedir lines to /etc/sudoers
	+ Fixed encoding for strings read from redis server
	+ Support for redis-server 2.0 configuration
	+ Move core templates to /usr/share/zentyal/stubs/core
	+ Old /etc/ebox directory replaced with the new /etc/zentyal with
	  renamed core.conf, logs.conf and events.conf files
	+ Fixed broken link to alerts list
2.0.15
	+ Do not check the existence of cloud-prof package during the
	  restore since it is possible not to be installed while disaster
	  recovery process is done
	+ Renamed /etc/init.d/ebox to /etc/init.d/zentyal
	+ Use new zentyal-* package names
	+ Don't check .yaml existence for core modules
2.0.14
	+ Added compMessage in some events to distinguish among events if
	  required
	+ Make source in events non i18n
	+ After restore, set all the restored modules as changed
	+ Added module pre-checks for configuration backup
2.0.13
	+ Fixed dashboard graphs refresh
	+ Fixed module existence check when dpkg is running
	+ Fix typo in sudoers creation to make remote support work again
2.0.12
	+ Include status of packages in the downloadable bug report
	+ Bugfix: Avoid possible problems deleting redis.first file if not exist
2.0.11
	+ New methods entry_exists and st_entry_exists in config backend
2.0.10
	+ Now redis backend returns undef on get for undefined values
	+ Allow custom mason templates under /etc/ebox/stubs
	+ Better checks before restoring a configuration backup with
	  a set of modules different than the installed one
	+ Wait for 10 seconds to the child process when destroying the
	  progress indicator to avoid zombie processes
	+ Caught SIGPIPE when trying to contact Redis server and the
	  socket was already closed
	+ Do not stop redis server when restarting apache but only when
	  the service is asked to stop
	+ Improvements in import/export configuration (know before as
	  configuration backup)
	+ Improvements in ProgressIndicator
	+ Better behaviour of read-only rows with up/down arrows
	+ Added support for printableActionName in DataTable's
	+ Added information about automatic configuration backup
	+ Removed warning on non existent file digest
	+ Safer way to check if core modules exist during installation
2.0.9
	+ Treat wrong installed packages as not-existent modules
	+ Added a warning in dashboard informing about broken packages
	+ File sharing and mailfilter log event watchers works again since
	  it is managed several log tables per module
2.0.8
	+ Replaced zentyal-conf script with the more powerful zentyal-redisvi
	+ Set always the same default order for dashboard widgets
	+ Added help message to the configure widgets dialog
	+ Check for undefined values in logs consolidation
	+ Now dashboard notifies fails when restarting a service
	+ Fixed bug with some special characters in dashboard
	+ Fixed bug with some special characters in disk usage graph
2.0.7
	+ Pre-installation includes sudoers.d into sudoers file if it's not yet
	  installed
	+ Install apache-prefork instead of worker by default
	+ Rename service certificate to Zentyal Administration Web Server
2.0.6
	+ Use mod dependencies as default restore dependencies
	+ Fixed dependencies in events module
	+ Increased recursive dependency threshold to avoid
	  backup restoration problems
2.0.5
	+ Removed deprecated "Full backup" option from configuration backup
	+ Bugfix: SCP method works again after addition of SlicedBackup
	+ Added option in 90eboxpglogger.conf to disable logs consolidation
2.0.4
	+ Removed useless gconf backup during upgrade
	+ Fixed postinstall script problems during upgrade
2.0.3
	+ Added support for the sliced backup of the DB
	+ Hostname change is now visible in the form before saving changes
	+ Fixed config backend problems with _fileList call
	+ Added new bootDepends method to customize daemons boot order
	+ Added permanent message property to Composite
	+ Bugfix: Minor aesthetic fix in horizontal menu
	+ Bugfix: Disk usage is now reported in expected bytes
	+ Bugfix: Event dispatcher is not disabled when it is impossible
	  for it to dispatch the message
2.0.2
	+ Better message for the service status event
	+ Fixed modules configuration purge script
	+ Block enable module button after first click
	+ Avoid division by zero in progress indicator when total ticks is
	  zero
	+ Removed warning during postinst
	+ Added new subscription messages in logs, events and backup
2.0.1
	+ Bugfix: Login from Zentyal Cloud is passwordless again
	+ Some defensive code for the synchronization in Events models
	+ Bugfix: add EBox::Config::Redis::get to fetch scalar or list
	  values. Make GConfModule use it to avoid issues with directories
	  that have both sort of values.
1.5.14
	+ Fixed redis bug with dir keys prefix
	+ Improved login page style
	+ New login method using PAM instead of password file
	+ Allow to change admin passwords under System->General
	+ Avoid auto submit wizard forms
	+ Wizard skip buttons always available
	+ Rebranded post-installation questions
	+ Added zentyal-conf script to get/set redis config keys
1.5.13
	+ Added transition effect on first install slides
	+ Zentyal rebrand
	+ Added web page favicon
	+ Fixed already seen wizards apparition
	+ Fixed ro module creation with redis backend
	+ Use mason for links widgets
	+ Use new domain to official strings for subscriptions
1.5.12
	+ Added option to change hostname under System->General
	+ Show option "return to dashboard" when save changes fails.
1.5.11
	+ Added more tries on redis reconnection
	+ Fixed user corner access problems with redis server
	+ writeFile* methods reorganized
	+ Added cron as dependency as cron.hourly was never executed with anacron
	+ Improvements in consolidation of data for reports
1.5.10
	+ Fixed gconf to redis conversion for boolean values
1.5.9
	+ Improved migrations speed using the same perl interpreter
	+ Redis as configuration backend (instead of gconf)
	+ Improved error messages in ebox-software
	+ Set event source to 256 chars in database to adjust longer event
	  sources
	+ Progress bar AJAX updates are sent using JSON
	+ Fixed progress bar width problems
	+ Fixed top menu on wizards
	+ Improved error message when disconnecting a not connected database
	+ Abort installation if 'ebox' user already exists
	+ Bugfix: IP address is now properly registered if login fails
1.5.8
	+ Added template tableorderer.css.mas
	+ Added buttonless top menu option
	+ Bugfix: Save all modules on first installation
	+ Bugfix: General ebox database is now created if needed when
	  re/starting services
	+ Bugfix: Data to report are now uniform in number of elements per
	  value. This prevents errors when a value is present in a month and
	  not in another
	+ Bugfix: Don't show already visited wizard pages again
1.5.7
	+ Bugfix: Avoid error when RAID is not present
	+ Bugfix: Add ebox-consolidate-reportinfo call in daily cron script
	+ Bugfix: Called multiInsert and unbufferedInsert when necessary
	  after the loggerd reimplementation
	+ Bugfix: EBox::ThirdParty::Apache2::AuthCookie and
	  EBox::ThirdParty::Apache2::AuthCookie::Util package defined just
	  once
	+ Added util SystemKernel
	+ Improved progress indicator
	+ Changes in sudo generation to allow sudo for remote support user
	+ Initial setup wizards support
1.5.6
	+ Reimplementation of loggerd using inotify instead of File::Tail
1.5.5
	+ Asynchronous load of dashboard widgets for a smoother interface
1.5.4
	+ Changed dbus-check script to accept config file as a parameter
1.5.3
	+ Function _isDaemonRunning works now with snort in lucid
	+ Javascript refreshing instead of meta tag in log pages
	+ Updated links in dashboard widget
	+ Add package versions to downloadable ebox.log
	+ Fixed postgresql data dir path for disk usage with pg 8.4
	+ GUI improvements in search box
1.5.2
	+ Security [ESN-1-1]: Validate referer to avoid CSRF attacks
	+ Added reporting structure to events module
	+ Added new CGI to download the last lines of ebox.log
1.5.1
	+ Bugfix: Catch exception when upstart daemon does not exist and
	  return a stopped status
	+ Added method in logs module to dump database in behalf of
	ebackup module
	+ Bugfix: Do not check in row uniqueness for optional fields that
	are not passed as parameters
	+ Improve the output of ebox module status, to be consistent with the one
	  shown in the interface
	+ Add options to the report generation to allow queries to be more
	  flexible
	+ Events: Add possibility to enable watchers by default
	+ Bugfix: Adding a new field to a model now uses default
	  value instead of an empty value
	+ Added script and web interface for configuration report, added
	  more log files to the configuration report
1.5
	+ Use built-in authentication
	+ Use new upstart directory "init" instead of "event.d"
	+ Use new libjson-perl API
	+ Increase PerlInterpMaxRequests to 200
	+ Increase MaxRequestsPerChild (mpm-worker) to 200
	+ Fix issue with enconding in Ajax error responses
	+ Loggerd: if we don't have any file to watch we just sleep otherwise the process
	  will finish and upstart will try to start it over again and again.
	+ Make /etc/init.d/ebox depend on $network virtual facility
	+ Show uptime and users on General Information widget.
1.4.2
	+ Start services in the appropriate order (by dependencies) to fix a problem
	  when running /etc/init.d/ebox start in slaves (mail and other modules
	  were started before usersandgroups and thus failed)
1.4.1
	+ Remove network workarounds from /etc/init.d/ebox as we don't bring
	  interfaces down anymore
1.4
	+ Bug fix: i18n. setDomain in composites and models.
1.3.19
	+ Make the module dashboard widget update as the rest of the widgets
	+ Fix problem regarding translation of module names: fixes untranslated
	  module names in the dashboard, module status and everywhere else where
	  a module name is written
1.3.18
	+ Add version comparing function and use it instead of 'gt' in the
	  general widget
1.3.17
	+ Minor bug fix: check if value is defined in EBox::Type::Union
1.3.16
	+ Move enable field to first row in ConfigureDispatcherDataTable
	+ Add a warning to let users know that a module with unsaved changes
	  is disabled
	+ Remove events migration directory:
		- 0001_add_conf_configureeventtable.pl
		- 0002_add_conf_diskfree_watcher.pl
	+ Bug fix: We don't use names to stringify date to avoid issues
	  with DB insertions and localisation in event logging
	+ Bug fix: do not warn about disabled services which return false from
	  showModuleStatus()
	+ Add blank line under "Module Status"
	+ Installed and latest available versions of the core are now displayed
	  in the General Information widget
1.3.15
	+ Bug fix: Call EBox::Global::sortModulesByDependencies when
	  saving all modules and remove infinite loop in that method.
	  EBox::Global::modifiedModules now requires an argument to sort
	  its result dependending on enableDepends or depends attribute.
	+ Bug fix: keep menu folders open during page reloads
	+ Bug fix: enable the log events dispatcher by default now works
	+ Bug fix: fixed _lock function in EBox::Module::Base
	+ Bug fix: composites honor menuFolder()
	+ Add support for in-place edition for boolean types. (Closes
	  #1664)
	+ Add method to add new database table columnts to EBox::Migration::Helpers
	+ Bug fix: enable "Save Changes" button after an in-place edition
1.3.14
	+ Bug fix: fix critical bug in migration helper that caused some log
	  log tables to disappear
	+ Create events table
	+ Bug fix: log watcher works again
	+ Bug fix: delete cache if log index is not found as it could be
	  disabled
1.3.13
	+ Bug fix: critical error in EventDaemon that prevented properly start
	+ Cron script for manage logs does not run if another is already
	  running, hope that this will avoid problems with large logs
	+ Increased maximum size of message field in events
	+ Added script to purge logs
	+ Bug fix: multi-domain logs can be enabled again
1.3.12
	+ Added type for EBox::Dashboard::Value to stand out warning
	  messages in dashboard
	+ Added EBox::MigrationHelpers to include migration helpers, for now,
	  include a db table renaming one
	+ Bug fix: Fix mismatch in event table field names
	+ Bug fix: Add migration to create language plpgsql in database
	+ Bug fix: Add missing script for report log consolidation
	+ Bug fix: Don't show modules in logs if they are not configured. This
	  prevents some crashes when modules need information only available when
	  configured, such as mail which holds the vdomains in LDAP
	+ Added method EBox::Global::lastModificationTime to know when
	  eBox configuration was modified for last time
	+ Add support for breadcrumbs on the UI
	+ Bug fix: in Loggerd files are only parsed one time regardless of
	  how many LogHelper reference them
	+ Added precondition for Loggerd: it does not run if there isnt
	anything to watch
1.3.11
	+ Support customFilter in models for big tables
	+ Added EBox::Events::sendEvent method to send events using Perl
	  code (used by ebackup module)
	+ Bug fix: EBox::Type::Service::cmp now works when only the
	  protocols are different
	+ Check $self is defined in PgDBEngine::DESTROY
	+ Do not watch files in ebox-loggerd related to disabled modules and
	  other improvements in the daemon
	+ Silent some exceptions that are used for flow control
	+ Improve the message from Service Event Watcher
1.3.10
	+ Show warning when accesing the UI with unsupported browsers
	+ Add disableApparmorProfile to EBox::Module::Service
	+ Bug fix: add missing use
	+ Bug fix: Make EventDaemon more robust against malformed sent
	  events by only accepting EBox::Event objects
1.3.8
	+ Bug fix: fixed order in EBox::Global::modified modules. Now
	  Global and Backup use the same method to order the module list
	  by dependencies
1.3.7
	+ Bug fix: generate public.css and login.css in dynamic-www directory
	  which is /var/lib/zentyal/dynamicwww/css/ and not in /usr/share/ebox/www/css
	  as these files are generate every time eBox's apache is
	  restarted
	+ Bug fix: modules are restored now in the correct dependency
	  order
	+ ebox-make-backup accepts --destinaton flag to set backup's file name
	+ Add support for permanent messages to EBox::View::Customizer
1.3.6
	+ Bug fix: override _ids in EBox::Events::Watcher::Log to not return ids
	which do not exist
	+ Bug fix: fixed InverseMatchSelect type which is used by Firewall module
	+ New widget for the dashboard showing useful support information
	+ Bugfix: wrong permissions on CSS files caused problem with usercorner
	+ CSS are now templates for easier rebranding
	+ Added default.theme with eBox colors
1.3.5
	+ Bugfix: Allow unsafe characters in password type
	+ Add FollowSymLinks in eBox apache configuration. This is useful
	  if we use js libraries provided by packages
1.3.4
	+ Updated company name in the footer
	+ Bugfix: humanEventMessage works with multiple tableInfos now
	+ Add ebox-dbus-check to test if we can actually connect to dbus
1.3.4
	+ bugfix: empty cache before calling updatedRowNotify
	+ enable Log dispatcher by default and not allow users to disable
	it
	+ consolidation process continues in disabled but configured modules
	+ bugfix: Save Changes button doesn't turn red when accessing events for
	first time
1.3.2
	+ bugfix: workaround issue with dhcp configured interfaces at boot time
1.3.1
	+ bugfix: wrong regex in service status check
1.3.0
	+ bugfix: make full backup work again
1.1.30
	+ Change footer to new company holder
	+  RAID does not generate 'change in completion events, some text
	problems fixed with RAID events
	+ Report graphics had a datapoints limit dependent on the active
	time unit
	+ Apache certificate can be replaced by CA module
	+ Fixed regression in detailed report: total row now aggregates
	properly
	+ More characters allowed when changing password from web GUI
	+ Fixed regression with already used values in select types
	+ Do not a button to restart eBox's apache
	+ Fixed auth problem when dumping and restoring postgre database
1.1.20
	+ Added custom view support
	+ Bugfix: report models now can use the limit parameter in
	  reportRows() method
	+ use a regexp to fetch the PID in a pidfile, some files such as
	postfix's add tabs and spaces before the actual number
	+ Changed "pidfile" to "pidfiles" in _daemons() to allow checking more than
one (now it is a array ref instead of scalar)
	+ Modified Service.pm to support another output format for /etc/init.d daemon
status that returns [OK] instead of "running".
	+ unuformized case in menu entries and some more visual fixes
1.1.10
	+ Fix issue when there's a file managed by one module that has been modified
	  when saving changes
	+ Bugfix: events models are working again even if an event aware
	module is uninstalled and it is in a backup to restore
	+ Select.pm returns first value in options as default
       + Added 'parentModule' to model class to avoid recursive problems
	+ Added Float type
	+ Apache module allows to add configuration includes from other modules
	+ Display remote services button if subscribed
	+ Event daemon may received events through a named pipe
	+ Bugfix. SysInfo revokes its config correctly
	+ Added storer property to types in order to store the data in
	somewhere different from GConf
	+ Added protected property 'volatile' to the models to indicate
	that they store nothing in GConf but in somewhere different
	+ System Menu item element 'RAID' is always visible even when RAID
	is not installed
	+ Files in deleted rows are deleted when the changes are saved
	+ Fixed some bug whens backing and restore files
	+ Components can be subModels of the HasMany type
	+ Added EBox::Types::Text::WriteOnce type
	+ Do not use rows(), use row to force iteration over the rows and increase
	performance and reduce memory use.
	+ Do not suggest_sync after read operations in gconf
	+ Increase MaxRequestsPerChild to 200 in eBox's apache
	+ Make apache spawn only one child process
	+ Log module is backed up and restored normally because the old
	problem is not longer here
	+ Backup is more gentle with no backup files in backup directory,
	now it does not delete them
	+ HasMany  can retrieve again the model and row after the weak
	refence is garbage-collected. (Added to solve a bug in the doenload
	bundle dialog)
	+ EBox::Types::DomainName no longer accepts IP addresses as domain
	names
	+ Bugfix: modules that fail at configuration stage no longer appear as enabled
	+ Add parameter to EBox::Types::Select to disable options cache

0.12.103
	+ Bugfix: fix SQL statement to fetch last rows to consolidate
0.12.102
	+ Bugfix: consolidate logs using the last date and not starting from scratch
0.12.101
	+ Bugfix: DomainName type make comparisons case insensitive
	according to RFC 1035
0.12.100
	+ Bugfix: Never skip user's modifications if it set to true
	override user's changes
	+ EBox::Module::writeConfFile and EBox::Service scape file's path
	+ Bugfix. Configure logrotate to actually rotate ebox logs
	+ Fixed bug in ForcePurge logs model
	+ Fixed bug in DataTable: ModelManaged was called with tableName
	instead of context Name
	+ Fixing an `img` tag closed now properly and adding alternative
	text to match W3C validation in head title
	+ Backup pages now includes the size of the archive
	+ Fixed bug in ForcePurge logs model
	+ Now the modules can have more than one tableInfo for logging information
	+ Improve model debugging
	+ Improve restart debugging
	+ Backups and bug reports can be made from the command line
	+ Bugfix: `isEqualTo` is working now for `Boolean` types
	+ Bugfix: check if we must disable file modification checks in
	Manager::skipModification

0.12.99
	+ Add support for reporting
	+ Refresh logs automatically
	+ Reverse log order
	+ Remove temp file after it is downloaded with FromTempDir controller
0.12.3
	+ Bug fix: use the new API in purge method. Now purging logs is working
	again.
0.12.2
	+ Increase random string length used to generate the cookie to
	2048 bits
	+ Logs are show in inverse chronological order
0.12.1
	+ Bug fix: use unsafeParam for progress indicator or some i18 strings
	will fail when saving changes
0.12
	+ Bugfix: Don't assume timecol is 'timestamp' but defined by
	module developer. This allows to purge some logs tables again
	+ Add page titles to models
	+ Set default values when not given in `add` method in models
	+ Add method to manage page size in model
	+ Add hidden field to help with Ajax request and automated testing with
	  ANSTE
	+ Bugfix: cast sql types to filter fields in logs
	+ Bugfix: Restricted resources are back again to make RSS
	access policy work again
	+ Workaround bogus mason warnings
	+ Make postinst script less verbose
	+ Disable keepalive in eBox apache
	+ Do not run a startup script in eBox apache
	+ Set default purge time for logs stored in eBox db to 1 week
	+ Disable LogAdmin actions in `ebox-global-action` until LogAdmin
	feature is completely done
0.11.103
	+ Modify EBox::Types::HasMany to create directory based on its row
	+ Add _setRelationship method to set up relationships between models
	  and submodels
	+ Use the new EBox::Model::Row api
	+ Add help method to EBox::Types::Abstract
	+ Decrease size for percentage value in disk free watcher
	+ Increase channel link field size in RSS dispatcher
0.11.102
	+ Bugfix: cmp in EBox::Types::HostIP now sorts correctly
	+ updatedRowNotify in EBox::Model::DataTable receives old row as
	well as the recently updated row
	+ Added `override_user_modification` configuration parameter to
	avoid user modification checkings and override them without asking
	+ Added EBox::Model::Row to ease the management of data returned
	by models
	+ Added support to pre-save and post-save executable files. They
	must be placed at /etc/ebox/pre-save or /etc/ebox/post-save
	+ Added `findRow` method to ease find and set
0.11.101
	+ Bugfix: Fix memory leak in models while cloning types. Now
	cloning is controlled by clone method in types
	+ Bugfix: Union type now checks for its uniqueness
	+ DESTROY is not an autoloaded method anymore
	+ HasOne fields now may set printable value from the foreign field
	to set its value
	+ findId now searches as well using printableValue
	+ Bugfix. Minor bug found when key is an IP address in autoloaded
	methods
	+ Ordered tables may insert values at the beginning or the end of
	the table by "insertPosition" attribute
	+ Change notConfigured template to fix English and add link to the
	  module status section
	+ Add loading gif to module status actions
	+ Remove debug from ServiceInterface.pm
	+ Add support for custom separators to be used as index separators on
	  exposedMethods
	+ Bugfix. Stop eBox correctly when it's removed
	+ Improve apache-restart to make it more reliable.
0.11.100
	+ Bugfix. Fix issue with event filters and empty hashes
	+ Bugfix. Cache stuff in log and soap watcher to avoid memory leaks
	+ Bugfix. Fix bug that prevented the user from being warned when a row to
	  be deleted is being used by other model
	+ Bugfix. Add missing use of EBox::Global in State event watcher
	+ Added progress screen, now pogress screen keeps track of the changed
	  state of the modules and change the top page element properly
	+ Do not exec() to restart apache outside mod_perl
	+ Improve apache restart script
	+ Improve progress screen
0.11.99
	+ DataTable contains the property 'enableProperty' to set a column
	called 'enabled' to enable/disable rows from the user point of
	view. The 'enabled' column is put the first
	+ Added state to the RAID report instead of simpler active boolean
        + Fix bug when installing new event components and event GConf
	subtree has not changed
	+ Add RSS dispatcher to show eBox events under a RSS feed
	+ Rotate log files when they reach 10MB for 7 rotations
	+ Configurable minimum free space left for being notified by means
	of percentage
	+ Add File type including uploading and downloading
	+ Event daemon now checks if it is possible to send an event
	before actually sending it
	+ Added Action forms to perform an action without modifying
	persistent data
	+ Log queries are faster if there is no results
	+ Show no data stored when there are no logs for a domain
	+ Log watcher is added in order to notify when an event has
	happened. You can configure which log watcher you may enable and
	what you want to be notify by a determined filter and/or event.
	+ RAID watcher is added to check the RAID events that may happen
	when the RAID subsystem is configured in the eBox machine
	+ Change colour dataset in pie chart used for disk usage reporting
	+ Progress indicator now contains a returned value and error
	message as well
	+ Lock session file for HTTP session to avoid bugs
	related to multiple requests (AJAX) in a short time
	+ Upgrade runit dependency until 1.8.0 to avoid runit related
	issues
0.11
	+ Use apache2
	+ Add ebox-unblock-exec to unset signal mask before running  a executable
	+ Fix issue with multiple models and models with params.
	  This triggered a bug in DHCP when there was just one static
	  interface
	+ Fix _checkRowIsUnique and _checkFieldIsUnique
	+ Fix paging
	+ Trim long strings in log table, show tooltip with the whole string
	  and show links for URLs starting with "http://"
0.10.99
	+ Add disk usage information
	+ Show progress in backup process
	+ Add option to purge logs
	+ Create a link from /var/lib/zentyal/log to /var/log/ebox
	+ Fix bug with backup descriptions containing spaces
	+ Add removeAll method on data models
	+ Add HostIP, DomainName and Port types
	+ Add readonly forms to display static information
	+ Add Danish translation thanks to Allan Jacobsen
0.10
	+ New release
0.9.100
	+ Add checking for SOAP session opened
	+ Add EventDaemon
	+ Add Watcher and Dispatch framework to support an event
	  architecture on eBox
	+ Add volatile EBox::Types in order not to store their values
	  on GConf
	+ Add generic form
	+ Improvements on generic table
	+ Added Swedish translation

0.9.99
	+ Added Portuguese from Portugal translation
	+ Added Russian translation
	+ Bugfix: bad changed state in modules after restore

0.9.3
	+ New release

0.9.2
	+ Add browser warning when uploading files
	+ Enable/disable logging modules
0.9.1
	+ Fix backup issue with changed state
	+ Generic table supports custom ordering
0.9
	+ Added Polish translation
        + Bug in recognition of old CD-R writting devices fixed
	+ Added Aragonese translation
	+ Added Dutch translation
	+ Added German translation
	+ Added Portuguese translation

0.8.99
	+ Add data table model for generic Ajax tables
	+ Add types to be used by models
	+ Add MigrationBase and ebox-migrate to upgrade data models
	+ Some English fixes
0.8.1
	+ New release
0.8
	+ Fix backup issue related to bug reports
	+ Improved backup GUI
0.7.99
        + changed sudo stub to be more permissive
	+ added startup file to apache web server
	+ enhanced backup module
	+ added basic CD/DVD support to backup module
	+ added test stubs to simplify testing
	+ added test class in the spirit of Test::Class
	+ Html.pm now uses mason templates
0.7.1
	+ use Apache::Reload to reload modules when changed
	+ GUI consistency (#12)
	+ Fixed a bug for passwords longer than 16 chars
	+ ebox-sudoers-friendly added to not overwrite /etc/sudoers each time
0.7
	+ First public release
0.6
	+ Move to client
	+ Remove obsolete TODO list
	+ Remove firewall module from  base system
	+ Remove objects module from base system
	+ Remove network module from base system
	+ Add modInstances and modInstancesOfType
	+ Raname Base to ClientBase
	+ Remove calls to deprecated methods
	+ API documented using naturaldocs
	+ Update INSTALL
	+ Use a new method to get configkeys, now configkey reads every
	  [0.9
	+ Added Polish translation][0-9]+.conf file from the EBox::Config::etc() dir and
	  tries to get the value from the files in order.
	+ Display date in the correct languae in Summary
	+ Update debian scripts
	+ Several bugfixes
0.5.2
	+ Fix some packaging issues
0.5.1
	+ New menu system
	+ New firewall filtering rules
	+ 802.1q support

0.5
	+ New bug-free menus (actually Internet Explorer is the buggy piece
	  of... software that caused the reimplementation)
	+ Lots of small bugfixes
	+ Firewall: apply rules with no destination address to packets
	  routed through external interfaces only
	+ New debianize script
	+ Firewall: do not require port and protocol parameters as they
	  are now optional.
	+ Include SSL stuff in the dist tarball
	+ Let modules block changes in the network interfaces
	  configuration if they have references to the network config in
	  their config.
	+ Debian network configuration import script
	+ Fix the init.d script: it catches exceptions thrown by modules so that
	  it can try to start/stop all of them if an exception is thrown.
	+ Firewall: fix default policy bug in INPUT chains.
	+ Restore textdomain in exceptions
	+ New services section in the summary
	+ Added Error item to Summary. Catch exceptions from modules in
	  summary and generate error item
	+ Fix several errors with redirections and error handling in CGIs
	+ Several data validation functions were fixed, and a few others added
	+ Prevent the global module from keeping a reference to itself. And make
	  the read-only/read-write behavior of the factory consistent.
	+ Stop using ifconfig-wrapper and implement our own NetWrapper module
	  with wrappers for ifconfig and ip.
	+ Start/stop apache, network and firewall modules in first place.
	+ Ignore some network interface names such as irda, sit0, etc.
	+ The summary page uses read-only module instances.
	+ New DataInUse exception, old one renamed to DataExists.
	+ Network: do not overwrite resolv.conf if there are nameservers
	  given via dhcp.
	+ Do not set a default global policy for the ssh service.
	+ Check for forbiden characters when the parameter value is
	  requested by the CGI, this allows CGI's to handle the error,
	  and make some decissions before it happens.
	+ Create an "edit object" template and remove the object edition stuff
	  from the main objects page.
	+ Fix the apache restarting code.
	+ Network: Remove the route reordering feature, the kernel handles that
	  automatically.
	+ Fix tons of bugs in the network restarting code.
	+ Network: removed the 3rd nameserver configuration.
	+ Network: Get gateway info in the dhcp hook.
	+ Network: Removed default configuration from the gconf schema.
	+ New function for config-file generation
	+ New functions for pid file handling

0.4
	+ debian package
	+ added module to export/import configuration
	+ changes in firewall's API
	+ Added content filter based on dansguardian
	+ Added French translation
	+ Added Catalan translation
	+ Sudoers file is generated automatically based on module's needs
	+ Apache config file is generated by ebox  now
	+ Use SSL
	+ Added ebox.conf file
	+ Added module template generator

0.3
	+ Supports i18n
	+ API name consistency
	+ Use Mason for templates
	+ added tips to GUI
	+ added dhcp hooks
	+ administration port configuration
	+ Fixed bugs to IE compliant
	+ Revoke changes after logout
	+ Several bugfixes

0.2
	+ All modules are now based on gconf.
	+ Removed dependencies on xml-simple, xerces and xpath
	+ New MAC address field in Object members.
	+ Several bugfixes.

0.1
	+ Initial release<|MERGE_RESOLUTION|>--- conflicted
+++ resolved
@@ -1,15 +1,12 @@
-<<<<<<< HEAD
 HEAD
 	+ Show confirmation dialog when trying to change host or domain
 	  if zentyal-samba is installed and provisioned
-=======
 3.0.14
 	+ Allow search filters with a leading '*'
 	+ Better error reporting when choosing a bad search filter
 	+ External exceptions from _print method are caught correctly in CGIs
 	+ EBox::CGI::run now supports correct handling of APR::Error
 	+ Fixed dashboard check updates ajax requests in Chrome
->>>>>>> d72f7254
 	+ Fixed errors with zero digits components in time type
 3.0.13
 	+ Better warning if size file is missing in a backup when
