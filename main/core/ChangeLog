HEAD
<<<<<<< HEAD
	+ Changes in styles and sizes of the save/revoke dialog
	+ New data form row is copied from default row, avoiding letting hidden
	  fields without its default value and causing missing fields errors
	+ Always fill abstract type with its default value, this avoids
	  errors with hidden fields with default value
	+ Different page to show errors when there are broken software packages
	+ InverseMatchSelect and InverseMatchUnion use 'not' instead of '!' to denote
	  inverse match. This string is configurable with a type argument
	+ Fixed types EBox::Type::InverseMatchSelect and EBox::Type::InverseMatchUnion
	+ Fixed bug in DataTable::setTypedRow() which produced an incorrect 'id'
	  row element in DataTable::updateRowNotify()
=======
	+ Configuration backup implicitly preservers ownership of files
>>>>>>> e0b4fefe
	+ In tableBody.mas template: decomposed table topToolbar section in methods
	+ Fixed bug in discard changes dialog
	+ Confirmation dialogs now use styled modalboxes
	+ Do not reload page after save changes dialog if operation is successful
	+ Maintenance menu is now kept open when visiting the logs index page
2.3.18
	+ Manual clone of row in DataTable::setTypedRow to avoid segfault
	+ Avoid undef warnings in EBox::Model::DataTable::_find when the
	  element value is undef
	+ Fixed kill of ebox processes during postrm
	+ Set MySQL root password in create-db script and added mysql script
	  to /usr/share/zentyal for easy access to the zentyal database
	+ Increased timeout redirecting to wizards on installation to 5 seconds
	  to avoid problems on some slow or loaded machines
	+ Save changes dialog do not appear if there are no changes
	+ Delete no longer needed duplicated code
	+ Do not go to save changes after a regular package installation
	  they are saved only in the first install
	+ Progress bar in installation refactored
2.3.17
	+ Do not use modal box for save changes during installation
	+ Hidden fields in DataTables are no longer considered compulsory
	+ Select type has now its own viewer that allows use of filter function
	+ User is now enabled together with the rest of modules on first install
2.3.16
	+ Fix 'oldRow' parameter in UpdatedRowNotify
	+ Use Clone::Fast instead of Clone
	+ Modal dialog for the save and discard changes operations
	+ Use a different lock file for the usercorner redis
	+ Improved look of tables when checkAll controls are present
	+ Better icons for clone action
	+ Added confirmation dialog feature to models; added confirmation
	  dialog to change hostname model
	+ Dynamic default values are now properly updated when adding a row
	+ Kill processes owned by the ebox user before trying to delete it
	+ Do not use sudo to call status command at EBox::Service::running
	+ Fixed regression setting default CSS class in notes
2.3.15
	+ Added missing call to updateRowNotify in DataForms
	+ Fixed silent error in EBox::Types::File templates for non-readable
	  by ebox files
	+ Use pkill instead of killall in postinst
	+ Use unset instead of delete_dir when removing rows
	+ Do not set order list for DataForms
	+ Only try to clean tmp dir on global system start
2.3.14
	+ Error message for failure in package cache creation
	+ Fixed regression when showing a data table in a modal view
	+ Do not do a redis transaction for network module init actions
	+ Fixed EBox::Module::Config::st_unset()
	+ Allowed error class in msg template
2.3.13
	+ Fixed problems in EventDaemon with JSON and blessed references
	+ More crashes avoided when watchers or dispatchers doesn't exist
	+ Proper RAID watcher reimplementation using the new state API
	+ EBox::Config::Redis singleton has now a instance() method instead of new()
	+ Deleted wrong use in ForcePurge model
2.3.12
	+ Fixed problem with watchers and dispatchers after a module deletion
	+ Fixed EBox::Model::DataTable::_checkFieldIsUnique, it failed when the
	  printableValue of the element was different to its value
	+ Fixed separation between Add table link and table body
	+ Adaptation of EventDaemon to model and field changes
	+ Disabled logs consolidation on purge until it is reworked, fixed
	  missing use in purge logs model
	+ Fixed Componet::parentRow, it not longer tries to get a row with
	  undefined id
	+ Fix typo in ConfigureLogs model
	+ Mark files for removing before deleting the row from backend in
	  removeRow
	+ The Includes directives are set just for the main virtual host
	+ Fixed EventDaemon crash
2.3.11
	+ Mark files for removing before deleting the row from backend in removeRow
	+ Dashboard widgets now always read the information from RO
	+ Enable actions are now executed before enableService()
	+ Fixed regression which prevented update of the administration service
	  port when it was changed in the interface
	+ New EBox::Model::Composite::componentNames() for dynamic composites
	+ Remove _exposedMethods() feature to reduce use of AUTOLOAD
	+ Removed any message set in the model in syncRows method
	+ Added global() method to modules and components to get a coherent
	  read-write or read-only instance depending on the context
	+ Removed Model::Report and Composite::Report namespaces to simplify model
	  management and specification
	+ New redis key naming, with $mod/conf/*, $mod/state and $mod/ro/* replacing
	  /ebox/modules/$mod/*, /ebox/state/$mod/* and /ebox-ro/modules/$mod/*
	+ Removed unnecessary parentComposite methods in EBox::Model::Component
	+ Only mark modules as changed when data has really changed
	+ EBox::Global::modChange() throws exception if instance is readonly
	+ New get_state() and set_state() methods, st_* methods are kept for
	  backwards compatibility, but they are deprecated
	+ Simplified events module internals with Watcher and Dispatcher providers
	+ Model Manager is now able to properly manage read-only instances
	+ Composites can now use parentModule() like Models
	+ Renamed old EBox::GConfModule to EBox::Module::Config
	+ Unified model and composite management in the new EBox::Model::Manager
	+ Model and composites are loaded on demand to reduce memory consumption
	+ Model and composite information is now stored in .yaml schemas
	+ ModelProvider and CompositeProvider are no longer necessary
	+ Simplified DataForm using more code from DataTable
	+ Adapted RAID and restrictedResources() to the new JSON objects in redis
	+ Remove unused override modifications code
	+ Added /usr/share/zentyal/redis-cli wrapper for low-level debugging
	+ Use simpler "key: value" format for dumps instead of YAML
	+ Row id prefixes are now better chosen to avoid confusion
	+ Use JSON instead of list and hash redis types (some operations,
	  specially on lists, are up to 50% faster and caching is much simpler)
	+ Store rows as hashes instead of separated keys
	+ Remove deprecated all_dirs and all_entries methods
	+ Remove obsolete EBox::Order package
	+ Remove no longer needed redis directory tree sets
	+ Fixed isEqualTo() method on EBox::Types::Time
	+ EBox::Types::Abstract now provides default implementations of fields(),
	  _storeInGConf() and _restoreFromHash() using the new _attrs() method
	+ Remove indexes on DataTables to reduce complexity, no longer needed
	+ Simplified ProgressIndicator implementation using shared memory
	+ New EBox::Util::SHMLock package
	+ Implemented transactions for redis operations
	+ Replace old MVC cache system with a new low-level redis one
	+ Delete no longer necessary regen-redis-db tool
	+ Added new checkAll property to DataTable description to allow
	  multiple check/uncheck of boolean columns
2.3.10
	+ Added Desktop::ServiceProvider to allow modules to implement
	  requests from Zentyal desktop
	+ Added VirtualHost to manage desktop requests to Zentyal server
	+ Fix EventDaemon in the transition to MySQL
	+ Send EventDaemon errors to new rotated log file /var/log/zentyal/events.err
	+ Send an event to Zentyal Cloud when the updates are up-to-date
	+ Send an info event when modules come back to running
	+ Include additional info for current event watchers
	+ Fixed RAID report for some cases of spare devices and bitmaps
	+ Fixed log purge, SQL call must be a statement not a query
	+ Fixed regex syntax in user log queries
	+ Added missing "use Filesys::Df" to SysInfo
	+ Disabled consolidation by default until is fixed or reimplemented
	+ Fixed regresion in full log page for events
	+ Added clone action to data tables
	+ Fixed regression in modal popup when showing element table
	+ Added new type EBox::Types::KrbRealm
	+ Fix broken packages when dist-upgrading from old versions: stop ebox
	  owned processes before changing home directory
	+ Log the start and finish of start/stop modules actions
	+ Added usesPort() method to apache module
2.3.9
	+ Enable SSLInsecureRenegotiation to avoid master -> slave SOAP handsake
	  problems
	+ Added validateRowRemoval method to EBox::Model::DataTable
	+ Use rm -rf instead of remove_tree to avoid chdir permission problems
	+ Avoid problems restarting apache when .pid file does not exist
	+ Do not use graceful on apache to allow proper change of listen port
	+ Simplified apache restart mechanism and avoid some problems
2.3.8
	+ Create tables using MyISAM engine by default
	+ Delete obsolete 'admin' table
2.3.7
	+ Fixed printableName for apache module and remove entry in status widget
	+ Merged tableBodyWithoutActions.mas into tableBody.mas
	+ Removed tableBodyWithoutEdit.mas because it is no longer used
	+ Better form validation message when there are no ids for
	  foreign rows in select control with add new popup
	+ Fixed branding of RSS channel items
	+ Fixed destination path when copying zentyal.cnf to /etc/mysql/conf.d
	+ Packaging fixes for precise
2.3.6
	+ Switch from CGIs to models in System -> General
	+ New value() and setValue() methods in DataForm::setValue() for cleaner
	  code avoiding use of AUTOLOAD
	+ Added new EBox::Types::Time, EBox::Types::Date and EBox::Types::TimeZone
	+ Added new attribute 'enabled' to the Action and MultiStateAction types
	  to allow disabling an action. Accepts a scalar or a CODE ref
	+ The 'defaultValue' parameter of the types now accept a CODE ref that
	  returns the default value.
2.3.5
	+ Added force parameter in validateTypedRow
	+ Fixed 'hidden' on types when using method references
	+ Removed some console problematic characters from Util::Random::generate
	+ Added methods to manage apache CA certificates
	+ Use IO::Socket::SSL for SOAPClient connections
	+ Removed apache rewrite from old slaves implementation
	+ Do not show RSS image if custom_prefix defined
2.3.4
	+ Avoid 'negative radius' error in DiskUsage chart
	+ Fixed call to partitionFileSystems in EBox::SysInfo::logReportInfo
	+ Log audit does not ignore fields which their values could be interpreted
	  as boolean false
	+ Avoid ebox.cgi failure when showing certain strings in the error template
	+ Do not calculate md5 digests if override_user_modification is enabled
	+ Clean /var/lib/zentyal/tmp on boot
	+ Stop apache gracefully and delete unused code in Apache.pm
	+ Cache contents of module.yaml files in Global
2.3.3
	+ The editable attribute of the types now accept a reference to a function
	  to dinamically enable or disable the field.
	+ In progress bar CGIs AJAX call checks the availability of the
	  next page before loading it
	+ Replaced community logo
	+ Adapted messages in the UI for new editions
	+ Changed cookie name to remove forbidden characters to avoid
	  incompatibilities with some applications
	+ Added methods to enable/disable restart triggers
2.3.2
	+ Fixed redis unix socket permissions problem with usercorner
	+ Get row ids without safe characters checking
	+ Added EBox::Util::Random as random string generator
	+ Set log level to debug when cannot compute md5 for a nonexistent file
	+ Filtering in tables is now case insensitive
	+ ProgressIndicator no longer leaves zombie processes in the system
	+ Implemented mysqldump for logs database
	+ Remove zentyal-events cron script which should not be longer necessary
	+ Bugfix: set executable permissions to cron scripts and example hooks
	+ Added a global method to retrieve installed server edition
	+ Log also duration and compMessage to events.log
2.3.1
	+ Updated Standards-Version to 3.9.2
	+ Fixed JS client side table sorting issue due to Prototype
	  library upgrade
	+ Disable InnoDB by default to reduce memory consumption of MySQL
	+ Now events are logged in a new file (events.log) in a more
	  human-readable format
	+ Added legend to DataTables with custom actions
	+ Changed JS to allow the restore of the action cell when a delete
	  action fails
	+ Set milestone to 3.0 when creating bug reports in the trac
	+ Avoid temporal modelInstance errors when adding or removing
	  modules with LogWatchers or LogDispatcher
	+ Unallow administration port change when the port is in use
2.3
	+ Do not launch a passwordless redis instance during first install
	+ New 'types' field in LogObserver and storers/acquirers to store special
	  types like IPs or MACs in an space-efficient way
	+ Use MySQL for the logs database instead of PostgreSQL
	+ Bugfix: logs database is now properly recreated after purge & install
	+ Avoid use of AUTOLOAD to execute redis commands, improves performance
	+ Use UNIX socket to connect to redis for better performance and
	  update default redis 2.2 settings
	+ Use "sudo" group instead of "admin" one for the UI access control
	+ Added EBox::Module::Base::version() to get package version
	+ Fixed problem in consalidation report when accumulating results
	  from queries having a "group by table.field"
	+ Added missing US and Etc zones in timezone selector
	+ Replaced autotools with zbuildtools
	+ Refuse to restore configuration backup from version lesser than
	  2.1 unless forced
	+ Do not retrieve format.js in every graph to improve performance
	+ The purge-module scripts are always managed as root user
	+ New grep-redis tool to search for patterns in redis keys or
	  values
	+ Use partitionFileSystems method from EBox::FileSystem
2.2.4
	+ New internal 'call' command in Zentyal shell to 'auto-use' the module
	+ Zentyal shell now can execute commandline arguments
	+ Bugfix: EBox::Types::IPAddr::isEqualTo allows to change netmask now
	+ Removed some undefined concatenation and compare warnings in error.log
	+ Ignore check operation in RAID event watcher
	+ Skip IP addresses ending in .0 in EBox::Types::IPRange::addresses()
	+ Do not store in redis trailing dots in Host and DomainName types
	+ Added internal command to instance models and other improvements in shell
	+ Now the whole /etc/zentyal directory is backed up and a copy of the
	  previous contents is stored at /var/backups before restoring
	+ Removing a module with a LogWatcher no longer breaks the LogWatcher
	  Configuration page anymore
	+ Fixed error in change-hostname script it does not longer match substrings
	+ Bugfix: Show breadcrumbs even from models which live in a
	  composite
	+ HTTPLink now returns empty string if no HTTPUrlView is defined
	  in DataTable class
	+ Added mising use sentence in EBox::Event::Watcher::Base
2.2.3
	+ Bugfix: Avoid url rewrite to ebox.cgi when requesting to /slave
	+ Fixed logrotate configuration
	+ More resilient way to handle with missing indexes in _find
	+ Added more informative text when mispelling methods whose prefix
	  is an AUTOLOAD action
	+ A more resilient solution to load events components in EventDaemon
	+ Added one and two years to the purge logs periods
	+ Fixed downloads from EBox::Type::File
2.2.2
	+ Revert cookie name change to avoid session loss in upgrades
	+ Do not try to change owner before user ebox is created
2.2.1
	+ Removed obsolete references to /zentyal URL
	+ Create configuration backup directories on install to avoid warnings
	  accessing the samba share when there are no backups
	+ Log result of save changes, either successful or with warnings
	+ Changed cookie name to remove forbidden characters to avoid
	  incompatibilities with some applications
	+ Removed duplicated and incorrect auding logging for password change
	+ Fixed some non-translatable strings
	+ Create automatic bug reports under 2.2.X milestone instead of 2.2
	+ Fixed bug changing background color on selected software packages
2.1.34
	+ Volatile types called password are now also masked in audit log
	+ Adjust padding for module descriptions in basic software view
	+ Removed beta icon
2.1.33
	+ Fixed modal add problems when using unique option on the type
	+ Fixed error management in the first screen of modal add
	+ Unify software selection and progress colors in CSS
	+ Set proper message type in Configure Events model
	+ Fixed error checking permanentMessage types in templates/msg.mas
2.1.32
	+ Added progress bar colors to theme definition
	+ Remove no longer correct UTF8 decode in ProgressIndicator
	+ Fixed UTF8 double-encoding on unexpected error CGI
	+ Reviewed some subscription strings
	+ Always fork before apache restart to avoid port change problems
	+ Stop modules in the correct order (inverse dependencies order)
	+ Better logging of failed modules on restore
2.1.31
	+ Do not start managed daemons on boot if the module is disabled
	+ Better message on redis error
	+ Watch for dependencies before automatic enable of modules on first install
2.1.30
	+ Removed obsolete /ebox URL from RSS link
	+ Changed methods related with extra backup data in modules logs
	  to play along with changes in ebackup module
	+ Set a user for remote access for audit reasons
	+ Detect session loss on AJAX requests
2.1.29
	+ Startup does not fail if SIGPIPE received
2.1.28
	+ Added code to mitigate false positives on module existence
	+ Avoid error in logs full summary due to incorrect syntax in template
	+ Allow unsafe chars in EBox::Types::File to avoid problems in some browsers
	+ Reviewed some subscription strings
	+ Warning about language-packs installed works again after Global changes
	+ Show n components update when only zentyal packages are left to
	  upgrade in the system widget
	+ Do not show debconf warning when installing packages
	+ EBox::Types::IPAddr (and IPNetwork) now works with defaultValue
	+ Allow to hide menu items, separators and dashboard widgets via conf keys
2.1.27
	+ Do not create tables during Disaster Recovery installation
	+ Added new EBox::Util::Debconf::value to get debconf values
	+ DataTable controller does no longer try to get a deleted row
	  for gather elements values for audit log
	+ Check if Updates watcher can be enabled if the subscription
	  level is yet unknown
2.1.26
	+ Detection of broken packages works again after proper deletion
	  of dpkg_running file
	+ Keep first install redis server running until trigger
	+ Unified module restart for package trigger and init.d
	+ Use restart-trigger script in postinst for faster daemons restarting
	+ System -> Halt/Reboot works again after regression in 2.1.25
	+ Added framework to show warning messages after save changes
	+ Change caption of remote services link to Zentyal Cloud
	+ Do not show Cloud link if hide_cloud_link config key is defined
	+ Added widget_ignore_updates key to hide updates in the dashboard
	+ Differentiate ads from notes
	+ Allow custom message type on permanentMessage
	+ Only allow custom themes signed by Zentyal
	+ Removed /zentyal prefix from URLs
	+ Caps lock detection on login page now works again
	+ Added HiddenIfNotAble property to event watchers to be hidden if
	  it is unabled to monitor the event
	+ Dashboard values can be now error and good as well
	+ Include a new software updates widget
	+ Include a new alert for basic subscriptions informing about
	  software updates
	+ Add update-notifier-common to dependencies
	+ EBox::DataTable::enabledRows returns rows in proper order
	+ Use custom ads when available
	+ Disable bug report when hide_bug_report defined on theme
2.1.25
	+ Do not show disabled module warnings in usercorner
	+ Mask passwords and unify boolean values in audit log
	+ Do not override type attribute for EBox::Types::Text subtypes
	+ Corrected installation finished message after first install
	+ Added new disableAutocomplete attribute on DataTables
	+ Optional values can be unset
	+ Minor improvements on nmap scan
2.1.24
	+ Do not try to generate config for unconfigured services
	+ Remove unnecessary redis call getting _serviceConfigured value
	+ Safer sizes for audit log fields
	+ Fix non-translatable "show help" string
	+ Allow links to first install wizard showing a desired page
	+ Fixed bug in disk usage when we have both values greater and
	  lower than 1024 MB
	+ Always return a number in EBox::AuditLogging::isEnabled to avoid
	  issues when returning the module status
	+ Added noDataMsg attribute on DataTable to show a message when
	  there are no rows
2.1.23
	+ Removed some warnings during consolidation process
	+ Depend on libterm-readline-gnu-perl for history support in shells
	+ Fixed error trying to change the admin port with NTP enabled
	+ Fixed breadcrumb destination for full log query page
	+ Use printableActionName in DataTable setter
2.1.22
	+ Fixed parentRow method in EBox::Types::Row
	+ Added new optionalLabel flag to EBox::Types::Abstract to avoid
	  show the label on non-optional values that need to be set as
	  optional when using show/hide viewCustomizers
	+ Added initHTMLStateOrder to View::Customizer to avoid incorrect
	  initial states
	+ Improved exceptions info in CGIs to help bug reporting
	+ Do not show customActions when editing row on DataTables
2.1.21
	+ Fixed bug printing traces at Global.pm
	+ Check new dump_exceptions confkey instead of the debug one in CGIs
	+ Explicit conversion to int those values stored in our database
	  for correct dumping in reporting
	+ Quote values in update overwrite while consolidating for reporting
2.1.20
	+ Fixed regression in edition in place of booleans
	+ Better default balance of the dashboard based on the size of the widgets
	+ Added defaultSelectedType argument to PortRange
2.1.19
	+ Disable KeepAlive as it seems to give performance problems with Firefox
	  and set MaxClients value back to 1 in apache.conf
	+ Throw exceptions when calling methods not aplicable to RO instances
	+ Fixed problems when mixing read/write and read-only instances
	+ Date/Time and Timezone moved from NTP to core under System -> General
	+ Do not instance hidden widgets to improve dashboard performance
	+ New command shell with Zentyal environment at /usr/share/zentyal/shell
	+ Show warning when a language-pack is not installed
	+ Removed unnecessary dump/load operations to .bak yaml files
	+ AuditLogging and Logs constructor now receive the 'ro' parameter
	+ Do not show Audit Logging in Module Status widget
2.1.18
	+ New unificated zentyal-core.logrotate for all the internal logs
	+ Added forceEnabled option for logHelpers
	+ Moved carousel.js to wizard template
	+ Add ordering option to wizard pages
	+ Fixed cmp and isEqualTo methods for EBox::Types::IPAddr
	+ Fixed wrong Mb unit labels in Disk Usage and use GB when > 1024 MB
	+ Now global-action script can be called without progress indicator
	+ Fixed EBox::Types::File JavaScript setter code
	+ Added support for "Add new..." modal boxes in foreign selectors
	+ Each module can have now its customized purge-module script
	  that will be executed after the package is removed
	+ Added Administration Audit Logging to log sessions, configuration
	  changes, and show pending actions in save changes confirmation
	+ User name is stored in session
	+ Remove deprecated extendedRestore from the old Full Backup
2.1.17
	+ Fixed RAID event crash
	+ Added warning on models and composites when the module is disabled
	+ Fixed login page style with some languages
	+ Login page template can now be reused accepting title as parameter
	+ EBox::Types::File does not write on redis when it fails to
	  move the fail to its final destination
	+ Added quote column option for periodic log consolidation and
	  report consolidation
	+ Added exclude module option to backup restore
2.1.16
	+ Do not show incompatible navigator warning on Google Chrome
	+ Fixed syncRows override detection on DataTable find
	+ clean-conf script now deletes also state data
	+ Avoid 'undefined' message in selectors
2.1.15
	+ Move Disk Usage and RAID to the new Maintenance menu
	+ Always call syncRows on find (avoid data inconsistencies)
	+ Filename when downloading a conf backup now contains hostname
	+ Fixed bug in RAID template
	+ Set proper menu order in System menu (fixes NTP position)
	+ Fixed regresion in page size selector on DataTables
	+ Fixed legend style in Import/Export Configuration
2.1.14
	+ Fixed regresion with double quotes in HTML templates
	+ Fixed problems with libredis-perl version dependency
	+ Adding new apparmor profile management
2.1.13
	+ Better control of errors when saving changes
	+ Elements of Union type can be hidden
	+ Model elements can be hidden only in the viewer or the setter
	+ HTML attributtes are double-quoted
	+ Models can have sections of items
	+ Password view modified to show the confirmation field
	+ New multiselect type
	+ Redis backend now throws different kind of exceptions
2.1.12
	+ Revert no longer necessary parents workaround
	+ Hide action on viewCustomizer works now on DataTables
2.1.11
	+ Fixed bug which setted bad directory to models in tab view
	+ Union type: Use selected subtype on trailingText property if the
	  major type does not have the property
	+ Raise MaxClients to 2 to prevent apache slowness
2.1.10
	+ Security [ZSN-2-1]: Avoid XSS in process list widget
2.1.9
	+ Do not try to initialize redis client before EBox::init()
	+ Safer way to delete rows, deleting its id reference first
	+ Delete no longer needed workaround for gconf with "removed" attribute
	+ Fixed regression in port range setter
2.1.8
	+ Fixed regression in menu search
	+ Fixed missing messages of multi state actions
	+ Help toggler is shown if needed when dynamic content is received
	+ Fixed issue when disabling several actions at once in a data table view
	+ All the custom actions are disabled when one is clicked
	+ Submit wizard pages asynchronously and show loading indicator
	+ Added carousel.js for slide effects
2.1.7
	+ Fixed issues with wrong html attributes quotation
	+ Bugfix: volatile types can now calculate their value using other
	  the value from other elements in the row no matter their position
2.1.6
	+ Attach software.log to bug report if there are broken packages
	+ Added keyGenerator option to report queries
	+ Tuned apache conf to provide a better user experience
	+ Actions click handlers can contain custom javascript
	+ Restore configuration with force dependencies option continues
	  when modules referenced in the backup are not present
	+ Added new MultiStateAction type
2.1.5
	+ Avoid problems getting parent if the manager is uninitialized
	+ Rename some icon files with wrong extension
	+ Remove wrong optional attribute for read-only fields in Events
	+ Renamed all /EBox/ CGI URLs to /SysInfo/ for menu folder coherency
	+ Added support for custom actions in DataTables
	+ Replaced Halt/Reboot CGI with a model
	+ Message classes can be set from models
	+ Fixed error in Jabber dispatcher
	+ Show module name properly in log when restart from the dashboard fails
	+ Avoid warning when looking for inexistent PID in pidFileRunning
2.1.4
	+ Changed Component's parent/child relationships implementation
	+ Fixed WikiFormat on automatic bug report tickets
	+ Do not show available community version in Dashboard with QA
 	  updates
2.1.3
	+ Fall back to readonly data in config backup if there are unsaved changes
	+ Allow to automatically send a report in the unexpected error page
	+ Logs and Events are now submenus of the new Maintenance menu
	+ Configuration Report option is now present on the Import/Export section
	+ Require save changes operation after changing the language
	+ Added support for URL aliases via schemas/urls/*.urls files
	+ Allow to sort submenu items via 'order' attribute
	+ Automatically save changes after syncRows is called and mark the module
	  mark the module as unchanged unless it was previously changed
	+ Removed unnecessary ConfigureEvents composite
	+ Removed unnecessary code from syncRows in logs and events
	+ Restore configuration is safer when restoring /etc/zentyal files
	+ Fixed unescaped characters when showing an exception
	+ Fixed nested error page on AJAX requests
	+ Adapted dumpBackupExtraData to new expected return value
	+ Report remoteservices, when required, a change in administration
	  port
	+ Added continueOnModuleFail mode to configuration restore
	+ Fixed Firefox 4 issue when downloading backups
	+ Show scroll when needed in stacktraces (error page)
	+ More informative error messages when trying to restart locked modules
	  from the dashboard
	+ Creation of plpgsql language moved from EBox::Logs::initialSetup
	  to create-db script
	+ Redis backend now throws different kind of exceptions
	+ Avoid unnecesary warnings about PIDs
	+ Update Jabber dispatcher to use Net::XMPP with some refactoring
	+ Save changes messages are correctly shown with international charsets
	+ Support for bitmap option in RAID report
	+ Retry multiInsert line by line if there are encoding errors
	+ Adapted to new location of partitionsFileSystems in EBox::FileSystem
	+ Event messages are cleaned of null characters and truncated
	  before inserting in the database when is necessary
	+ Improve message for "Free storage space" event and send an info
	  message when a given partition is not full anymore
	+ Event messages now can contain newline characters
	+ Objects of select type are compared also by context
	+ Remove cache from optionsFromForeignModel since it produces
	  problems and it is useless
	+ Set title with server name if the server is subscribed
	+ Fix title HTML tag in views for Models and Composites
	+ Added lastEventsReport to be queried by remoteservices module
	+ Added EBox::Types::HTML type
	+ Added missing manage-logs script to the package
	+ Fixed problems with show/hide help switch and dynamic content
	+ Menus with subitems are now kept unfolded until a section on a
	  different menu is accessed
	+ Sliced restore mode fails correctly when schema file is missing,
	  added option to force restore without schema file
	+ Purge conf now purges the state keys as well
	+ Added EBox::Types::IPRange
2.1.2
	+ Now a menu folder can be closed clicking on it while is open
	+ Bugfix: cron scripts are renamed and no longer ignored by run-parts
	+ Added new EBox::Util::Nmap class implementing a nmap wrapper
2.1.1
	+ Fixed incoherency problems with 'on' and '1' in boolean indexes
	+ Move cron scripts from debian packaging to src/scripts/cron
	+ Trigger restart of logs and events when upgrading zentyal-core
	  without any other modules
	+ Don't restart apache twice when upgrading together with more modules
	+ Fixed params validation issues in addRow
2.1
	+ Replace YAML::Tiny with libyaml written in C through YAML::XS wrapper
	+ Minor bugfix: filter invalid '_' param added by Webkit-based browser
	  on EBox::CGI::Base::params() instead of _validateParams(), avoids
	  warning in zentyal.log when enabling modules
	+ All CGI urls renamed from /ebox to /zentyal
	+ New first() and deleteFirst() methods in EBox::Global to check
	  existence and delete the /var/lib/zentyal/.first file
	+ PO files are now included in the language-pack-zentyal-* packages
	+ Migrations are now always located under /usr/share/$package/migration
	  this change only affects to the events and logs migrations
	+ Delete no longer used domain and translationDomain methods/attributes
	+ Unified src/libexec and tools in the new src/scripts directory
	+ Remove the ebox- prefix on all the names of the /usr/share scripts
	+ New EBox::Util::SQL package with helpers to create and drop tables
	  from initial-setup and purge-module for each module
	+ Always drop tables when purging a package
	+ Delete 'ebox' user when purging zentyal-core
	+ Moved all SQL schemas from tools/sqllogs to schemas/sql
	+ SQL time-period tables are now located under schemas/sql/period
	+ Old ebox-clean-gconf renamed to /usr/share/zentyal/clean-conf and
	  ebox-unconfigure-module is now /usr/share/zentyal/unconfigure-module
	+ Added default implementation for enableActions, executing
	  /usr/share/zentyal-$modulename/enable-module if exists
	+ Optimization: Do not check if a row is unique if any field is unique
	+ Never call syncRows on read-only instances
	+ Big performance improvements using hashes and sets in redis
	  database to avoid calls to the keys command
	+ Delete useless calls to exists in EBox::Config::Redis
	+ New regen-redis-db tool to recreate the directory structure
	+ Renamed /etc/cron.hourly/90manageEBoxLogs to 90zentyal-manage-logs
	  and moved the actual code to /usr/share/zentyal/manage-logs
	+ Move /usr/share/ebox/zentyal-redisvi to /usr/share/zentyal/redisvi
	+ New /usr/share/zentyal/initial-setup script for modules postinst
	+ New /usr/share/zentyal/purge-module script for modules postrm
	+ Removed obsolete logs and events migrations
	+ Create plpgsql is now done on EBox::Logs::initialSetup
	+ Replace old ebox-migrate script with EBox::Module::Base::migrate
	+ Rotate duplicity-debug.log log if exists
	+ Bug fix: Port selected during installation is correctly saved
	+ Zentyal web UI is restarted if their dependencies are upgraded
	+ Bug fix: Logs don't include unrelated information now
	+ Add total in disk_usage report
	+ Bugfix: Events report by source now works again
	+ Do not include info messages in the events report
	+ Services event is triggered only after five failed checkings
	+ Do not add redundant includedir lines to /etc/sudoers
	+ Fixed encoding for strings read from redis server
	+ Support for redis-server 2.0 configuration
	+ Move core templates to /usr/share/zentyal/stubs/core
	+ Old /etc/ebox directory replaced with the new /etc/zentyal with
	  renamed core.conf, logs.conf and events.conf files
	+ Fixed broken link to alerts list
2.0.15
	+ Do not check the existence of cloud-prof package during the
	  restore since it is possible not to be installed while disaster
	  recovery process is done
	+ Renamed /etc/init.d/ebox to /etc/init.d/zentyal
	+ Use new zentyal-* package names
	+ Don't check .yaml existence for core modules
2.0.14
	+ Added compMessage in some events to distinguish among events if
	  required
	+ Make source in events non i18n
	+ After restore, set all the restored modules as changed
	+ Added module pre-checks for configuration backup
2.0.13
	+ Fixed dashboard graphs refresh
	+ Fixed module existence check when dpkg is running
	+ Fix typo in sudoers creation to make remote support work again
2.0.12
	+ Include status of packages in the downloadable bug report
	+ Bugfix: Avoid possible problems deleting redis.first file if not exist
2.0.11
	+ New methods entry_exists and st_entry_exists in config backend
2.0.10
	+ Now redis backend returns undef on get for undefined values
	+ Allow custom mason templates under /etc/ebox/stubs
	+ Better checks before restoring a configuration backup with
	  a set of modules different than the installed one
	+ Wait for 10 seconds to the child process when destroying the
	  progress indicator to avoid zombie processes
	+ Caught SIGPIPE when trying to contact Redis server and the
	  socket was already closed
	+ Do not stop redis server when restarting apache but only when
	  the service is asked to stop
	+ Improvements in import/export configuration (know before as
	  configuration backup)
	+ Improvements in ProgressIndicator
	+ Better behaviour of read-only rows with up/down arrows
	+ Added support for printableActionName in DataTable's
	+ Added information about automatic configuration backup
	+ Removed warning on non existent file digest
	+ Safer way to check if core modules exist during installation
2.0.9
	+ Treat wrong installed packages as not-existent modules
	+ Added a warning in dashboard informing about broken packages
	+ File sharing and mailfilter log event watchers works again since
	  it is managed several log tables per module
2.0.8
	+ Replaced zentyal-conf script with the more powerful zentyal-redisvi
	+ Set always the same default order for dashboard widgets
	+ Added help message to the configure widgets dialog
	+ Check for undefined values in logs consolidation
	+ Now dashboard notifies fails when restarting a service
	+ Fixed bug with some special characters in dashboard
	+ Fixed bug with some special characters in disk usage graph
2.0.7
	+ Pre-installation includes sudoers.d into sudoers file if it's not yet
	  installed
	+ Install apache-prefork instead of worker by default
	+ Rename service certificate to Zentyal Administration Web Server
2.0.6
	+ Use mod dependencies as default restore dependencies
	+ Fixed dependencies in events module
	+ Increased recursive dependency threshold to avoid
	  backup restoration problems
2.0.5
	+ Removed deprecated "Full backup" option from configuration backup
	+ Bugfix: SCP method works again after addition of SlicedBackup
	+ Added option in 90eboxpglogger.conf to disable logs consolidation
2.0.4
	+ Removed useless gconf backup during upgrade
	+ Fixed postinstall script problems during upgrade
2.0.3
	+ Added support for the sliced backup of the DB
	+ Hostname change is now visible in the form before saving changes
	+ Fixed config backend problems with _fileList call
	+ Added new bootDepends method to customize daemons boot order
	+ Added permanent message property to Composite
	+ Bugfix: Minor aesthetic fix in horizontal menu
	+ Bugfix: Disk usage is now reported in expected bytes
	+ Bugfix: Event dispatcher is not disabled when it is impossible
	  for it to dispatch the message
2.0.2
	+ Better message for the service status event
	+ Fixed modules configuration purge script
	+ Block enable module button after first click
	+ Avoid division by zero in progress indicator when total ticks is
	  zero
	+ Removed warning during postinst
	+ Added new subscription messages in logs, events and backup
2.0.1
	+ Bugfix: Login from Zentyal Cloud is passwordless again
	+ Some defensive code for the synchronization in Events models
	+ Bugfix: add EBox::Config::Redis::get to fetch scalar or list
	  values. Make GConfModule use it to avoid issues with directories
	  that have both sort of values.
1.5.14
	+ Fixed redis bug with dir keys prefix
	+ Improved login page style
	+ New login method using PAM instead of password file
	+ Allow to change admin passwords under System->General
	+ Avoid auto submit wizard forms
	+ Wizard skip buttons always available
	+ Rebranded post-installation questions
	+ Added zentyal-conf script to get/set redis config keys
1.5.13
	+ Added transition effect on first install slides
	+ Zentyal rebrand
	+ Added web page favicon
	+ Fixed already seen wizards apparition
	+ Fixed ro module creation with redis backend
	+ Use mason for links widgets
	+ Use new domain to official strings for subscriptions
1.5.12
	+ Added option to change hostname under System->General
	+ Show option "return to dashboard" when save changes fails.
1.5.11
	+ Added more tries on redis reconnection
	+ Fixed user corner access problems with redis server
	+ writeFile* methods reorganized
	+ Added cron as dependency as cron.hourly was never executed with anacron
	+ Improvements in consolidation of data for reports
1.5.10
	+ Fixed gconf to redis conversion for boolean values
1.5.9
	+ Improved migrations speed using the same perl interpreter
	+ Redis as configuration backend (instead of gconf)
	+ Improved error messages in ebox-software
	+ Set event source to 256 chars in database to adjust longer event
	  sources
	+ Progress bar AJAX updates are sent using JSON
	+ Fixed progress bar width problems
	+ Fixed top menu on wizards
	+ Improved error message when disconnecting a not connected database
	+ Abort installation if 'ebox' user already exists
	+ Bugfix: IP address is now properly registered if login fails
1.5.8
	+ Added template tableorderer.css.mas
	+ Added buttonless top menu option
	+ Bugfix: Save all modules on first installation
	+ Bugfix: General ebox database is now created if needed when
	  re/starting services
	+ Bugfix: Data to report are now uniform in number of elements per
	  value. This prevents errors when a value is present in a month and
	  not in another
	+ Bugfix: Don't show already visited wizard pages again
1.5.7
	+ Bugfix: Avoid error when RAID is not present
	+ Bugfix: Add ebox-consolidate-reportinfo call in daily cron script
	+ Bugfix: Called multiInsert and unbufferedInsert when necessary
	  after the loggerd reimplementation
	+ Bugfix: EBox::ThirdParty::Apache2::AuthCookie and
	  EBox::ThirdParty::Apache2::AuthCookie::Util package defined just
	  once
	+ Added util SystemKernel
	+ Improved progress indicator
	+ Changes in sudo generation to allow sudo for remote support user
	+ Initial setup wizards support
1.5.6
	+ Reimplementation of loggerd using inotify instead of File::Tail
1.5.5
	+ Asynchronous load of dashboard widgets for a smoother interface
1.5.4
	+ Changed dbus-check script to accept config file as a parameter
1.5.3
	+ Function _isDaemonRunning works now with snort in lucid
	+ Javascript refreshing instead of meta tag in log pages
	+ Updated links in dashboard widget
	+ Add package versions to downloadable ebox.log
	+ Fixed postgresql data dir path for disk usage with pg 8.4
	+ GUI improvements in search box
1.5.2
	+ Security [ESN-1-1]: Validate referer to avoid CSRF attacks
	+ Added reporting structure to events module
	+ Added new CGI to download the last lines of ebox.log
1.5.1
	+ Bugfix: Catch exception when upstart daemon does not exist and
	  return a stopped status
	+ Added method in logs module to dump database in behalf of
	ebackup module
	+ Bugfix: Do not check in row uniqueness for optional fields that
	are not passed as parameters
	+ Improve the output of ebox module status, to be consistent with the one
	  shown in the interface
	+ Add options to the report generation to allow queries to be more
	  flexible
	+ Events: Add possibility to enable watchers by default
	+ Bugfix: Adding a new field to a model now uses default
	  value instead of an empty value
	+ Added script and web interface for configuration report, added
	  more log files to the configuration report
1.5
	+ Use built-in authentication
	+ Use new upstart directory "init" instead of "event.d"
	+ Use new libjson-perl API
	+ Increase PerlInterpMaxRequests to 200
	+ Increase MaxRequestsPerChild (mpm-worker) to 200
	+ Fix issue with enconding in Ajax error responses
	+ Loggerd: if we don't have any file to watch we just sleep otherwise the process
	  will finish and upstart will try to start it over again and again.
	+ Make /etc/init.d/ebox depend on $network virtual facility
	+ Show uptime and users on General Information widget.
1.4.2
	+ Start services in the appropriate order (by dependencies) to fix a problem
	  when running /etc/init.d/ebox start in slaves (mail and other modules
	  were started before usersandgroups and thus failed)
1.4.1
	+ Remove network workarounds from /etc/init.d/ebox as we don't bring
	  interfaces down anymore
1.4
	+ Bug fix: i18n. setDomain in composites and models.
1.3.19
	+ Make the module dashboard widget update as the rest of the widgets
	+ Fix problem regarding translation of module names: fixes untranslated
	  module names in the dashboard, module status and everywhere else where
	  a module name is written
1.3.18
	+ Add version comparing function and use it instead of 'gt' in the
	  general widget
1.3.17
	+ Minor bug fix: check if value is defined in EBox::Type::Union
1.3.16
	+ Move enable field to first row in ConfigureDispatcherDataTable
	+ Add a warning to let users know that a module with unsaved changes
	  is disabled
	+ Remove events migration directory:
		- 0001_add_conf_configureeventtable.pl
		- 0002_add_conf_diskfree_watcher.pl
	+ Bug fix: We don't use names to stringify date to avoid issues
	  with DB insertions and localisation in event logging
	+ Bug fix: do not warn about disabled services which return false from
	  showModuleStatus()
	+ Add blank line under "Module Status"
	+ Installed and latest available versions of the core are now displayed
	  in the General Information widget
1.3.15
	+ Bug fix: Call EBox::Global::sortModulesByDependencies when
	  saving all modules and remove infinite loop in that method.
	  EBox::Global::modifiedModules now requires an argument to sort
	  its result dependending on enableDepends or depends attribute.
	+ Bug fix: keep menu folders open during page reloads
	+ Bug fix: enable the log events dispatcher by default now works
	+ Bug fix: fixed _lock function in EBox::Module::Base
	+ Bug fix: composites honor menuFolder()
	+ Add support for in-place edition for boolean types. (Closes
	  #1664)
	+ Add method to add new database table columnts to EBox::Migration::Helpers
	+ Bug fix: enable "Save Changes" button after an in-place edition
1.3.14
	+ Bug fix: fix critical bug in migration helper that caused some log
	  log tables to disappear
	+ Create events table
	+ Bug fix: log watcher works again
	+ Bug fix: delete cache if log index is not found as it could be
	  disabled
1.3.13
	+ Bug fix: critical error in EventDaemon that prevented properly start
	+ Cron script for manage logs does not run if another is already
	  running, hope that this will avoid problems with large logs
	+ Increased maximum size of message field in events
	+ Added script to purge logs
	+ Bug fix: multi-domain logs can be enabled again
1.3.12
	+ Added type for EBox::Dashboard::Value to stand out warning
	  messages in dashboard
	+ Added EBox::MigrationHelpers to include migration helpers, for now,
	  include a db table renaming one
	+ Bug fix: Fix mismatch in event table field names
	+ Bug fix: Add migration to create language plpgsql in database
	+ Bug fix: Add missing script for report log consolidation
	+ Bug fix: Don't show modules in logs if they are not configured. This
	  prevents some crashes when modules need information only available when
	  configured, such as mail which holds the vdomains in LDAP
	+ Added method EBox::Global::lastModificationTime to know when
	  eBox configuration was modified for last time
	+ Add support for breadcrumbs on the UI
	+ Bug fix: in Loggerd files are only parsed one time regardless of
	  how many LogHelper reference them
	+ Added precondition for Loggerd: it does not run if there isnt
	anything to watch
1.3.11
	+ Support customFilter in models for big tables
	+ Added EBox::Events::sendEvent method to send events using Perl
	  code (used by ebackup module)
	+ Bug fix: EBox::Type::Service::cmp now works when only the
	  protocols are different
	+ Check $self is defined in PgDBEngine::DESTROY
	+ Do not watch files in ebox-loggerd related to disabled modules and
	  other improvements in the daemon
	+ Silent some exceptions that are used for flow control
	+ Improve the message from Service Event Watcher
1.3.10
	+ Show warning when accesing the UI with unsupported browsers
	+ Add disableApparmorProfile to EBox::Module::Service
	+ Bug fix: add missing use
	+ Bug fix: Make EventDaemon more robust against malformed sent
	  events by only accepting EBox::Event objects
1.3.8
	+ Bug fix: fixed order in EBox::Global::modified modules. Now
	  Global and Backup use the same method to order the module list
	  by dependencies
1.3.7
	+ Bug fix: generate public.css and login.css in dynamic-www directory
	  which is /var/lib/zentyal/dynamicwww/css/ and not in /usr/share/ebox/www/css
	  as these files are generate every time eBox's apache is
	  restarted
	+ Bug fix: modules are restored now in the correct dependency
	  order
	+ ebox-make-backup accepts --destinaton flag to set backup's file name
	+ Add support for permanent messages to EBox::View::Customizer
1.3.6
	+ Bug fix: override _ids in EBox::Events::Watcher::Log to not return ids
	which do not exist
	+ Bug fix: fixed InverseMatchSelect type which is used by Firewall module
	+ New widget for the dashboard showing useful support information
	+ Bugfix: wrong permissions on CSS files caused problem with usercorner
	+ CSS are now templates for easier rebranding
	+ Added default.theme with eBox colors
1.3.5
	+ Bugfix: Allow unsafe characters in password type
	+ Add FollowSymLinks in eBox apache configuration. This is useful
	  if we use js libraries provided by packages
1.3.4
	+ Updated company name in the footer
	+ Bugfix: humanEventMessage works with multiple tableInfos now
	+ Add ebox-dbus-check to test if we can actually connect to dbus
1.3.4
	+ bugfix: empty cache before calling updatedRowNotify
	+ enable Log dispatcher by default and not allow users to disable
	it
	+ consolidation process continues in disabled but configured modules
	+ bugfix: Save Changes button doesn't turn red when accessing events for
	first time
1.3.2
	+ bugfix: workaround issue with dhcp configured interfaces at boot time
1.3.1
	+ bugfix: wrong regex in service status check
1.3.0
	+ bugfix: make full backup work again
1.1.30
	+ Change footer to new company holder
	+  RAID does not generate 'change in completion events, some text
	problems fixed with RAID events
	+ Report graphics had a datapoints limit dependent on the active
	time unit
	+ Apache certificate can be replaced by CA module
	+ Fixed regression in detailed report: total row now aggregates
	properly
	+ More characters allowed when changing password from web GUI
	+ Fixed regression with already used values in select types
	+ Do not a button to restart eBox's apache
	+ Fixed auth problem when dumping and restoring postgre database
1.1.20
	+ Added custom view support
	+ Bugfix: report models now can use the limit parameter in
	  reportRows() method
	+ use a regexp to fetch the PID in a pidfile, some files such as
	postfix's add tabs and spaces before the actual number
	+ Changed "pidfile" to "pidfiles" in _daemons() to allow checking more than
one (now it is a array ref instead of scalar)
	+ Modified Service.pm to support another output format for /etc/init.d daemon
status that returns [OK] instead of "running".
	+ unuformized case in menu entries and some more visual fixes
1.1.10
	+ Fix issue when there's a file managed by one module that has been modified
	  when saving changes
	+ Bugfix: events models are working again even if an event aware
	module is uninstalled and it is in a backup to restore
	+ Select.pm returns first value in options as default
       + Added 'parentModule' to model class to avoid recursive problems
	+ Added Float type
	+ Apache module allows to add configuration includes from other modules
	+ Display remote services button if subscribed
	+ Event daemon may received events through a named pipe
	+ Bugfix. SysInfo revokes its config correctly
	+ Added storer property to types in order to store the data in
	somewhere different from GConf
	+ Added protected property 'volatile' to the models to indicate
	that they store nothing in GConf but in somewhere different
	+ System Menu item element 'RAID' is always visible even when RAID
	is not installed
	+ Files in deleted rows are deleted when the changes are saved
	+ Fixed some bug whens backing and restore files
	+ Components can be subModels of the HasMany type
	+ Added EBox::Types::Text::WriteOnce type
	+ Do not use rows(), use row to force iteration over the rows and increase
	performance and reduce memory use.
	+ Do not suggest_sync after read operations in gconf
	+ Increase MaxRequestsPerChild to 200 in eBox's apache
	+ Make apache spawn only one child process
	+ Log module is backed up and restored normally because the old
	problem is not longer here
	+ Backup is more gentle with no backup files in backup directory,
	now it does not delete them
	+ HasMany  can retrieve again the model and row after the weak
	refence is garbage-collected. (Added to solve a bug in the doenload
	bundle dialog)
	+ EBox::Types::DomainName no longer accepts IP addresses as domain
	names
	+ Bugfix: modules that fail at configuration stage no longer appear as enabled
	+ Add parameter to EBox::Types::Select to disable options cache

0.12.103
	+ Bugfix: fix SQL statement to fetch last rows to consolidate
0.12.102
	+ Bugfix: consolidate logs using the last date and not starting from scratch
0.12.101
	+ Bugfix: DomainName type make comparisons case insensitive
	according to RFC 1035
0.12.100
	+ Bugfix: Never skip user's modifications if it set to true
	override user's changes
	+ EBox::Module::writeConfFile and EBox::Service scape file's path
	+ Bugfix. Configure logrotate to actually rotate ebox logs
	+ Fixed bug in ForcePurge logs model
	+ Fixed bug in DataTable: ModelManaged was called with tableName
	instead of context Name
	+ Fixing an `img` tag closed now properly and adding alternative
	text to match W3C validation in head title
	+ Backup pages now includes the size of the archive
	+ Fixed bug in ForcePurge logs model
	+ Now the modules can have more than one tableInfo for logging information
	+ Improve model debugging
	+ Improve restart debugging
	+ Backups and bug reports can be made from the command line
	+ Bugfix: `isEqualTo` is working now for `Boolean` types
	+ Bugfix: check if we must disable file modification checks in
	Manager::skipModification

0.12.99
	+ Add support for reporting
	+ Refresh logs automatically
	+ Reverse log order
	+ Remove temp file after it is downloaded with FromTempDir controller
0.12.3
	+ Bug fix: use the new API in purge method. Now purging logs is working
	again.
0.12.2
	+ Increase random string length used to generate the cookie to
	2048 bits
	+ Logs are show in inverse chronological order
0.12.1
	+ Bug fix: use unsafeParam for progress indicator or some i18 strings
	will fail when saving changes
0.12
	+ Bugfix: Don't assume timecol is 'timestamp' but defined by
	module developer. This allows to purge some logs tables again
	+ Add page titles to models
	+ Set default values when not given in `add` method in models
	+ Add method to manage page size in model
	+ Add hidden field to help with Ajax request and automated testing with
	  ANSTE
	+ Bugfix: cast sql types to filter fields in logs
	+ Bugfix: Restricted resources are back again to make RSS
	access policy work again
	+ Workaround bogus mason warnings
	+ Make postinst script less verbose
	+ Disable keepalive in eBox apache
	+ Do not run a startup script in eBox apache
	+ Set default purge time for logs stored in eBox db to 1 week
	+ Disable LogAdmin actions in `ebox-global-action` until LogAdmin
	feature is completely done
0.11.103
	+ Modify EBox::Types::HasMany to create directory based on its row
	+ Add _setRelationship method to set up relationships between models
	  and submodels
	+ Use the new EBox::Model::Row api
	+ Add help method to EBox::Types::Abstract
	+ Decrease size for percentage value in disk free watcher
	+ Increase channel link field size in RSS dispatcher
0.11.102
	+ Bugfix: cmp in EBox::Types::HostIP now sorts correctly
	+ updatedRowNotify in EBox::Model::DataTable receives old row as
	well as the recently updated row
	+ Added `override_user_modification` configuration parameter to
	avoid user modification checkings and override them without asking
	+ Added EBox::Model::Row to ease the management of data returned
	by models
	+ Added support to pre-save and post-save executable files. They
	must be placed at /etc/ebox/pre-save or /etc/ebox/post-save
	+ Added `findRow` method to ease find and set
0.11.101
	+ Bugfix: Fix memory leak in models while cloning types. Now
	cloning is controlled by clone method in types
	+ Bugfix: Union type now checks for its uniqueness
	+ DESTROY is not an autoloaded method anymore
	+ HasOne fields now may set printable value from the foreign field
	to set its value
	+ findId now searches as well using printableValue
	+ Bugfix. Minor bug found when key is an IP address in autoloaded
	methods
	+ Ordered tables may insert values at the beginning or the end of
	the table by "insertPosition" attribute
	+ Change notConfigured template to fix English and add link to the
	  module status section
	+ Add loading gif to module status actions
	+ Remove debug from ServiceInterface.pm
	+ Add support for custom separators to be used as index separators on
	  exposedMethods
	+ Bugfix. Stop eBox correctly when it's removed
	+ Improve apache-restart to make it more reliable.
0.11.100
	+ Bugfix. Fix issue with event filters and empty hashes
	+ Bugfix. Cache stuff in log and soap watcher to avoid memory leaks
	+ Bugfix. Fix bug that prevented the user from being warned when a row to
	  be deleted is being used by other model
	+ Bugfix. Add missing use of EBox::Global in State event watcher
	+ Added progress screen, now pogress screen keeps track of the changed
	  state of the modules and change the top page element properly
	+ Do not exec() to restart apache outside mod_perl
	+ Improve apache restart script
	+ Improve progress screen
0.11.99
	+ DataTable contains the property 'enableProperty' to set a column
	called 'enabled' to enable/disable rows from the user point of
	view. The 'enabled' column is put the first
	+ Added state to the RAID report instead of simpler active boolean
        + Fix bug when installing new event components and event GConf
	subtree has not changed
	+ Add RSS dispatcher to show eBox events under a RSS feed
	+ Rotate log files when they reach 10MB for 7 rotations
	+ Configurable minimum free space left for being notified by means
	of percentage
	+ Add File type including uploading and downloading
	+ Event daemon now checks if it is possible to send an event
	before actually sending it
	+ Added Action forms to perform an action without modifying
	persistent data
	+ Log queries are faster if there is no results
	+ Show no data stored when there are no logs for a domain
	+ Log watcher is added in order to notify when an event has
	happened. You can configure which log watcher you may enable and
	what you want to be notify by a determined filter and/or event.
	+ RAID watcher is added to check the RAID events that may happen
	when the RAID subsystem is configured in the eBox machine
	+ Change colour dataset in pie chart used for disk usage reporting
	+ Progress indicator now contains a returned value and error
	message as well
	+ Lock session file for HTTP session to avoid bugs
	related to multiple requests (AJAX) in a short time
	+ Upgrade runit dependency until 1.8.0 to avoid runit related
	issues
0.11
	+ Use apache2
	+ Add ebox-unblock-exec to unset signal mask before running  a executable
	+ Fix issue with multiple models and models with params.
	  This triggered a bug in DHCP when there was just one static
	  interface
	+ Fix _checkRowIsUnique and _checkFieldIsUnique
	+ Fix paging
	+ Trim long strings in log table, show tooltip with the whole string
	  and show links for URLs starting with "http://"
0.10.99
	+ Add disk usage information
	+ Show progress in backup process
	+ Add option to purge logs
	+ Create a link from /var/lib/zentyal/log to /var/log/ebox
	+ Fix bug with backup descriptions containing spaces
	+ Add removeAll method on data models
	+ Add HostIP, DomainName and Port types
	+ Add readonly forms to display static information
	+ Add Danish translation thanks to Allan Jacobsen
0.10
	+ New release
0.9.100
	+ Add checking for SOAP session opened
	+ Add EventDaemon
	+ Add Watcher and Dispatch framework to support an event
	  architecture on eBox
	+ Add volatile EBox::Types in order not to store their values
	  on GConf
	+ Add generic form
	+ Improvements on generic table
	+ Added Swedish translation

0.9.99
	+ Added Portuguese from Portugal translation
	+ Added Russian translation
	+ Bugfix: bad changed state in modules after restore

0.9.3
	+ New release

0.9.2
	+ Add browser warning when uploading files
	+ Enable/disable logging modules
0.9.1
	+ Fix backup issue with changed state
	+ Generic table supports custom ordering
0.9
	+ Added Polish translation
        + Bug in recognition of old CD-R writting devices fixed
	+ Added Aragonese translation
	+ Added Dutch translation
	+ Added German translation
	+ Added Portuguese translation

0.8.99
	+ Add data table model for generic Ajax tables
	+ Add types to be used by models
	+ Add MigrationBase and ebox-migrate to upgrade data models
	+ Some English fixes
0.8.1
	+ New release
0.8
	+ Fix backup issue related to bug reports
	+ Improved backup GUI
0.7.99
        + changed sudo stub to be more permissive
	+ added startup file to apache web server
	+ enhanced backup module
	+ added basic CD/DVD support to backup module
	+ added test stubs to simplify testing
	+ added test class in the spirit of Test::Class
	+ Html.pm now uses mason templates
0.7.1
	+ use Apache::Reload to reload modules when changed
	+ GUI consistency (#12)
	+ Fixed a bug for passwords longer than 16 chars
	+ ebox-sudoers-friendly added to not overwrite /etc/sudoers each time
0.7
	+ First public release
0.6
	+ Move to client
	+ Remove obsolete TODO list
	+ Remove firewall module from  base system
	+ Remove objects module from base system
	+ Remove network module from base system
	+ Add modInstances and modInstancesOfType
	+ Raname Base to ClientBase
	+ Remove calls to deprecated methods
	+ API documented using naturaldocs
	+ Update INSTALL
	+ Use a new method to get configkeys, now configkey reads every
	  [0.9
	+ Added Polish translation][0-9]+.conf file from the EBox::Config::etc() dir and
	  tries to get the value from the files in order.
	+ Display date in the correct languae in Summary
	+ Update debian scripts
	+ Several bugfixes
0.5.2
	+ Fix some packaging issues
0.5.1
	+ New menu system
	+ New firewall filtering rules
	+ 802.1q support

0.5
	+ New bug-free menus (actually Internet Explorer is the buggy piece
	  of... software that caused the reimplementation)
	+ Lots of small bugfixes
	+ Firewall: apply rules with no destination address to packets
	  routed through external interfaces only
	+ New debianize script
	+ Firewall: do not require port and protocol parameters as they
	  are now optional.
	+ Include SSL stuff in the dist tarball
	+ Let modules block changes in the network interfaces
	  configuration if they have references to the network config in
	  their config.
	+ Debian network configuration import script
	+ Fix the init.d script: it catches exceptions thrown by modules so that
	  it can try to start/stop all of them if an exception is thrown.
	+ Firewall: fix default policy bug in INPUT chains.
	+ Restore textdomain in exceptions
	+ New services section in the summary
	+ Added Error item to Summary. Catch exceptions from modules in
	  summary and generate error item
	+ Fix several errors with redirections and error handling in CGIs
	+ Several data validation functions were fixed, and a few others added
	+ Prevent the global module from keeping a reference to itself. And make
	  the read-only/read-write behavior of the factory consistent.
	+ Stop using ifconfig-wrapper and implement our own NetWrapper module
	  with wrappers for ifconfig and ip.
	+ Start/stop apache, network and firewall modules in first place.
	+ Ignore some network interface names such as irda, sit0, etc.
	+ The summary page uses read-only module instances.
	+ New DataInUse exception, old one renamed to DataExists.
	+ Network: do not overwrite resolv.conf if there are nameservers
	  given via dhcp.
	+ Do not set a default global policy for the ssh service.
	+ Check for forbiden characters when the parameter value is
	  requested by the CGI, this allows CGI's to handle the error,
	  and make some decissions before it happens.
	+ Create an "edit object" template and remove the object edition stuff
	  from the main objects page.
	+ Fix the apache restarting code.
	+ Network: Remove the route reordering feature, the kernel handles that
	  automatically.
	+ Fix tons of bugs in the network restarting code.
	+ Network: removed the 3rd nameserver configuration.
	+ Network: Get gateway info in the dhcp hook.
	+ Network: Removed default configuration from the gconf schema.
	+ New function for config-file generation
	+ New functions for pid file handling

0.4
	+ debian package
	+ added module to export/import configuration
	+ changes in firewall's API
	+ Added content filter based on dansguardian
	+ Added French translation
	+ Added Catalan translation
	+ Sudoers file is generated automatically based on module's needs
	+ Apache config file is generated by ebox  now
	+ Use SSL
	+ Added ebox.conf file
	+ Added module template generator

0.3
	+ Supports i18n
	+ API name consistency
	+ Use Mason for templates
	+ added tips to GUI
	+ added dhcp hooks
	+ administration port configuration
	+ Fixed bugs to IE compliant
	+ Revoke changes after logout
	+ Several bugfixes

0.2
	+ All modules are now based on gconf.
	+ Removed dependencies on xml-simple, xerces and xpath
	+ New MAC address field in Object members.
	+ Several bugfixes.

0.1
	+ Initial release<|MERGE_RESOLUTION|>--- conflicted
+++ resolved
@@ -1,5 +1,5 @@
 HEAD
-<<<<<<< HEAD
+	+ Configuration backup implicitly preserves ownership of files
 	+ Changes in styles and sizes of the save/revoke dialog
 	+ New data form row is copied from default row, avoiding letting hidden
 	  fields without its default value and causing missing fields errors
@@ -11,9 +11,6 @@
 	+ Fixed types EBox::Type::InverseMatchSelect and EBox::Type::InverseMatchUnion
 	+ Fixed bug in DataTable::setTypedRow() which produced an incorrect 'id'
 	  row element in DataTable::updateRowNotify()
-=======
-	+ Configuration backup implicitly preservers ownership of files
->>>>>>> e0b4fefe
 	+ In tableBody.mas template: decomposed table topToolbar section in methods
 	+ Fixed bug in discard changes dialog
 	+ Confirmation dialogs now use styled modalboxes
