HEAD
<<<<<<< HEAD
	+ Adapted file downloads to the new utf8 fixes
	+ Write backup files in raw mode to avoid utf8 problems
	+ Print always utf8 in STDOUT on all CGIs
	+ Decode CGI params of values entered at the interface as utf8
	+ Proper encode/decode of utf8 with also pretty JSON
	+ Fixed utf8 decoding in date shown at dashboard
	+ Removed old workarounds for utf8 problems
=======
	+ Added new recoveryEnabled() helper method to Module::Base
	+ Added recoveryDomainName() method to SyncProvider interface
	+ Restore backup can now install missing modules in Disaster Recovery
	+ Show specific slides when installing a commercial edition
	+ Redirect to proper CGI after login in disaster recovery mode
	+ Removed old debconf workaround for first stage installation
	+ Log redis start message as debug instead of info to avoid flood
	+ Use unsafeParam in EBox::CGI::Base::paramsAsHash
	+ EBox::Module::Service does not raise exception and logs
	  nothing when using init.d status
	+ Fixed glitch in backup CGI which sometimes showed
	  the modal dialog with a incorrect template
3.0.8
	+ Use path for default name in SyncFolders::Folder
	+ Do not restrict characters in data table searchs
	+ Fixed automatic bug report regression
>>>>>>> a756c108
	+ Fixed refresh of the table and temporal control states
	  in customActionClicked callback
	+ Modified modalbox-zentyal.js to accept wideDialog parameter
	+ Fixed template method in MultiStateAction to return the default
	  template when it is not any supplied to the object
	+ Fixed sendInPlaceBooleanValue method from table-helper.js; it
	  aborted because bad parameters of Ajax.Updater
	+ Fixed bug that made that the lock was shared between owners
	+ Some fixes in the function to add the rule for desktops services
	  to the firewall
	+ Delete obsolete EBox::CGI::MenuCSS package
3.0.7
	+ Add new EBox::Module::Service::Observer to notify modules about
	  changes in the service status
	+ Administration accounts management reflects the changes in
	  system accounts in ids() or row() method call
	+ Some fixes in the RAID event watcher
	+ foreignModelInstance returns undef if foreignModel is
	  undef. This happens when a module has been uninstalled and it is
	  referenced in other installed module (events)
	+ loggerd shows loaded LogHelpers when in debug mode
	+ Added additional info to events from RAID watcher
	+ Use sudo to remove temporal files/diectories in backup, avoiding
	  permissions errors
	+ Added exception for cloud-prof module to events dependencies
3.0.6
	+ Skip keys deleted in cache in Redis::_keys()
	+ Fixed events modules dependencies to depend on any module which
	  provides watchers or dispatchers
	+ Always call enableActions before enableService when configuring modules
	+ Added needsSaveAfterConfig state to service modules
	+ Better exceptions logging in EBox::CGI::Run
	+ Fixed 'element not exists' error when enabling a log watcher
	+ Scroll up when showing modal dialog
	+ Added fqdnChanged methods to SysInfo::Observer
	+ Fixed SSL configuration conflicts betwen SOAPClient and RESTClient
3.0.5
	+ Template ajax/simpleModalDialog.mas can now accept text
	+ Used poweroff instead of halt to assure that system is powered
	  off after halt
	+ Fixed log audit database insert error when halting or rebooting
	+ Added time-based closable notification messages
	+ Adapted to new EBox::setLocaleEnvironment method
	+ EBox::Type::File now allows ebox user to own files in directories
	  which are not writable by him
	+ Removed cron daily invocation of deprecated report scripts
3.0.4
	+ Added EBox::SyncFolders interface
	+ Fixed invokation of tar for backup of model files
	+ New observer for sysinfo module to notify modules implementing the
	  SysInfo::Observer interface when the host name or host domain is
	  changed by the user, before and after the change takes effect
	+ Stop and start apache after language change to force environment reload
	+ Reload page after language change
	+ EBox::Module::Service::isRunning() skips daemons whose precondition fail
	+ Fixed undefined reference in DataTable controller for log audit
	+ Added and used serviceId field for service certificates
	+ Fixed SQL quoting of column names in unbuffered inserts and consolidation
3.0.3
	+ Fixed bug which prevented highlight of selected item in menu
	+ Fixed base class of event dispatcher to be compatible with the
	  changes dispatcher configuration table
	+ Fixed event daemon to use dumped variables
	+ Fixed need of double-click when closing menu items in some cases
	+ Fixed logs consolidation to avoid high CPU usage
	+ In view log table: correctly align previous and first page buttons
	+ Improve host name and domain validation.
	+ Forbidden the use of a qualified hostname in change hostname form
	+ Update samba hostname-dependent fields when hostname is changed
	+ Confirmation dialog when the local domain is changed and with a
	  warning if local domain which ends in .local
3.0.2
	+ The synchronization of redis cache refuses with log message to set
	  undefined values
	+ Fixed wrong sql statement which cause unwanted logs purge
	+ DataForm does not check for uniqueness of its fields, as it only
	  contains a single row
	+ In ConfigureLogs, restored printable names for log domains
	+ Fixed dashboard update error on modules widget, counter-graph
	  widget and widget without sections
	+ Better way to fix non-root warnings during boot without interfering
	  on manual restart commands in the shell
3.0.1
	+ Properly set default language as the first element of the Select to
	  avoid its loss on the first apache restart
	+ Set milestone to 3.0.X when creating tickets in trac.zentyal.org
	+ Removed forced setting of LANG variables in mod_perl which made progress
	  indicator fail when using any language different to English
	+ Removed some frequent undef warnings
	+ Added executeOnBrothers method to EBox::Model::Component
	+ Fixed repetition of 'add' and 'number change' events in RAID watcher
	+ Fixed incorrect display of edit button in tables without editField action
	+ Cache MySQL password to avoid reading it all the time
	+ Fixed request came from non-root user warnings during boot
	+ Send info event in Runit watcher only if the service was down
	  MAX_DOWN_PERIODS
3.0
	+ Removed beta logo
	+ Set 'firstInstall' flag on modules when installing during initial install
	+ Set 'restoringBackup' flag on modules when restoring backup
	+ Call enableService after initialSetup while restoring backup
	+ Registration link in widget now have appropiate content when either
	  remoteservices or software are not installed
	+ Fixed style for disabled buttons
	+ Composite and DataTable viewers recover from errors in pageTitle method
	+ Fixed intermitent failure in progress when there are no slides
	+ Rollback redis transaction on otherwise instead finally block
	+ Members of the 'admin' group can now login again on Zentyal
	+ Multi-admin management for commercial editions
	+ First and last move row buttons are now disabled instead of hidden
	+ In save changes dialog set focus always in the 'save' button
	+ Fixed i18n problem in some cases where environment variables
	  were different than the selected locale on Zentyal UI, now
	  LANG and LC_MESSAGES are explicitly passed to mod_perl
	+ Reviewed registration strings
	+ Added template attribute to MultiStateAction to provide any kind
	  of HTML to display an action
	+ Changed icon, name and link for Zentyal Remote
	+ Fixed some compatibility issues with Internet Explorer 9
	+ Show warning with Internet Explorer 8 or older
	+ Improved dashboard buttons colors
2.3.24
	+ Do not cache undef values in EBox::Config::Redis::get()
	+ Code fix on subscription retrieval for Updates event
	+ Update validate referer to new Remote Services module API
	+ In-place booleans now properly mark the module as changed
	+ Do not try to read slides if software module is not installed
	+ Fixed wrong call in Events::isEnabledDispatcher()
	+ Updated 'created by' footer
2.3.23
	+ Change the default domain name from 'zentyal.lan' to
	  'zentyal-domain.lan'
	+ Changes in first enable to avoid letting modules unsaved
	+ Type File now accepts spaces in the file name
	+ Added setTimezone method to MyDBEngine
	+ Enable consolidation after reviewing and pruning
	+ Code typo fix in Events::isEnabledWatcher
	+ Remove all report code from core
	+ Move SysInfo report related to remoteservices module
	+ Fixed regression which removed scroll bars from popups
	+ New carousel transition for the installation slides
	+ Added option to not show final notes in progress bar
	+ EBox::Model::Component::modelGetter does not die when trying to
	  get a model for an uninstalled module
	+ Added previous/next buttons to manually switch installation slides
	+ New installation slides format
	+ Added compatibility with MS Internet Explorer >= 8
2.3.22
	+ Changed first installation workflow and wizard infraestructure
	+ Improved firewall icons
	+ Set hover style for configure rules button in firewall
	+ Do not disable InnoDB in mysql if there are other databases
	+ Progress indicator no longer calls showAds if it is undefined
	+ Send cache headers on static files to improve browsing speed
	+ Added foreignNoSyncRows and foreignFilter options to EBox::Types::Select
	+ Improved settings icon
	+ Fixed modalboxes style
	+ Improve host domain validation. Single label domains are not allowed.
2.3.21
	+ Fixes on notifyActions
	+ Check for isDaemonRunning now compatible with asterisk status
	+ Fixed warning call in EBox::Types::HasMany
2.3.20
	+ New look & feel for the web interface
	+ Adjust slides transition timeout during installation
	+ Audit changes table in save changes popup has scroll and better style
	+ Model messages are printed below model title
	+ noDataMsg now allows to add elements if it makes sense
	+ Fixed ajax/form.mas to avoid phantom change button
	+ EBox::Model::Manager::_setupModelDepends uses full paths so the
	  dependecies can discriminate between models with the same name
	+ Default row addition in DataForm does not fires validateTypedRow
	+ Code typo fix in change administration port model
	+ Set only Remote as option to export/import configuration to a
	  remote site
	+ Return undef in HasMany type when a model is not longer
	  available due to being uninstalled
	+ Added onclick atribute to the link.mas template
	+ Fix exception raising when no event component is found
	+ table_ordered.js : more robust trClick event method
	+ Changed dashboard JS which sometimes halted widget updates
	+ Added popup dialogs for import/export configuration
	+ Changes in styles and sizes of the save/revoke dialog
	+ Removed redudant code in ConfigureWatchers::syncRows which made module
	  to have an incorrect modified state
	+ Dont show in bug report removed packages with configuration
	  held as broken packages
	+ DataTable::size() now calls to syncRows()
	+ EBox::Module::Config::set_list quivalent now has the same
	  behaviour than EBox::Module::Config::set
2.3.19
	+ Manually set up models for events to take into account the
	  dynamic models from the log watcher filtering models
	+ Fixed warnings when deleting a row which is referenced in other model
	+ Disable HTML form autocompletion in admin password change model
	+ Fixed incorrect non-editable warnings in change date and time model
	+ Fixed parsing value bug in EBox::Types::Date and EBox::Types::Time
	+ Reworked mdstat parsing, added failure_spare status
	+ Configuration backup implicitly preserves ownership of files
	+ Changes in styles and sizes of the save/revoke dialog
	+ New data form row is copied from default row, avoiding letting hidden
	  fields without its default value and causing missing fields errors
	+ Always fill abstract type with its default value, this avoids
	  errors with hidden fields with default value
	+ Different page to show errors when there are broken software packages
	+ InverseMatchSelect and InverseMatchUnion use 'not' instead of '!' to
	  denote inverse match. This string is configurable with a type argument
	+ Fixed types EBox::Type::InverseMatchSelect and InverseMatchUnion
	+ Fixed bug in DataTable::setTypedRow() which produced an incorrect 'id'
	  row element in DataTable::updateRowNotify()
	+ In tableBody.mas template: decomposed table topToolbar section in methods
	+ Fixed bug in discard changes dialog
	+ Confirmation dialogs now use styled modalboxes
	+ Do not reload page after save changes dialog if operation is successful
	+ Maintenance menu is now kept open when visiting the logs index page
2.3.18
	+ Manual clone of row in DataTable::setTypedRow to avoid segfault
	+ Avoid undef warnings in EBox::Model::DataTable::_find when the
	  element value is undef
	+ Fixed kill of ebox processes during postrm
	+ Set MySQL root password in create-db script and added mysql script
	  to /usr/share/zentyal for easy access to the zentyal database
	+ Increased timeout redirecting to wizards on installation to 5 seconds
	  to avoid problems on some slow or loaded machines
	+ Save changes dialog do not appear if there are no changes
	+ Delete no longer needed duplicated code
	+ Do not go to save changes after a regular package installation
	  they are saved only in the first install
	+ Progress bar in installation refactored
2.3.17
	+ Do not use modal box for save changes during installation
	+ Hidden fields in DataTables are no longer considered compulsory
	+ Select type has now its own viewer that allows use of filter function
	+ User is now enabled together with the rest of modules on first install
2.3.16
	+ Fix 'oldRow' parameter in UpdatedRowNotify
	+ Use Clone::Fast instead of Clone
	+ Modal dialog for the save and discard changes operations
	+ Use a different lock file for the usercorner redis
	+ Improved look of tables when checkAll controls are present
	+ Better icons for clone action
	+ Added confirmation dialog feature to models; added confirmation
	  dialog to change hostname model
	+ Dynamic default values are now properly updated when adding a row
	+ Kill processes owned by the ebox user before trying to delete it
	+ Do not use sudo to call status command at EBox::Service::running
	+ Fixed regression setting default CSS class in notes
2.3.15
	+ Added missing call to updateRowNotify in DataForms
	+ Fixed silent error in EBox::Types::File templates for non-readable
	  by ebox files
	+ Use pkill instead of killall in postinst
	+ Use unset instead of delete_dir when removing rows
	+ Do not set order list for DataForms
	+ Only try to clean tmp dir on global system start
2.3.14
	+ Error message for failure in package cache creation
	+ Fixed regression when showing a data table in a modal view
	+ Do not do a redis transaction for network module init actions
	+ Fixed EBox::Module::Config::st_unset()
	+ Allowed error class in msg template
2.3.13
	+ Fixed problems in EventDaemon with JSON and blessed references
	+ More crashes avoided when watchers or dispatchers doesn't exist
	+ Proper RAID watcher reimplementation using the new state API
	+ EBox::Config::Redis singleton has now a instance() method instead of new()
	+ Deleted wrong use in ForcePurge model
2.3.12
	+ Fixed problem with watchers and dispatchers after a module deletion
	+ Fixed EBox::Model::DataTable::_checkFieldIsUnique, it failed when the
	  printableValue of the element was different to its value
	+ Fixed separation between Add table link and table body
	+ Adaptation of EventDaemon to model and field changes
	+ Disabled logs consolidation on purge until it is reworked, fixed
	  missing use in purge logs model
	+ Fixed Componet::parentRow, it not longer tries to get a row with
	  undefined id
	+ Fix typo in ConfigureLogs model
	+ Mark files for removing before deleting the row from backend in
	  removeRow
	+ The Includes directives are set just for the main virtual host
	+ Fixed EventDaemon crash
2.3.11
	+ Mark files for removing before deleting the row from backend in removeRow
	+ Dashboard widgets now always read the information from RO
	+ Enable actions are now executed before enableService()
	+ Fixed regression which prevented update of the administration service
	  port when it was changed in the interface
	+ New EBox::Model::Composite::componentNames() for dynamic composites
	+ Remove _exposedMethods() feature to reduce use of AUTOLOAD
	+ Removed any message set in the model in syncRows method
	+ Added global() method to modules and components to get a coherent
	  read-write or read-only instance depending on the context
	+ Removed Model::Report and Composite::Report namespaces to simplify model
	  management and specification
	+ New redis key naming, with $mod/conf/*, $mod/state and $mod/ro/* replacing
	  /ebox/modules/$mod/*, /ebox/state/$mod/* and /ebox-ro/modules/$mod/*
	+ Removed unnecessary parentComposite methods in EBox::Model::Component
	+ Only mark modules as changed when data has really changed
	+ EBox::Global::modChange() throws exception if instance is readonly
	+ New get_state() and set_state() methods, st_* methods are kept for
	  backwards compatibility, but they are deprecated
	+ Simplified events module internals with Watcher and Dispatcher providers
	+ Model Manager is now able to properly manage read-only instances
	+ Composites can now use parentModule() like Models
	+ Renamed old EBox::GConfModule to EBox::Module::Config
	+ Unified model and composite management in the new EBox::Model::Manager
	+ Model and composites are loaded on demand to reduce memory consumption
	+ Model and composite information is now stored in .yaml schemas
	+ ModelProvider and CompositeProvider are no longer necessary
	+ Simplified DataForm using more code from DataTable
	+ Adapted RAID and restrictedResources() to the new JSON objects in redis
	+ Remove unused override modifications code
	+ Added /usr/share/zentyal/redis-cli wrapper for low-level debugging
	+ Use simpler "key: value" format for dumps instead of YAML
	+ Row id prefixes are now better chosen to avoid confusion
	+ Use JSON instead of list and hash redis types (some operations,
	  specially on lists, are up to 50% faster and caching is much simpler)
	+ Store rows as hashes instead of separated keys
	+ Remove deprecated all_dirs and all_entries methods
	+ Remove obsolete EBox::Order package
	+ Remove no longer needed redis directory tree sets
	+ Fixed isEqualTo() method on EBox::Types::Time
	+ EBox::Types::Abstract now provides default implementations of fields(),
	  _storeInGConf() and _restoreFromHash() using the new _attrs() method
	+ Remove indexes on DataTables to reduce complexity, no longer needed
	+ Simplified ProgressIndicator implementation using shared memory
	+ New EBox::Util::SHMLock package
	+ Implemented transactions for redis operations
	+ Replace old MVC cache system with a new low-level redis one
	+ Delete no longer necessary regen-redis-db tool
	+ Added new checkAll property to DataTable description to allow
	  multiple check/uncheck of boolean columns
2.3.10
	+ Added Desktop::ServiceProvider to allow modules to implement
	  requests from Zentyal desktop
	+ Added VirtualHost to manage desktop requests to Zentyal server
	+ Fix EventDaemon in the transition to MySQL
	+ Send EventDaemon errors to new rotated log file /var/log/zentyal/events.err
	+ Send an event to Zentyal Cloud when the updates are up-to-date
	+ Send an info event when modules come back to running
	+ Include additional info for current event watchers
	+ Fixed RAID report for some cases of spare devices and bitmaps
	+ Fixed log purge, SQL call must be a statement not a query
	+ Fixed regex syntax in user log queries
	+ Added missing "use Filesys::Df" to SysInfo
	+ Disabled consolidation by default until is fixed or reimplemented
	+ Fixed regresion in full log page for events
	+ Added clone action to data tables
	+ Fixed regression in modal popup when showing element table
	+ Added new type EBox::Types::KrbRealm
	+ Fix broken packages when dist-upgrading from old versions: stop ebox
	  owned processes before changing home directory
	+ Log the start and finish of start/stop modules actions
	+ Added usesPort() method to apache module
2.3.9
	+ Enable SSLInsecureRenegotiation to avoid master -> slave SOAP handsake
	  problems
	+ Added validateRowRemoval method to EBox::Model::DataTable
	+ Use rm -rf instead of remove_tree to avoid chdir permission problems
	+ Avoid problems restarting apache when .pid file does not exist
	+ Do not use graceful on apache to allow proper change of listen port
	+ Simplified apache restart mechanism and avoid some problems
2.3.8
	+ Create tables using MyISAM engine by default
	+ Delete obsolete 'admin' table
2.3.7
	+ Fixed printableName for apache module and remove entry in status widget
	+ Merged tableBodyWithoutActions.mas into tableBody.mas
	+ Removed tableBodyWithoutEdit.mas because it is no longer used
	+ Better form validation message when there are no ids for
	  foreign rows in select control with add new popup
	+ Fixed branding of RSS channel items
	+ Fixed destination path when copying zentyal.cnf to /etc/mysql/conf.d
	+ Packaging fixes for precise
2.3.6
	+ Switch from CGIs to models in System -> General
	+ New value() and setValue() methods in DataForm::setValue() for cleaner
	  code avoiding use of AUTOLOAD
	+ Added new EBox::Types::Time, EBox::Types::Date and EBox::Types::TimeZone
	+ Added new attribute 'enabled' to the Action and MultiStateAction types
	  to allow disabling an action. Accepts a scalar or a CODE ref
	+ The 'defaultValue' parameter of the types now accept a CODE ref that
	  returns the default value.
2.3.5
	+ Added force parameter in validateTypedRow
	+ Fixed 'hidden' on types when using method references
	+ Removed some console problematic characters from Util::Random::generate
	+ Added methods to manage apache CA certificates
	+ Use IO::Socket::SSL for SOAPClient connections
	+ Removed apache rewrite from old slaves implementation
	+ Do not show RSS image if custom_prefix defined
2.3.4
	+ Avoid 'negative radius' error in DiskUsage chart
	+ Fixed call to partitionFileSystems in EBox::SysInfo::logReportInfo
	+ Log audit does not ignore fields which their values could be interpreted
	  as boolean false
	+ Avoid ebox.cgi failure when showing certain strings in the error template
	+ Do not calculate md5 digests if override_user_modification is enabled
	+ Clean /var/lib/zentyal/tmp on boot
	+ Stop apache gracefully and delete unused code in Apache.pm
	+ Cache contents of module.yaml files in Global
2.3.3
	+ The editable attribute of the types now accept a reference to a function
	  to dinamically enable or disable the field.
	+ In progress bar CGIs AJAX call checks the availability of the
	  next page before loading it
	+ Replaced community logo
	+ Adapted messages in the UI for new editions
	+ Changed cookie name to remove forbidden characters to avoid
	  incompatibilities with some applications
	+ Added methods to enable/disable restart triggers
2.3.2
	+ Fixed redis unix socket permissions problem with usercorner
	+ Get row ids without safe characters checking
	+ Added EBox::Util::Random as random string generator
	+ Set log level to debug when cannot compute md5 for a nonexistent file
	+ Filtering in tables is now case insensitive
	+ ProgressIndicator no longer leaves zombie processes in the system
	+ Implemented mysqldump for logs database
	+ Remove zentyal-events cron script which should not be longer necessary
	+ Bugfix: set executable permissions to cron scripts and example hooks
	+ Added a global method to retrieve installed server edition
	+ Log also duration and compMessage to events.log
2.3.1
	+ Updated Standards-Version to 3.9.2
	+ Fixed JS client side table sorting issue due to Prototype
	  library upgrade
	+ Disable InnoDB by default to reduce memory consumption of MySQL
	+ Now events are logged in a new file (events.log) in a more
	  human-readable format
	+ Added legend to DataTables with custom actions
	+ Changed JS to allow the restore of the action cell when a delete
	  action fails
	+ Set milestone to 3.0 when creating bug reports in the trac
	+ Avoid temporal modelInstance errors when adding or removing
	  modules with LogWatchers or LogDispatcher
	+ Unallow administration port change when the port is in use
2.3
	+ Do not launch a passwordless redis instance during first install
	+ New 'types' field in LogObserver and storers/acquirers to store special
	  types like IPs or MACs in an space-efficient way
	+ Use MySQL for the logs database instead of PostgreSQL
	+ Bugfix: logs database is now properly recreated after purge & install
	+ Avoid use of AUTOLOAD to execute redis commands, improves performance
	+ Use UNIX socket to connect to redis for better performance and
	  update default redis 2.2 settings
	+ Use "sudo" group instead of "admin" one for the UI access control
	+ Added EBox::Module::Base::version() to get package version
	+ Fixed problem in consalidation report when accumulating results
	  from queries having a "group by table.field"
	+ Added missing US and Etc zones in timezone selector
	+ Replaced autotools with zbuildtools
	+ Refuse to restore configuration backup from version lesser than
	  2.1 unless forced
	+ Do not retrieve format.js in every graph to improve performance
	+ The purge-module scripts are always managed as root user
	+ New grep-redis tool to search for patterns in redis keys or
	  values
	+ Use partitionFileSystems method from EBox::FileSystem
2.2.4
	+ New internal 'call' command in Zentyal shell to 'auto-use' the module
	+ Zentyal shell now can execute commandline arguments
	+ Bugfix: EBox::Types::IPAddr::isEqualTo allows to change netmask now
	+ Removed some undefined concatenation and compare warnings in error.log
	+ Ignore check operation in RAID event watcher
	+ Skip IP addresses ending in .0 in EBox::Types::IPRange::addresses()
	+ Do not store in redis trailing dots in Host and DomainName types
	+ Added internal command to instance models and other improvements in shell
	+ Now the whole /etc/zentyal directory is backed up and a copy of the
	  previous contents is stored at /var/backups before restoring
	+ Removing a module with a LogWatcher no longer breaks the LogWatcher
	  Configuration page anymore
	+ Fixed error in change-hostname script it does not longer match substrings
	+ Bugfix: Show breadcrumbs even from models which live in a
	  composite
	+ HTTPLink now returns empty string if no HTTPUrlView is defined
	  in DataTable class
	+ Added mising use sentence in EBox::Event::Watcher::Base
2.2.3
	+ Bugfix: Avoid url rewrite to ebox.cgi when requesting to /slave
	+ Fixed logrotate configuration
	+ More resilient way to handle with missing indexes in _find
	+ Added more informative text when mispelling methods whose prefix
	  is an AUTOLOAD action
	+ A more resilient solution to load events components in EventDaemon
	+ Added one and two years to the purge logs periods
	+ Fixed downloads from EBox::Type::File
2.2.2
	+ Revert cookie name change to avoid session loss in upgrades
	+ Do not try to change owner before user ebox is created
2.2.1
	+ Removed obsolete references to /zentyal URL
	+ Create configuration backup directories on install to avoid warnings
	  accessing the samba share when there are no backups
	+ Log result of save changes, either successful or with warnings
	+ Changed cookie name to remove forbidden characters to avoid
	  incompatibilities with some applications
	+ Removed duplicated and incorrect auding logging for password change
	+ Fixed some non-translatable strings
	+ Create automatic bug reports under 2.2.X milestone instead of 2.2
	+ Fixed bug changing background color on selected software packages
2.1.34
	+ Volatile types called password are now also masked in audit log
	+ Adjust padding for module descriptions in basic software view
	+ Removed beta icon
2.1.33
	+ Fixed modal add problems when using unique option on the type
	+ Fixed error management in the first screen of modal add
	+ Unify software selection and progress colors in CSS
	+ Set proper message type in Configure Events model
	+ Fixed error checking permanentMessage types in templates/msg.mas
2.1.32
	+ Added progress bar colors to theme definition
	+ Remove no longer correct UTF8 decode in ProgressIndicator
	+ Fixed UTF8 double-encoding on unexpected error CGI
	+ Reviewed some subscription strings
	+ Always fork before apache restart to avoid port change problems
	+ Stop modules in the correct order (inverse dependencies order)
	+ Better logging of failed modules on restore
2.1.31
	+ Do not start managed daemons on boot if the module is disabled
	+ Better message on redis error
	+ Watch for dependencies before automatic enable of modules on first install
2.1.30
	+ Removed obsolete /ebox URL from RSS link
	+ Changed methods related with extra backup data in modules logs
	  to play along with changes in ebackup module
	+ Set a user for remote access for audit reasons
	+ Detect session loss on AJAX requests
2.1.29
	+ Startup does not fail if SIGPIPE received
2.1.28
	+ Added code to mitigate false positives on module existence
	+ Avoid error in logs full summary due to incorrect syntax in template
	+ Allow unsafe chars in EBox::Types::File to avoid problems in some browsers
	+ Reviewed some subscription strings
	+ Warning about language-packs installed works again after Global changes
	+ Show n components update when only zentyal packages are left to
	  upgrade in the system widget
	+ Do not show debconf warning when installing packages
	+ EBox::Types::IPAddr (and IPNetwork) now works with defaultValue
	+ Allow to hide menu items, separators and dashboard widgets via conf keys
2.1.27
	+ Do not create tables during Disaster Recovery installation
	+ Added new EBox::Util::Debconf::value to get debconf values
	+ DataTable controller does no longer try to get a deleted row
	  for gather elements values for audit log
	+ Check if Updates watcher can be enabled if the subscription
	  level is yet unknown
2.1.26
	+ Detection of broken packages works again after proper deletion
	  of dpkg_running file
	+ Keep first install redis server running until trigger
	+ Unified module restart for package trigger and init.d
	+ Use restart-trigger script in postinst for faster daemons restarting
	+ System -> Halt/Reboot works again after regression in 2.1.25
	+ Added framework to show warning messages after save changes
	+ Change caption of remote services link to Zentyal Cloud
	+ Do not show Cloud link if hide_cloud_link config key is defined
	+ Added widget_ignore_updates key to hide updates in the dashboard
	+ Differentiate ads from notes
	+ Allow custom message type on permanentMessage
	+ Only allow custom themes signed by Zentyal
	+ Removed /zentyal prefix from URLs
	+ Caps lock detection on login page now works again
	+ Added HiddenIfNotAble property to event watchers to be hidden if
	  it is unabled to monitor the event
	+ Dashboard values can be now error and good as well
	+ Include a new software updates widget
	+ Include a new alert for basic subscriptions informing about
	  software updates
	+ Add update-notifier-common to dependencies
	+ EBox::DataTable::enabledRows returns rows in proper order
	+ Use custom ads when available
	+ Disable bug report when hide_bug_report defined on theme
2.1.25
	+ Do not show disabled module warnings in usercorner
	+ Mask passwords and unify boolean values in audit log
	+ Do not override type attribute for EBox::Types::Text subtypes
	+ Corrected installation finished message after first install
	+ Added new disableAutocomplete attribute on DataTables
	+ Optional values can be unset
	+ Minor improvements on nmap scan
2.1.24
	+ Do not try to generate config for unconfigured services
	+ Remove unnecessary redis call getting _serviceConfigured value
	+ Safer sizes for audit log fields
	+ Fix non-translatable "show help" string
	+ Allow links to first install wizard showing a desired page
	+ Fixed bug in disk usage when we have both values greater and
	  lower than 1024 MB
	+ Always return a number in EBox::AuditLogging::isEnabled to avoid
	  issues when returning the module status
	+ Added noDataMsg attribute on DataTable to show a message when
	  there are no rows
2.1.23
	+ Removed some warnings during consolidation process
	+ Depend on libterm-readline-gnu-perl for history support in shells
	+ Fixed error trying to change the admin port with NTP enabled
	+ Fixed breadcrumb destination for full log query page
	+ Use printableActionName in DataTable setter
2.1.22
	+ Fixed parentRow method in EBox::Types::Row
	+ Added new optionalLabel flag to EBox::Types::Abstract to avoid
	  show the label on non-optional values that need to be set as
	  optional when using show/hide viewCustomizers
	+ Added initHTMLStateOrder to View::Customizer to avoid incorrect
	  initial states
	+ Improved exceptions info in CGIs to help bug reporting
	+ Do not show customActions when editing row on DataTables
2.1.21
	+ Fixed bug printing traces at Global.pm
	+ Check new dump_exceptions confkey instead of the debug one in CGIs
	+ Explicit conversion to int those values stored in our database
	  for correct dumping in reporting
	+ Quote values in update overwrite while consolidating for reporting
2.1.20
	+ Fixed regression in edition in place of booleans
	+ Better default balance of the dashboard based on the size of the widgets
	+ Added defaultSelectedType argument to PortRange
2.1.19
	+ Disable KeepAlive as it seems to give performance problems with Firefox
	  and set MaxClients value back to 1 in apache.conf
	+ Throw exceptions when calling methods not aplicable to RO instances
	+ Fixed problems when mixing read/write and read-only instances
	+ Date/Time and Timezone moved from NTP to core under System -> General
	+ Do not instance hidden widgets to improve dashboard performance
	+ New command shell with Zentyal environment at /usr/share/zentyal/shell
	+ Show warning when a language-pack is not installed
	+ Removed unnecessary dump/load operations to .bak yaml files
	+ AuditLogging and Logs constructor now receive the 'ro' parameter
	+ Do not show Audit Logging in Module Status widget
2.1.18
	+ New unificated zentyal-core.logrotate for all the internal logs
	+ Added forceEnabled option for logHelpers
	+ Moved carousel.js to wizard template
	+ Add ordering option to wizard pages
	+ Fixed cmp and isEqualTo methods for EBox::Types::IPAddr
	+ Fixed wrong Mb unit labels in Disk Usage and use GB when > 1024 MB
	+ Now global-action script can be called without progress indicator
	+ Fixed EBox::Types::File JavaScript setter code
	+ Added support for "Add new..." modal boxes in foreign selectors
	+ Each module can have now its customized purge-module script
	  that will be executed after the package is removed
	+ Added Administration Audit Logging to log sessions, configuration
	  changes, and show pending actions in save changes confirmation
	+ User name is stored in session
	+ Remove deprecated extendedRestore from the old Full Backup
2.1.17
	+ Fixed RAID event crash
	+ Added warning on models and composites when the module is disabled
	+ Fixed login page style with some languages
	+ Login page template can now be reused accepting title as parameter
	+ EBox::Types::File does not write on redis when it fails to
	  move the fail to its final destination
	+ Added quote column option for periodic log consolidation and
	  report consolidation
	+ Added exclude module option to backup restore
2.1.16
	+ Do not show incompatible navigator warning on Google Chrome
	+ Fixed syncRows override detection on DataTable find
	+ clean-conf script now deletes also state data
	+ Avoid 'undefined' message in selectors
2.1.15
	+ Move Disk Usage and RAID to the new Maintenance menu
	+ Always call syncRows on find (avoid data inconsistencies)
	+ Filename when downloading a conf backup now contains hostname
	+ Fixed bug in RAID template
	+ Set proper menu order in System menu (fixes NTP position)
	+ Fixed regresion in page size selector on DataTables
	+ Fixed legend style in Import/Export Configuration
2.1.14
	+ Fixed regresion with double quotes in HTML templates
	+ Fixed problems with libredis-perl version dependency
	+ Adding new apparmor profile management
2.1.13
	+ Better control of errors when saving changes
	+ Elements of Union type can be hidden
	+ Model elements can be hidden only in the viewer or the setter
	+ HTML attributtes are double-quoted
	+ Models can have sections of items
	+ Password view modified to show the confirmation field
	+ New multiselect type
	+ Redis backend now throws different kind of exceptions
2.1.12
	+ Revert no longer necessary parents workaround
	+ Hide action on viewCustomizer works now on DataTables
2.1.11
	+ Fixed bug which setted bad directory to models in tab view
	+ Union type: Use selected subtype on trailingText property if the
	  major type does not have the property
	+ Raise MaxClients to 2 to prevent apache slowness
2.1.10
	+ Security [ZSN-2-1]: Avoid XSS in process list widget
2.1.9
	+ Do not try to initialize redis client before EBox::init()
	+ Safer way to delete rows, deleting its id reference first
	+ Delete no longer needed workaround for gconf with "removed" attribute
	+ Fixed regression in port range setter
2.1.8
	+ Fixed regression in menu search
	+ Fixed missing messages of multi state actions
	+ Help toggler is shown if needed when dynamic content is received
	+ Fixed issue when disabling several actions at once in a data table view
	+ All the custom actions are disabled when one is clicked
	+ Submit wizard pages asynchronously and show loading indicator
	+ Added carousel.js for slide effects
2.1.7
	+ Fixed issues with wrong html attributes quotation
	+ Bugfix: volatile types can now calculate their value using other
	  the value from other elements in the row no matter their position
2.1.6
	+ Attach software.log to bug report if there are broken packages
	+ Added keyGenerator option to report queries
	+ Tuned apache conf to provide a better user experience
	+ Actions click handlers can contain custom javascript
	+ Restore configuration with force dependencies option continues
	  when modules referenced in the backup are not present
	+ Added new MultiStateAction type
2.1.5
	+ Avoid problems getting parent if the manager is uninitialized
	+ Rename some icon files with wrong extension
	+ Remove wrong optional attribute for read-only fields in Events
	+ Renamed all /EBox/ CGI URLs to /SysInfo/ for menu folder coherency
	+ Added support for custom actions in DataTables
	+ Replaced Halt/Reboot CGI with a model
	+ Message classes can be set from models
	+ Fixed error in Jabber dispatcher
	+ Show module name properly in log when restart from the dashboard fails
	+ Avoid warning when looking for inexistent PID in pidFileRunning
2.1.4
	+ Changed Component's parent/child relationships implementation
	+ Fixed WikiFormat on automatic bug report tickets
	+ Do not show available community version in Dashboard with QA
 	  updates
2.1.3
	+ Fall back to readonly data in config backup if there are unsaved changes
	+ Allow to automatically send a report in the unexpected error page
	+ Logs and Events are now submenus of the new Maintenance menu
	+ Configuration Report option is now present on the Import/Export section
	+ Require save changes operation after changing the language
	+ Added support for URL aliases via schemas/urls/*.urls files
	+ Allow to sort submenu items via 'order' attribute
	+ Automatically save changes after syncRows is called and mark the module
	  mark the module as unchanged unless it was previously changed
	+ Removed unnecessary ConfigureEvents composite
	+ Removed unnecessary code from syncRows in logs and events
	+ Restore configuration is safer when restoring /etc/zentyal files
	+ Fixed unescaped characters when showing an exception
	+ Fixed nested error page on AJAX requests
	+ Adapted dumpBackupExtraData to new expected return value
	+ Report remoteservices, when required, a change in administration
	  port
	+ Added continueOnModuleFail mode to configuration restore
	+ Fixed Firefox 4 issue when downloading backups
	+ Show scroll when needed in stacktraces (error page)
	+ More informative error messages when trying to restart locked modules
	  from the dashboard
	+ Creation of plpgsql language moved from EBox::Logs::initialSetup
	  to create-db script
	+ Redis backend now throws different kind of exceptions
	+ Avoid unnecesary warnings about PIDs
	+ Update Jabber dispatcher to use Net::XMPP with some refactoring
	+ Save changes messages are correctly shown with international charsets
	+ Support for bitmap option in RAID report
	+ Retry multiInsert line by line if there are encoding errors
	+ Adapted to new location of partitionsFileSystems in EBox::FileSystem
	+ Event messages are cleaned of null characters and truncated
	  before inserting in the database when is necessary
	+ Improve message for "Free storage space" event and send an info
	  message when a given partition is not full anymore
	+ Event messages now can contain newline characters
	+ Objects of select type are compared also by context
	+ Remove cache from optionsFromForeignModel since it produces
	  problems and it is useless
	+ Set title with server name if the server is subscribed
	+ Fix title HTML tag in views for Models and Composites
	+ Added lastEventsReport to be queried by remoteservices module
	+ Added EBox::Types::HTML type
	+ Added missing manage-logs script to the package
	+ Fixed problems with show/hide help switch and dynamic content
	+ Menus with subitems are now kept unfolded until a section on a
	  different menu is accessed
	+ Sliced restore mode fails correctly when schema file is missing,
	  added option to force restore without schema file
	+ Purge conf now purges the state keys as well
	+ Added EBox::Types::IPRange
2.1.2
	+ Now a menu folder can be closed clicking on it while is open
	+ Bugfix: cron scripts are renamed and no longer ignored by run-parts
	+ Added new EBox::Util::Nmap class implementing a nmap wrapper
2.1.1
	+ Fixed incoherency problems with 'on' and '1' in boolean indexes
	+ Move cron scripts from debian packaging to src/scripts/cron
	+ Trigger restart of logs and events when upgrading zentyal-core
	  without any other modules
	+ Don't restart apache twice when upgrading together with more modules
	+ Fixed params validation issues in addRow
2.1
	+ Replace YAML::Tiny with libyaml written in C through YAML::XS wrapper
	+ Minor bugfix: filter invalid '_' param added by Webkit-based browser
	  on EBox::CGI::Base::params() instead of _validateParams(), avoids
	  warning in zentyal.log when enabling modules
	+ All CGI urls renamed from /ebox to /zentyal
	+ New first() and deleteFirst() methods in EBox::Global to check
	  existence and delete the /var/lib/zentyal/.first file
	+ PO files are now included in the language-pack-zentyal-* packages
	+ Migrations are now always located under /usr/share/$package/migration
	  this change only affects to the events and logs migrations
	+ Delete no longer used domain and translationDomain methods/attributes
	+ Unified src/libexec and tools in the new src/scripts directory
	+ Remove the ebox- prefix on all the names of the /usr/share scripts
	+ New EBox::Util::SQL package with helpers to create and drop tables
	  from initial-setup and purge-module for each module
	+ Always drop tables when purging a package
	+ Delete 'ebox' user when purging zentyal-core
	+ Moved all SQL schemas from tools/sqllogs to schemas/sql
	+ SQL time-period tables are now located under schemas/sql/period
	+ Old ebox-clean-gconf renamed to /usr/share/zentyal/clean-conf and
	  ebox-unconfigure-module is now /usr/share/zentyal/unconfigure-module
	+ Added default implementation for enableActions, executing
	  /usr/share/zentyal-$modulename/enable-module if exists
	+ Optimization: Do not check if a row is unique if any field is unique
	+ Never call syncRows on read-only instances
	+ Big performance improvements using hashes and sets in redis
	  database to avoid calls to the keys command
	+ Delete useless calls to exists in EBox::Config::Redis
	+ New regen-redis-db tool to recreate the directory structure
	+ Renamed /etc/cron.hourly/90manageEBoxLogs to 90zentyal-manage-logs
	  and moved the actual code to /usr/share/zentyal/manage-logs
	+ Move /usr/share/ebox/zentyal-redisvi to /usr/share/zentyal/redisvi
	+ New /usr/share/zentyal/initial-setup script for modules postinst
	+ New /usr/share/zentyal/purge-module script for modules postrm
	+ Removed obsolete logs and events migrations
	+ Create plpgsql is now done on EBox::Logs::initialSetup
	+ Replace old ebox-migrate script with EBox::Module::Base::migrate
	+ Rotate duplicity-debug.log log if exists
	+ Bug fix: Port selected during installation is correctly saved
	+ Zentyal web UI is restarted if their dependencies are upgraded
	+ Bug fix: Logs don't include unrelated information now
	+ Add total in disk_usage report
	+ Bugfix: Events report by source now works again
	+ Do not include info messages in the events report
	+ Services event is triggered only after five failed checkings
	+ Do not add redundant includedir lines to /etc/sudoers
	+ Fixed encoding for strings read from redis server
	+ Support for redis-server 2.0 configuration
	+ Move core templates to /usr/share/zentyal/stubs/core
	+ Old /etc/ebox directory replaced with the new /etc/zentyal with
	  renamed core.conf, logs.conf and events.conf files
	+ Fixed broken link to alerts list
2.0.15
	+ Do not check the existence of cloud-prof package during the
	  restore since it is possible not to be installed while disaster
	  recovery process is done
	+ Renamed /etc/init.d/ebox to /etc/init.d/zentyal
	+ Use new zentyal-* package names
	+ Don't check .yaml existence for core modules
2.0.14
	+ Added compMessage in some events to distinguish among events if
	  required
	+ Make source in events non i18n
	+ After restore, set all the restored modules as changed
	+ Added module pre-checks for configuration backup
2.0.13
	+ Fixed dashboard graphs refresh
	+ Fixed module existence check when dpkg is running
	+ Fix typo in sudoers creation to make remote support work again
2.0.12
	+ Include status of packages in the downloadable bug report
	+ Bugfix: Avoid possible problems deleting redis.first file if not exist
2.0.11
	+ New methods entry_exists and st_entry_exists in config backend
2.0.10
	+ Now redis backend returns undef on get for undefined values
	+ Allow custom mason templates under /etc/ebox/stubs
	+ Better checks before restoring a configuration backup with
	  a set of modules different than the installed one
	+ Wait for 10 seconds to the child process when destroying the
	  progress indicator to avoid zombie processes
	+ Caught SIGPIPE when trying to contact Redis server and the
	  socket was already closed
	+ Do not stop redis server when restarting apache but only when
	  the service is asked to stop
	+ Improvements in import/export configuration (know before as
	  configuration backup)
	+ Improvements in ProgressIndicator
	+ Better behaviour of read-only rows with up/down arrows
	+ Added support for printableActionName in DataTable's
	+ Added information about automatic configuration backup
	+ Removed warning on non existent file digest
	+ Safer way to check if core modules exist during installation
2.0.9
	+ Treat wrong installed packages as not-existent modules
	+ Added a warning in dashboard informing about broken packages
	+ File sharing and mailfilter log event watchers works again since
	  it is managed several log tables per module
2.0.8
	+ Replaced zentyal-conf script with the more powerful zentyal-redisvi
	+ Set always the same default order for dashboard widgets
	+ Added help message to the configure widgets dialog
	+ Check for undefined values in logs consolidation
	+ Now dashboard notifies fails when restarting a service
	+ Fixed bug with some special characters in dashboard
	+ Fixed bug with some special characters in disk usage graph
2.0.7
	+ Pre-installation includes sudoers.d into sudoers file if it's not yet
	  installed
	+ Install apache-prefork instead of worker by default
	+ Rename service certificate to Zentyal Administration Web Server
2.0.6
	+ Use mod dependencies as default restore dependencies
	+ Fixed dependencies in events module
	+ Increased recursive dependency threshold to avoid
	  backup restoration problems
2.0.5
	+ Removed deprecated "Full backup" option from configuration backup
	+ Bugfix: SCP method works again after addition of SlicedBackup
	+ Added option in 90eboxpglogger.conf to disable logs consolidation
2.0.4
	+ Removed useless gconf backup during upgrade
	+ Fixed postinstall script problems during upgrade
2.0.3
	+ Added support for the sliced backup of the DB
	+ Hostname change is now visible in the form before saving changes
	+ Fixed config backend problems with _fileList call
	+ Added new bootDepends method to customize daemons boot order
	+ Added permanent message property to Composite
	+ Bugfix: Minor aesthetic fix in horizontal menu
	+ Bugfix: Disk usage is now reported in expected bytes
	+ Bugfix: Event dispatcher is not disabled when it is impossible
	  for it to dispatch the message
2.0.2
	+ Better message for the service status event
	+ Fixed modules configuration purge script
	+ Block enable module button after first click
	+ Avoid division by zero in progress indicator when total ticks is
	  zero
	+ Removed warning during postinst
	+ Added new subscription messages in logs, events and backup
2.0.1
	+ Bugfix: Login from Zentyal Cloud is passwordless again
	+ Some defensive code for the synchronization in Events models
	+ Bugfix: add EBox::Config::Redis::get to fetch scalar or list
	  values. Make GConfModule use it to avoid issues with directories
	  that have both sort of values.
1.5.14
	+ Fixed redis bug with dir keys prefix
	+ Improved login page style
	+ New login method using PAM instead of password file
	+ Allow to change admin passwords under System->General
	+ Avoid auto submit wizard forms
	+ Wizard skip buttons always available
	+ Rebranded post-installation questions
	+ Added zentyal-conf script to get/set redis config keys
1.5.13
	+ Added transition effect on first install slides
	+ Zentyal rebrand
	+ Added web page favicon
	+ Fixed already seen wizards apparition
	+ Fixed ro module creation with redis backend
	+ Use mason for links widgets
	+ Use new domain to official strings for subscriptions
1.5.12
	+ Added option to change hostname under System->General
	+ Show option "return to dashboard" when save changes fails.
1.5.11
	+ Added more tries on redis reconnection
	+ Fixed user corner access problems with redis server
	+ writeFile* methods reorganized
	+ Added cron as dependency as cron.hourly was never executed with anacron
	+ Improvements in consolidation of data for reports
1.5.10
	+ Fixed gconf to redis conversion for boolean values
1.5.9
	+ Improved migrations speed using the same perl interpreter
	+ Redis as configuration backend (instead of gconf)
	+ Improved error messages in ebox-software
	+ Set event source to 256 chars in database to adjust longer event
	  sources
	+ Progress bar AJAX updates are sent using JSON
	+ Fixed progress bar width problems
	+ Fixed top menu on wizards
	+ Improved error message when disconnecting a not connected database
	+ Abort installation if 'ebox' user already exists
	+ Bugfix: IP address is now properly registered if login fails
1.5.8
	+ Added template tableorderer.css.mas
	+ Added buttonless top menu option
	+ Bugfix: Save all modules on first installation
	+ Bugfix: General ebox database is now created if needed when
	  re/starting services
	+ Bugfix: Data to report are now uniform in number of elements per
	  value. This prevents errors when a value is present in a month and
	  not in another
	+ Bugfix: Don't show already visited wizard pages again
1.5.7
	+ Bugfix: Avoid error when RAID is not present
	+ Bugfix: Add ebox-consolidate-reportinfo call in daily cron script
	+ Bugfix: Called multiInsert and unbufferedInsert when necessary
	  after the loggerd reimplementation
	+ Bugfix: EBox::ThirdParty::Apache2::AuthCookie and
	  EBox::ThirdParty::Apache2::AuthCookie::Util package defined just
	  once
	+ Added util SystemKernel
	+ Improved progress indicator
	+ Changes in sudo generation to allow sudo for remote support user
	+ Initial setup wizards support
1.5.6
	+ Reimplementation of loggerd using inotify instead of File::Tail
1.5.5
	+ Asynchronous load of dashboard widgets for a smoother interface
1.5.4
	+ Changed dbus-check script to accept config file as a parameter
1.5.3
	+ Function _isDaemonRunning works now with snort in lucid
	+ Javascript refreshing instead of meta tag in log pages
	+ Updated links in dashboard widget
	+ Add package versions to downloadable ebox.log
	+ Fixed postgresql data dir path for disk usage with pg 8.4
	+ GUI improvements in search box
1.5.2
	+ Security [ESN-1-1]: Validate referer to avoid CSRF attacks
	+ Added reporting structure to events module
	+ Added new CGI to download the last lines of ebox.log
1.5.1
	+ Bugfix: Catch exception when upstart daemon does not exist and
	  return a stopped status
	+ Added method in logs module to dump database in behalf of
	ebackup module
	+ Bugfix: Do not check in row uniqueness for optional fields that
	are not passed as parameters
	+ Improve the output of ebox module status, to be consistent with the one
	  shown in the interface
	+ Add options to the report generation to allow queries to be more
	  flexible
	+ Events: Add possibility to enable watchers by default
	+ Bugfix: Adding a new field to a model now uses default
	  value instead of an empty value
	+ Added script and web interface for configuration report, added
	  more log files to the configuration report
1.5
	+ Use built-in authentication
	+ Use new upstart directory "init" instead of "event.d"
	+ Use new libjson-perl API
	+ Increase PerlInterpMaxRequests to 200
	+ Increase MaxRequestsPerChild (mpm-worker) to 200
	+ Fix issue with enconding in Ajax error responses
	+ Loggerd: if we don't have any file to watch we just sleep otherwise the process
	  will finish and upstart will try to start it over again and again.
	+ Make /etc/init.d/ebox depend on $network virtual facility
	+ Show uptime and users on General Information widget.
1.4.2
	+ Start services in the appropriate order (by dependencies) to fix a problem
	  when running /etc/init.d/ebox start in slaves (mail and other modules
	  were started before usersandgroups and thus failed)
1.4.1
	+ Remove network workarounds from /etc/init.d/ebox as we don't bring
	  interfaces down anymore
1.4
	+ Bug fix: i18n. setDomain in composites and models.
1.3.19
	+ Make the module dashboard widget update as the rest of the widgets
	+ Fix problem regarding translation of module names: fixes untranslated
	  module names in the dashboard, module status and everywhere else where
	  a module name is written
1.3.18
	+ Add version comparing function and use it instead of 'gt' in the
	  general widget
1.3.17
	+ Minor bug fix: check if value is defined in EBox::Type::Union
1.3.16
	+ Move enable field to first row in ConfigureDispatcherDataTable
	+ Add a warning to let users know that a module with unsaved changes
	  is disabled
	+ Remove events migration directory:
		- 0001_add_conf_configureeventtable.pl
		- 0002_add_conf_diskfree_watcher.pl
	+ Bug fix: We don't use names to stringify date to avoid issues
	  with DB insertions and localisation in event logging
	+ Bug fix: do not warn about disabled services which return false from
	  showModuleStatus()
	+ Add blank line under "Module Status"
	+ Installed and latest available versions of the core are now displayed
	  in the General Information widget
1.3.15
	+ Bug fix: Call EBox::Global::sortModulesByDependencies when
	  saving all modules and remove infinite loop in that method.
	  EBox::Global::modifiedModules now requires an argument to sort
	  its result dependending on enableDepends or depends attribute.
	+ Bug fix: keep menu folders open during page reloads
	+ Bug fix: enable the log events dispatcher by default now works
	+ Bug fix: fixed _lock function in EBox::Module::Base
	+ Bug fix: composites honor menuFolder()
	+ Add support for in-place edition for boolean types. (Closes
	  #1664)
	+ Add method to add new database table columnts to EBox::Migration::Helpers
	+ Bug fix: enable "Save Changes" button after an in-place edition
1.3.14
	+ Bug fix: fix critical bug in migration helper that caused some log
	  log tables to disappear
	+ Create events table
	+ Bug fix: log watcher works again
	+ Bug fix: delete cache if log index is not found as it could be
	  disabled
1.3.13
	+ Bug fix: critical error in EventDaemon that prevented properly start
	+ Cron script for manage logs does not run if another is already
	  running, hope that this will avoid problems with large logs
	+ Increased maximum size of message field in events
	+ Added script to purge logs
	+ Bug fix: multi-domain logs can be enabled again
1.3.12
	+ Added type for EBox::Dashboard::Value to stand out warning
	  messages in dashboard
	+ Added EBox::MigrationHelpers to include migration helpers, for now,
	  include a db table renaming one
	+ Bug fix: Fix mismatch in event table field names
	+ Bug fix: Add migration to create language plpgsql in database
	+ Bug fix: Add missing script for report log consolidation
	+ Bug fix: Don't show modules in logs if they are not configured. This
	  prevents some crashes when modules need information only available when
	  configured, such as mail which holds the vdomains in LDAP
	+ Added method EBox::Global::lastModificationTime to know when
	  eBox configuration was modified for last time
	+ Add support for breadcrumbs on the UI
	+ Bug fix: in Loggerd files are only parsed one time regardless of
	  how many LogHelper reference them
	+ Added precondition for Loggerd: it does not run if there isnt
	anything to watch
1.3.11
	+ Support customFilter in models for big tables
	+ Added EBox::Events::sendEvent method to send events using Perl
	  code (used by ebackup module)
	+ Bug fix: EBox::Type::Service::cmp now works when only the
	  protocols are different
	+ Check $self is defined in PgDBEngine::DESTROY
	+ Do not watch files in ebox-loggerd related to disabled modules and
	  other improvements in the daemon
	+ Silent some exceptions that are used for flow control
	+ Improve the message from Service Event Watcher
1.3.10
	+ Show warning when accesing the UI with unsupported browsers
	+ Add disableApparmorProfile to EBox::Module::Service
	+ Bug fix: add missing use
	+ Bug fix: Make EventDaemon more robust against malformed sent
	  events by only accepting EBox::Event objects
1.3.8
	+ Bug fix: fixed order in EBox::Global::modified modules. Now
	  Global and Backup use the same method to order the module list
	  by dependencies
1.3.7
	+ Bug fix: generate public.css and login.css in dynamic-www directory
	  which is /var/lib/zentyal/dynamicwww/css/ and not in /usr/share/ebox/www/css
	  as these files are generate every time eBox's apache is
	  restarted
	+ Bug fix: modules are restored now in the correct dependency
	  order
	+ ebox-make-backup accepts --destinaton flag to set backup's file name
	+ Add support for permanent messages to EBox::View::Customizer
1.3.6
	+ Bug fix: override _ids in EBox::Events::Watcher::Log to not return ids
	which do not exist
	+ Bug fix: fixed InverseMatchSelect type which is used by Firewall module
	+ New widget for the dashboard showing useful support information
	+ Bugfix: wrong permissions on CSS files caused problem with usercorner
	+ CSS are now templates for easier rebranding
	+ Added default.theme with eBox colors
1.3.5
	+ Bugfix: Allow unsafe characters in password type
	+ Add FollowSymLinks in eBox apache configuration. This is useful
	  if we use js libraries provided by packages
1.3.4
	+ Updated company name in the footer
	+ Bugfix: humanEventMessage works with multiple tableInfos now
	+ Add ebox-dbus-check to test if we can actually connect to dbus
1.3.4
	+ bugfix: empty cache before calling updatedRowNotify
	+ enable Log dispatcher by default and not allow users to disable
	it
	+ consolidation process continues in disabled but configured modules
	+ bugfix: Save Changes button doesn't turn red when accessing events for
	first time
1.3.2
	+ bugfix: workaround issue with dhcp configured interfaces at boot time
1.3.1
	+ bugfix: wrong regex in service status check
1.3.0
	+ bugfix: make full backup work again
1.1.30
	+ Change footer to new company holder
	+  RAID does not generate 'change in completion events, some text
	problems fixed with RAID events
	+ Report graphics had a datapoints limit dependent on the active
	time unit
	+ Apache certificate can be replaced by CA module
	+ Fixed regression in detailed report: total row now aggregates
	properly
	+ More characters allowed when changing password from web GUI
	+ Fixed regression with already used values in select types
	+ Do not a button to restart eBox's apache
	+ Fixed auth problem when dumping and restoring postgre database
1.1.20
	+ Added custom view support
	+ Bugfix: report models now can use the limit parameter in
	  reportRows() method
	+ use a regexp to fetch the PID in a pidfile, some files such as
	postfix's add tabs and spaces before the actual number
	+ Changed "pidfile" to "pidfiles" in _daemons() to allow checking more than
one (now it is a array ref instead of scalar)
	+ Modified Service.pm to support another output format for /etc/init.d daemon
status that returns [OK] instead of "running".
	+ unuformized case in menu entries and some more visual fixes
1.1.10
	+ Fix issue when there's a file managed by one module that has been modified
	  when saving changes
	+ Bugfix: events models are working again even if an event aware
	module is uninstalled and it is in a backup to restore
	+ Select.pm returns first value in options as default
       + Added 'parentModule' to model class to avoid recursive problems
	+ Added Float type
	+ Apache module allows to add configuration includes from other modules
	+ Display remote services button if subscribed
	+ Event daemon may received events through a named pipe
	+ Bugfix. SysInfo revokes its config correctly
	+ Added storer property to types in order to store the data in
	somewhere different from GConf
	+ Added protected property 'volatile' to the models to indicate
	that they store nothing in GConf but in somewhere different
	+ System Menu item element 'RAID' is always visible even when RAID
	is not installed
	+ Files in deleted rows are deleted when the changes are saved
	+ Fixed some bug whens backing and restore files
	+ Components can be subModels of the HasMany type
	+ Added EBox::Types::Text::WriteOnce type
	+ Do not use rows(), use row to force iteration over the rows and increase
	performance and reduce memory use.
	+ Do not suggest_sync after read operations in gconf
	+ Increase MaxRequestsPerChild to 200 in eBox's apache
	+ Make apache spawn only one child process
	+ Log module is backed up and restored normally because the old
	problem is not longer here
	+ Backup is more gentle with no backup files in backup directory,
	now it does not delete them
	+ HasMany  can retrieve again the model and row after the weak
	refence is garbage-collected. (Added to solve a bug in the doenload
	bundle dialog)
	+ EBox::Types::DomainName no longer accepts IP addresses as domain
	names
	+ Bugfix: modules that fail at configuration stage no longer appear as enabled
	+ Add parameter to EBox::Types::Select to disable options cache

0.12.103
	+ Bugfix: fix SQL statement to fetch last rows to consolidate
0.12.102
	+ Bugfix: consolidate logs using the last date and not starting from scratch
0.12.101
	+ Bugfix: DomainName type make comparisons case insensitive
	according to RFC 1035
0.12.100
	+ Bugfix: Never skip user's modifications if it set to true
	override user's changes
	+ EBox::Module::writeConfFile and EBox::Service scape file's path
	+ Bugfix. Configure logrotate to actually rotate ebox logs
	+ Fixed bug in ForcePurge logs model
	+ Fixed bug in DataTable: ModelManaged was called with tableName
	instead of context Name
	+ Fixing an `img` tag closed now properly and adding alternative
	text to match W3C validation in head title
	+ Backup pages now includes the size of the archive
	+ Fixed bug in ForcePurge logs model
	+ Now the modules can have more than one tableInfo for logging information
	+ Improve model debugging
	+ Improve restart debugging
	+ Backups and bug reports can be made from the command line
	+ Bugfix: `isEqualTo` is working now for `Boolean` types
	+ Bugfix: check if we must disable file modification checks in
	Manager::skipModification

0.12.99
	+ Add support for reporting
	+ Refresh logs automatically
	+ Reverse log order
	+ Remove temp file after it is downloaded with FromTempDir controller
0.12.3
	+ Bug fix: use the new API in purge method. Now purging logs is working
	again.
0.12.2
	+ Increase random string length used to generate the cookie to
	2048 bits
	+ Logs are show in inverse chronological order
0.12.1
	+ Bug fix: use unsafeParam for progress indicator or some i18 strings
	will fail when saving changes
0.12
	+ Bugfix: Don't assume timecol is 'timestamp' but defined by
	module developer. This allows to purge some logs tables again
	+ Add page titles to models
	+ Set default values when not given in `add` method in models
	+ Add method to manage page size in model
	+ Add hidden field to help with Ajax request and automated testing with
	  ANSTE
	+ Bugfix: cast sql types to filter fields in logs
	+ Bugfix: Restricted resources are back again to make RSS
	access policy work again
	+ Workaround bogus mason warnings
	+ Make postinst script less verbose
	+ Disable keepalive in eBox apache
	+ Do not run a startup script in eBox apache
	+ Set default purge time for logs stored in eBox db to 1 week
	+ Disable LogAdmin actions in `ebox-global-action` until LogAdmin
	feature is completely done
0.11.103
	+ Modify EBox::Types::HasMany to create directory based on its row
	+ Add _setRelationship method to set up relationships between models
	  and submodels
	+ Use the new EBox::Model::Row api
	+ Add help method to EBox::Types::Abstract
	+ Decrease size for percentage value in disk free watcher
	+ Increase channel link field size in RSS dispatcher
0.11.102
	+ Bugfix: cmp in EBox::Types::HostIP now sorts correctly
	+ updatedRowNotify in EBox::Model::DataTable receives old row as
	well as the recently updated row
	+ Added `override_user_modification` configuration parameter to
	avoid user modification checkings and override them without asking
	+ Added EBox::Model::Row to ease the management of data returned
	by models
	+ Added support to pre-save and post-save executable files. They
	must be placed at /etc/ebox/pre-save or /etc/ebox/post-save
	+ Added `findRow` method to ease find and set
0.11.101
	+ Bugfix: Fix memory leak in models while cloning types. Now
	cloning is controlled by clone method in types
	+ Bugfix: Union type now checks for its uniqueness
	+ DESTROY is not an autoloaded method anymore
	+ HasOne fields now may set printable value from the foreign field
	to set its value
	+ findId now searches as well using printableValue
	+ Bugfix. Minor bug found when key is an IP address in autoloaded
	methods
	+ Ordered tables may insert values at the beginning or the end of
	the table by "insertPosition" attribute
	+ Change notConfigured template to fix English and add link to the
	  module status section
	+ Add loading gif to module status actions
	+ Remove debug from ServiceInterface.pm
	+ Add support for custom separators to be used as index separators on
	  exposedMethods
	+ Bugfix. Stop eBox correctly when it's removed
	+ Improve apache-restart to make it more reliable.
0.11.100
	+ Bugfix. Fix issue with event filters and empty hashes
	+ Bugfix. Cache stuff in log and soap watcher to avoid memory leaks
	+ Bugfix. Fix bug that prevented the user from being warned when a row to
	  be deleted is being used by other model
	+ Bugfix. Add missing use of EBox::Global in State event watcher
	+ Added progress screen, now pogress screen keeps track of the changed
	  state of the modules and change the top page element properly
	+ Do not exec() to restart apache outside mod_perl
	+ Improve apache restart script
	+ Improve progress screen
0.11.99
	+ DataTable contains the property 'enableProperty' to set a column
	called 'enabled' to enable/disable rows from the user point of
	view. The 'enabled' column is put the first
	+ Added state to the RAID report instead of simpler active boolean
        + Fix bug when installing new event components and event GConf
	subtree has not changed
	+ Add RSS dispatcher to show eBox events under a RSS feed
	+ Rotate log files when they reach 10MB for 7 rotations
	+ Configurable minimum free space left for being notified by means
	of percentage
	+ Add File type including uploading and downloading
	+ Event daemon now checks if it is possible to send an event
	before actually sending it
	+ Added Action forms to perform an action without modifying
	persistent data
	+ Log queries are faster if there is no results
	+ Show no data stored when there are no logs for a domain
	+ Log watcher is added in order to notify when an event has
	happened. You can configure which log watcher you may enable and
	what you want to be notify by a determined filter and/or event.
	+ RAID watcher is added to check the RAID events that may happen
	when the RAID subsystem is configured in the eBox machine
	+ Change colour dataset in pie chart used for disk usage reporting
	+ Progress indicator now contains a returned value and error
	message as well
	+ Lock session file for HTTP session to avoid bugs
	related to multiple requests (AJAX) in a short time
	+ Upgrade runit dependency until 1.8.0 to avoid runit related
	issues
0.11
	+ Use apache2
	+ Add ebox-unblock-exec to unset signal mask before running  a executable
	+ Fix issue with multiple models and models with params.
	  This triggered a bug in DHCP when there was just one static
	  interface
	+ Fix _checkRowIsUnique and _checkFieldIsUnique
	+ Fix paging
	+ Trim long strings in log table, show tooltip with the whole string
	  and show links for URLs starting with "http://"
0.10.99
	+ Add disk usage information
	+ Show progress in backup process
	+ Add option to purge logs
	+ Create a link from /var/lib/zentyal/log to /var/log/ebox
	+ Fix bug with backup descriptions containing spaces
	+ Add removeAll method on data models
	+ Add HostIP, DomainName and Port types
	+ Add readonly forms to display static information
	+ Add Danish translation thanks to Allan Jacobsen
0.10
	+ New release
0.9.100
	+ Add checking for SOAP session opened
	+ Add EventDaemon
	+ Add Watcher and Dispatch framework to support an event
	  architecture on eBox
	+ Add volatile EBox::Types in order not to store their values
	  on GConf
	+ Add generic form
	+ Improvements on generic table
	+ Added Swedish translation

0.9.99
	+ Added Portuguese from Portugal translation
	+ Added Russian translation
	+ Bugfix: bad changed state in modules after restore

0.9.3
	+ New release

0.9.2
	+ Add browser warning when uploading files
	+ Enable/disable logging modules
0.9.1
	+ Fix backup issue with changed state
	+ Generic table supports custom ordering
0.9
	+ Added Polish translation
        + Bug in recognition of old CD-R writting devices fixed
	+ Added Aragonese translation
	+ Added Dutch translation
	+ Added German translation
	+ Added Portuguese translation

0.8.99
	+ Add data table model for generic Ajax tables
	+ Add types to be used by models
	+ Add MigrationBase and ebox-migrate to upgrade data models
	+ Some English fixes
0.8.1
	+ New release
0.8
	+ Fix backup issue related to bug reports
	+ Improved backup GUI
0.7.99
        + changed sudo stub to be more permissive
	+ added startup file to apache web server
	+ enhanced backup module
	+ added basic CD/DVD support to backup module
	+ added test stubs to simplify testing
	+ added test class in the spirit of Test::Class
	+ Html.pm now uses mason templates
0.7.1
	+ use Apache::Reload to reload modules when changed
	+ GUI consistency (#12)
	+ Fixed a bug for passwords longer than 16 chars
	+ ebox-sudoers-friendly added to not overwrite /etc/sudoers each time
0.7
	+ First public release
0.6
	+ Move to client
	+ Remove obsolete TODO list
	+ Remove firewall module from  base system
	+ Remove objects module from base system
	+ Remove network module from base system
	+ Add modInstances and modInstancesOfType
	+ Raname Base to ClientBase
	+ Remove calls to deprecated methods
	+ API documented using naturaldocs
	+ Update INSTALL
	+ Use a new method to get configkeys, now configkey reads every
	  [0.9
	+ Added Polish translation][0-9]+.conf file from the EBox::Config::etc() dir and
	  tries to get the value from the files in order.
	+ Display date in the correct languae in Summary
	+ Update debian scripts
	+ Several bugfixes
0.5.2
	+ Fix some packaging issues
0.5.1
	+ New menu system
	+ New firewall filtering rules
	+ 802.1q support

0.5
	+ New bug-free menus (actually Internet Explorer is the buggy piece
	  of... software that caused the reimplementation)
	+ Lots of small bugfixes
	+ Firewall: apply rules with no destination address to packets
	  routed through external interfaces only
	+ New debianize script
	+ Firewall: do not require port and protocol parameters as they
	  are now optional.
	+ Include SSL stuff in the dist tarball
	+ Let modules block changes in the network interfaces
	  configuration if they have references to the network config in
	  their config.
	+ Debian network configuration import script
	+ Fix the init.d script: it catches exceptions thrown by modules so that
	  it can try to start/stop all of them if an exception is thrown.
	+ Firewall: fix default policy bug in INPUT chains.
	+ Restore textdomain in exceptions
	+ New services section in the summary
	+ Added Error item to Summary. Catch exceptions from modules in
	  summary and generate error item
	+ Fix several errors with redirections and error handling in CGIs
	+ Several data validation functions were fixed, and a few others added
	+ Prevent the global module from keeping a reference to itself. And make
	  the read-only/read-write behavior of the factory consistent.
	+ Stop using ifconfig-wrapper and implement our own NetWrapper module
	  with wrappers for ifconfig and ip.
	+ Start/stop apache, network and firewall modules in first place.
	+ Ignore some network interface names such as irda, sit0, etc.
	+ The summary page uses read-only module instances.
	+ New DataInUse exception, old one renamed to DataExists.
	+ Network: do not overwrite resolv.conf if there are nameservers
	  given via dhcp.
	+ Do not set a default global policy for the ssh service.
	+ Check for forbiden characters when the parameter value is
	  requested by the CGI, this allows CGI's to handle the error,
	  and make some decissions before it happens.
	+ Create an "edit object" template and remove the object edition stuff
	  from the main objects page.
	+ Fix the apache restarting code.
	+ Network: Remove the route reordering feature, the kernel handles that
	  automatically.
	+ Fix tons of bugs in the network restarting code.
	+ Network: removed the 3rd nameserver configuration.
	+ Network: Get gateway info in the dhcp hook.
	+ Network: Removed default configuration from the gconf schema.
	+ New function for config-file generation
	+ New functions for pid file handling

0.4
	+ debian package
	+ added module to export/import configuration
	+ changes in firewall's API
	+ Added content filter based on dansguardian
	+ Added French translation
	+ Added Catalan translation
	+ Sudoers file is generated automatically based on module's needs
	+ Apache config file is generated by ebox  now
	+ Use SSL
	+ Added ebox.conf file
	+ Added module template generator

0.3
	+ Supports i18n
	+ API name consistency
	+ Use Mason for templates
	+ added tips to GUI
	+ added dhcp hooks
	+ administration port configuration
	+ Fixed bugs to IE compliant
	+ Revoke changes after logout
	+ Several bugfixes

0.2
	+ All modules are now based on gconf.
	+ Removed dependencies on xml-simple, xerces and xpath
	+ New MAC address field in Object members.
	+ Several bugfixes.

0.1
	+ Initial release<|MERGE_RESOLUTION|>--- conflicted
+++ resolved
@@ -1,5 +1,4 @@
 HEAD
-<<<<<<< HEAD
 	+ Adapted file downloads to the new utf8 fixes
 	+ Write backup files in raw mode to avoid utf8 problems
 	+ Print always utf8 in STDOUT on all CGIs
@@ -7,7 +6,6 @@
 	+ Proper encode/decode of utf8 with also pretty JSON
 	+ Fixed utf8 decoding in date shown at dashboard
 	+ Removed old workarounds for utf8 problems
-=======
 	+ Added new recoveryEnabled() helper method to Module::Base
 	+ Added recoveryDomainName() method to SyncProvider interface
 	+ Restore backup can now install missing modules in Disaster Recovery
@@ -24,7 +22,6 @@
 	+ Use path for default name in SyncFolders::Folder
 	+ Do not restrict characters in data table searchs
 	+ Fixed automatic bug report regression
->>>>>>> a756c108
 	+ Fixed refresh of the table and temporal control states
 	  in customActionClicked callback
 	+ Modified modalbox-zentyal.js to accept wideDialog parameter
