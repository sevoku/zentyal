<<<<<<< HEAD
3.1.3
=======
HEAD
	+ Several fixes: hide disabled carousel buttons, fix modal template, refresh
	  changes button when moving rows, remove unusded parameter in Zentyal.DataTable.changeRow
>>>>>>> 544dc1e1
	+ Enhanced UI styles: dialogs, progress bars, carousel, colors and images
	+ Rows of tables can now be moved using drag & drop
	+ Added logout dialog with option of discarding changes
	+ Remember page size options per users, added 'View all' page size option
	+ Added storage of options per user
	+ Enable and/or conifgure module dependencies automatically in
	  Module Status page
	+ Adapted CGIs to new modal dialogs
	+ Ported graphs from flotr.js to flot.js
	+ Ported JS code to jQuery and jQuery-ui
	+ Removed Modalbox.js, table_orderer.js and carousel.js
	+ Left menu keyword search is now case insensitive
3.1.2
	+ Make manage administrators table resilent against invalid users
	+ Remove deprecated backup domains related from logs module
	+ Added EBox::Types::URI type
	+ Added saveReload method to use reload instead of restart to
	  reduce service downtime. Use with care and programatically
	+ Added findValueMultipleFields() to DataTable and refactor _find()
	  to allow search by multiple fields
	+ Fixed disk usage report for logs component
3.1.1
	+ Do not dump unnecessary .bak files to /var/lib/zentyal/conf
	+ Restart all the core daemons instead of only apache after logrotate
	+ Fixed graph template so it could be feed with data using decimal
	  comma, it will convert it to a JS array without problems
	+ Fixed regression parsing ModalController urls
	+ Fixed regression non-model CGIs with aliases
	+ Added a way to retrieve all Models inside a Composite and its children.
	+ Increased the size limit for file uploads.
	+ Implemented a way to include configuration files for Nginx so the SOAP
	  services are able to use Nginx for SSL.
3.1
	+ Improved the message shown when there are no changes pending to save on
	  logout.
	+ Use the X-Forwarded-Proto header for redirects construction.
	+ Added nginx as the public HTTP server of Zentyal.
	+ Renamed 'Apache' module to 'WebAdmin' module. If you need to restart the
	  web administration you must use 'service zentyal webadmin restart'.
	+ Set trac milestone for reported bugs to 3.1.X
	+ CGIs are now EBox::Module::CGI::* instead of EBox::CGI::Module::*
	+ Daemons are now disabled when configuring a module, so Zentyal can
	  manage them directly instead of being autostarted by the system
	+ EBox::Model::DataForm::formSubmitted called even where there is no
	  previous row
	+ Added Pre-Depends on mysql-server to avoid problems with upgrades
	+ Depend on mysql-server metapackage instead of mysql-server-5.5
	+ Depend on zentyal-common 3.1
3.0.20
	+ Check against inexistent path in EBox::Util::SHM::subkeys
	+ Silent diff in EBox::Types::File::isEqualTo
	+ Print correctly UTF8 characters from configuration backup description
	+ When host name is changed, update /etc/hostname
	+ Proper link to remote in configuration backup page
3.0.19
	+ Removed full restore option for restore-backup tool and
	  EBox:Backup relevant methods
	+ Optimise loading Test::Deep::NoTest to avoid test environment creation
	+ Use EBox::Module::Base::writeConfFileNoCheck to write apache
	  configuration file
	+ Log events after dispatching them in the EventDaemon and catch exception
	  to avoid crashes when mysql is already stopped
	+ Emit events on zentyal start and stop
	+ Refactor some events-related code
	+ Changed MB_widedialog CSS class to use all width available in
	  the screen
	+ Fixed a broken link to SysInfo/Composite/General when activating the
	  WebServer module.
3.0.18
	+ Pass model instance when invoking EBox::Types::Select populate function
	+ Improve dynamic editable property detection for framework types
	+ Override _validateReferer method in Desktop services CGI
	+ Don't abort configuration backup when we get a error retrieving the
	  partition table information
	+ In EBox:Model::Row, refactored elementExists and
	  elementByName to make them to have similiar code structure
	+ Improvement in test help classes and added test fakes for
	  EBox::Model::Manager and EBox::Util::SHMLock
	+ Prevented unuseful warning in
	  EBox::Model::DataTable::setDirectory when the old directory is undef
	+ Fixed unit tests under EBox/Model/t, backup configuration tests and
	  some others
	+ Remove unused method EBox::Auth::alreadyLogged()
	+ Apache::setRestrictedResource updates properly if already exists
	+ Global and Module::Config allow to set redis instance to ease testing
	+ Now EBox::GlobalImpl::lastModificationTime also checks
	  modification time of configuration files
	+ Rows in events models are now synced before running EventDaemon
	+ Better way of checking if event daemon is needed
3.0.17
	+ Allow numeric zero as search filter
	+ When filtering rows don't match agains link urls or hidden values
	+ Avoid CA file check when removing it from Apache module
	+ Silent removeCA and removeInclude exceptions when removing
	  non-existant element
	+ Fixed rollback operation in redis config backend
	+ Desktop services CGI now only returns JSON responses
	+ Log error when dynamic loading a class fails in
	  ConfigureDispatchers model
	+ Update total ticks dynamically in progress indicator if ticks overflow
3.0.16
	+ Fixed regression in boolean in-place edit with Union types
	+ Added some missing timezones to EBox::Types::TimeZone
	+ Add a new method to DBEngine 'checkForColumn' to retrieve columns
	  definition from a given table
	+ Reload models info in model manager if new modules are installed
3.0.15
	+ Make sure that halt/reboot button can be clicked only once
	+ Cleaner way of disabling dependant modules when the parent is disabled,
	  avoiding unnecessary calls to enableService each time the module status
	  page is loaded.
	+ Show confirmation dialog when trying to change host or domain
	  if zentyal-samba is installed and provisioned
	+ Modified data table controller so edit boolean in place reuses
	  the code of regular edits, avoiding getting incorrect read-only
	  values from cache
3.0.14
	+ Allow search filters with a leading '*'
	+ Better error reporting when choosing a bad search filter
	+ External exceptions from _print method are caught correctly in CGIs
	+ EBox::CGI::run now supports correct handling of APR::Error
	+ Fixed dashboard check updates ajax requests in Chrome
	+ Fixed errors with zero digits components in time type
3.0.13
	+ Better warning if size file is missing in a backup when
	  restoring it
	+ Fixed table cache behaviour on cache miss in logs module
	+ Fix wrong button label when deleting rows in 'datainuse' template
	+ Removed unused method EBox::Model::DataTable::_tailoredOrder
	+ Added force default mode and permission to writeConfFileNoCheck(),
	  writeFile() and derivatives
	+ Fixed bug in EBox:::Logs::CGI::Index with internationalized
	  parameter names
	+ DataTables with sortedBy are now orderer alphabetically with
	  proper case treatment
	+ Display messages in model even when there are not elements and
	  table body is not shown
3.0.12
	+ Improve change-hostname script, delete all references to current name
	+ Faster dashboard loading with asynchronous check of software updates
	+ Workaround for when the progress id parameter has been lost
	+ Fixed problems calling upstart coomands from cron jobs with wrong PATH
	+ Decode CGI unsafeParams as utf8
	+ Avoid double encoding when printing JSON response in EBox::CGI::Base
	+ Remove warning in EBox::Menu::Folder when currentfolder is not defined
	+ Removed unnecesary and misleading method new from EBox::Auth package
3.0.11
	+ Avoid flickering loading pages when switching between menu entries
	+ Incorrect regular expression in logs search page are correctly handled
	+ Fix input badly hidden in the logs screen
	+ reloadTable from DataTable now remove cached fields as well
3.0.10
	+ Fixed unsafe characters error when getting title of progress
	  indicator in progress dialog
	+ Added use utf8 to dashboard template to fix look of closable messages
3.0.9
	+ Adapted file downloads to the new utf8 fixes
	+ Write backup files in raw mode to avoid utf8 problems
	+ Print always utf8 in STDOUT on all CGIs
	+ Decode CGI params of values entered at the interface as utf8
	+ Proper encode/decode of utf8 with also pretty JSON
	+ Fixed utf8 decoding in date shown at dashboard
	+ Removed old workarounds for utf8 problems
	+ Added new recoveryEnabled() helper method to Module::Base
	+ Added recoveryDomainName() method to SyncProvider interface
	+ Restore backup can now install missing modules in Disaster Recovery
	+ Show specific slides when installing a commercial edition
	+ Redirect to proper CGI after login in disaster recovery mode
	+ Removed old debconf workaround for first stage installation
	+ Log redis start message as debug instead of info to avoid flood
	+ Use unsafeParam in EBox::CGI::Base::paramsAsHash
	+ EBox::Module::Service does not raise exception and logs
	  nothing when using init.d status
	+ Fixed glitch in backup CGI which sometimes showed
	  the modal dialog with a incorrect template
3.0.8
	+ Use path for default name in SyncFolders::Folder
	+ Do not restrict characters in data table searchs
	+ Fixed automatic bug report regression
	+ Fixed refresh of the table and temporal control states
	  in customActionClicked callback
	+ Modified modalbox-zentyal.js to accept wideDialog parameter
	+ Fixed template method in MultiStateAction to return the default
	  template when it is not any supplied to the object
	+ Fixed sendInPlaceBooleanValue method from table-helper.js; it
	  aborted because bad parameters of Ajax.Updater
	+ Fixed bug that made that the lock was shared between owners
	+ Some fixes in the function to add the rule for desktops services
	  to the firewall
	+ Delete obsolete EBox::CGI::MenuCSS package
3.0.7
	+ Add new EBox::Module::Service::Observer to notify modules about
	  changes in the service status
	+ Administration accounts management reflects the changes in
	  system accounts in ids() or row() method call
	+ Some fixes in the RAID event watcher
	+ foreignModelInstance returns undef if foreignModel is
	  undef. This happens when a module has been uninstalled and it is
	  referenced in other installed module (events)
	+ loggerd shows loaded LogHelpers when in debug mode
	+ Added additional info to events from RAID watcher
	+ Use sudo to remove temporal files/diectories in backup, avoiding
	  permissions errors
	+ Added exception for cloud-prof module to events dependencies
3.0.6
	+ Skip keys deleted in cache in Redis::_keys()
	+ Fixed events modules dependencies to depend on any module which
	  provides watchers or dispatchers
	+ Always call enableActions before enableService when configuring modules
	+ Added needsSaveAfterConfig state to service modules
	+ Better exceptions logging in EBox::CGI::Run
	+ Fixed 'element not exists' error when enabling a log watcher
	+ Scroll up when showing modal dialog
	+ Added fqdnChanged methods to SysInfo::Observer
	+ Fixed SSL configuration conflicts betwen SOAPClient and RESTClient
3.0.5
	+ Template ajax/simpleModalDialog.mas can now accept text
	+ Used poweroff instead of halt to assure that system is powered
	  off after halt
	+ Fixed log audit database insert error when halting or rebooting
	+ Added time-based closable notification messages
	+ Adapted to new EBox::setLocaleEnvironment method
	+ EBox::Type::File now allows ebox user to own files in directories
	  which are not writable by him
	+ Removed cron daily invocation of deprecated report scripts
3.0.4
	+ Added EBox::SyncFolders interface
	+ Fixed invokation of tar for backup of model files
	+ New observer for sysinfo module to notify modules implementing the
	  SysInfo::Observer interface when the host name or host domain is
	  changed by the user, before and after the change takes effect
	+ Stop and start apache after language change to force environment reload
	+ Reload page after language change
	+ EBox::Module::Service::isRunning() skips daemons whose precondition fail
	+ Fixed undefined reference in DataTable controller for log audit
	+ Added and used serviceId field for service certificates
	+ Fixed SQL quoting of column names in unbuffered inserts and consolidation
3.0.3
	+ Fixed bug which prevented highlight of selected item in menu
	+ Fixed base class of event dispatcher to be compatible with the
	  changes dispatcher configuration table
	+ Fixed event daemon to use dumped variables
	+ Fixed need of double-click when closing menu items in some cases
	+ Fixed logs consolidation to avoid high CPU usage
	+ In view log table: correctly align previous and first page buttons
	+ Improve host name and domain validation.
	+ Forbidden the use of a qualified hostname in change hostname form
	+ Update samba hostname-dependent fields when hostname is changed
	+ Confirmation dialog when the local domain is changed and with a
	  warning if local domain which ends in .local
3.0.2
	+ The synchronization of redis cache refuses with log message to set
	  undefined values
	+ Fixed wrong sql statement which cause unwanted logs purge
	+ DataForm does not check for uniqueness of its fields, as it only
	  contains a single row
	+ In ConfigureLogs, restored printable names for log domains
	+ Fixed dashboard update error on modules widget, counter-graph
	  widget and widget without sections
	+ Better way to fix non-root warnings during boot without interfering
	  on manual restart commands in the shell
3.0.1
	+ Properly set default language as the first element of the Select to
	  avoid its loss on the first apache restart
	+ Set milestone to 3.0.X when creating tickets in trac.zentyal.org
	+ Removed forced setting of LANG variables in mod_perl which made progress
	  indicator fail when using any language different to English
	+ Removed some frequent undef warnings
	+ Added executeOnBrothers method to EBox::Model::Component
	+ Fixed repetition of 'add' and 'number change' events in RAID watcher
	+ Fixed incorrect display of edit button in tables without editField action
	+ Cache MySQL password to avoid reading it all the time
	+ Fixed request came from non-root user warnings during boot
	+ Send info event in Runit watcher only if the service was down
	  MAX_DOWN_PERIODS
3.0
	+ Removed beta logo
	+ Set 'firstInstall' flag on modules when installing during initial install
	+ Set 'restoringBackup' flag on modules when restoring backup
	+ Call enableService after initialSetup while restoring backup
	+ Registration link in widget now have appropiate content when either
	  remoteservices or software are not installed
	+ Fixed style for disabled buttons
	+ Composite and DataTable viewers recover from errors in pageTitle method
	+ Fixed intermitent failure in progress when there are no slides
	+ Rollback redis transaction on otherwise instead finally block
	+ Members of the 'admin' group can now login again on Zentyal
	+ Multi-admin management for commercial editions
	+ First and last move row buttons are now disabled instead of hidden
	+ In save changes dialog set focus always in the 'save' button
	+ Fixed i18n problem in some cases where environment variables
	  were different than the selected locale on Zentyal UI, now
	  LANG and LC_MESSAGES are explicitly passed to mod_perl
	+ Reviewed registration strings
	+ Added template attribute to MultiStateAction to provide any kind
	  of HTML to display an action
	+ Changed icon, name and link for Zentyal Remote
	+ Fixed some compatibility issues with Internet Explorer 9
	+ Show warning with Internet Explorer 8 or older
	+ Improved dashboard buttons colors
2.3.24
	+ Do not cache undef values in EBox::Config::Redis::get()
	+ Code fix on subscription retrieval for Updates event
	+ Update validate referer to new Remote Services module API
	+ In-place booleans now properly mark the module as changed
	+ Do not try to read slides if software module is not installed
	+ Fixed wrong call in Events::isEnabledDispatcher()
	+ Updated 'created by' footer
2.3.23
	+ Change the default domain name from 'zentyal.lan' to
	  'zentyal-domain.lan'
	+ Changes in first enable to avoid letting modules unsaved
	+ Type File now accepts spaces in the file name
	+ Added setTimezone method to MyDBEngine
	+ Enable consolidation after reviewing and pruning
	+ Code typo fix in Events::isEnabledWatcher
	+ Remove all report code from core
	+ Move SysInfo report related to remoteservices module
	+ Fixed regression which removed scroll bars from popups
	+ New carousel transition for the installation slides
	+ Added option to not show final notes in progress bar
	+ EBox::Model::Component::modelGetter does not die when trying to
	  get a model for an uninstalled module
	+ Added previous/next buttons to manually switch installation slides
	+ New installation slides format
	+ Added compatibility with MS Internet Explorer >= 8
2.3.22
	+ Changed first installation workflow and wizard infraestructure
	+ Improved firewall icons
	+ Set hover style for configure rules button in firewall
	+ Do not disable InnoDB in mysql if there are other databases
	+ Progress indicator no longer calls showAds if it is undefined
	+ Send cache headers on static files to improve browsing speed
	+ Added foreignNoSyncRows and foreignFilter options to EBox::Types::Select
	+ Improved settings icon
	+ Fixed modalboxes style
	+ Improve host domain validation. Single label domains are not allowed.
2.3.21
	+ Fixes on notifyActions
	+ Check for isDaemonRunning now compatible with asterisk status
	+ Fixed warning call in EBox::Types::HasMany
2.3.20
	+ New look & feel for the web interface
	+ Adjust slides transition timeout during installation
	+ Audit changes table in save changes popup has scroll and better style
	+ Model messages are printed below model title
	+ noDataMsg now allows to add elements if it makes sense
	+ Fixed ajax/form.mas to avoid phantom change button
	+ EBox::Model::Manager::_setupModelDepends uses full paths so the
	  dependecies can discriminate between models with the same name
	+ Default row addition in DataForm does not fires validateTypedRow
	+ Code typo fix in change administration port model
	+ Set only Remote as option to export/import configuration to a
	  remote site
	+ Return undef in HasMany type when a model is not longer
	  available due to being uninstalled
	+ Added onclick atribute to the link.mas template
	+ Fix exception raising when no event component is found
	+ table_ordered.js : more robust trClick event method
	+ Changed dashboard JS which sometimes halted widget updates
	+ Added popup dialogs for import/export configuration
	+ Changes in styles and sizes of the save/revoke dialog
	+ Removed redudant code in ConfigureWatchers::syncRows which made module
	  to have an incorrect modified state
	+ Dont show in bug report removed packages with configuration
	  held as broken packages
	+ DataTable::size() now calls to syncRows()
	+ EBox::Module::Config::set_list quivalent now has the same
	  behaviour than EBox::Module::Config::set
2.3.19
	+ Manually set up models for events to take into account the
	  dynamic models from the log watcher filtering models
	+ Fixed warnings when deleting a row which is referenced in other model
	+ Disable HTML form autocompletion in admin password change model
	+ Fixed incorrect non-editable warnings in change date and time model
	+ Fixed parsing value bug in EBox::Types::Date and EBox::Types::Time
	+ Reworked mdstat parsing, added failure_spare status
	+ Configuration backup implicitly preserves ownership of files
	+ Changes in styles and sizes of the save/revoke dialog
	+ New data form row is copied from default row, avoiding letting hidden
	  fields without its default value and causing missing fields errors
	+ Always fill abstract type with its default value, this avoids
	  errors with hidden fields with default value
	+ Different page to show errors when there are broken software packages
	+ InverseMatchSelect and InverseMatchUnion use 'not' instead of '!' to
	  denote inverse match. This string is configurable with a type argument
	+ Fixed types EBox::Type::InverseMatchSelect and InverseMatchUnion
	+ Fixed bug in DataTable::setTypedRow() which produced an incorrect 'id'
	  row element in DataTable::updateRowNotify()
	+ In tableBody.mas template: decomposed table topToolbar section in methods
	+ Fixed bug in discard changes dialog
	+ Confirmation dialogs now use styled modalboxes
	+ Do not reload page after save changes dialog if operation is successful
	+ Maintenance menu is now kept open when visiting the logs index page
2.3.18
	+ Manual clone of row in DataTable::setTypedRow to avoid segfault
	+ Avoid undef warnings in EBox::Model::DataTable::_find when the
	  element value is undef
	+ Fixed kill of ebox processes during postrm
	+ Set MySQL root password in create-db script and added mysql script
	  to /usr/share/zentyal for easy access to the zentyal database
	+ Increased timeout redirecting to wizards on installation to 5 seconds
	  to avoid problems on some slow or loaded machines
	+ Save changes dialog do not appear if there are no changes
	+ Delete no longer needed duplicated code
	+ Do not go to save changes after a regular package installation
	  they are saved only in the first install
	+ Progress bar in installation refactored
2.3.17
	+ Do not use modal box for save changes during installation
	+ Hidden fields in DataTables are no longer considered compulsory
	+ Select type has now its own viewer that allows use of filter function
	+ User is now enabled together with the rest of modules on first install
2.3.16
	+ Fix 'oldRow' parameter in UpdatedRowNotify
	+ Use Clone::Fast instead of Clone
	+ Modal dialog for the save and discard changes operations
	+ Use a different lock file for the usercorner redis
	+ Improved look of tables when checkAll controls are present
	+ Better icons for clone action
	+ Added confirmation dialog feature to models; added confirmation
	  dialog to change hostname model
	+ Dynamic default values are now properly updated when adding a row
	+ Kill processes owned by the ebox user before trying to delete it
	+ Do not use sudo to call status command at EBox::Service::running
	+ Fixed regression setting default CSS class in notes
2.3.15
	+ Added missing call to updateRowNotify in DataForms
	+ Fixed silent error in EBox::Types::File templates for non-readable
	  by ebox files
	+ Use pkill instead of killall in postinst
	+ Use unset instead of delete_dir when removing rows
	+ Do not set order list for DataForms
	+ Only try to clean tmp dir on global system start
2.3.14
	+ Error message for failure in package cache creation
	+ Fixed regression when showing a data table in a modal view
	+ Do not do a redis transaction for network module init actions
	+ Fixed EBox::Module::Config::st_unset()
	+ Allowed error class in msg template
2.3.13
	+ Fixed problems in EventDaemon with JSON and blessed references
	+ More crashes avoided when watchers or dispatchers doesn't exist
	+ Proper RAID watcher reimplementation using the new state API
	+ EBox::Config::Redis singleton has now a instance() method instead of new()
	+ Deleted wrong use in ForcePurge model
2.3.12
	+ Fixed problem with watchers and dispatchers after a module deletion
	+ Fixed EBox::Model::DataTable::_checkFieldIsUnique, it failed when the
	  printableValue of the element was different to its value
	+ Fixed separation between Add table link and table body
	+ Adaptation of EventDaemon to model and field changes
	+ Disabled logs consolidation on purge until it is reworked, fixed
	  missing use in purge logs model
	+ Fixed Componet::parentRow, it not longer tries to get a row with
	  undefined id
	+ Fix typo in ConfigureLogs model
	+ Mark files for removing before deleting the row from backend in
	  removeRow
	+ The Includes directives are set just for the main virtual host
	+ Fixed EventDaemon crash
2.3.11
	+ Mark files for removing before deleting the row from backend in removeRow
	+ Dashboard widgets now always read the information from RO
	+ Enable actions are now executed before enableService()
	+ Fixed regression which prevented update of the administration service
	  port when it was changed in the interface
	+ New EBox::Model::Composite::componentNames() for dynamic composites
	+ Remove _exposedMethods() feature to reduce use of AUTOLOAD
	+ Removed any message set in the model in syncRows method
	+ Added global() method to modules and components to get a coherent
	  read-write or read-only instance depending on the context
	+ Removed Model::Report and Composite::Report namespaces to simplify model
	  management and specification
	+ New redis key naming, with $mod/conf/*, $mod/state and $mod/ro/* replacing
	  /ebox/modules/$mod/*, /ebox/state/$mod/* and /ebox-ro/modules/$mod/*
	+ Removed unnecessary parentComposite methods in EBox::Model::Component
	+ Only mark modules as changed when data has really changed
	+ EBox::Global::modChange() throws exception if instance is readonly
	+ New get_state() and set_state() methods, st_* methods are kept for
	  backwards compatibility, but they are deprecated
	+ Simplified events module internals with Watcher and Dispatcher providers
	+ Model Manager is now able to properly manage read-only instances
	+ Composites can now use parentModule() like Models
	+ Renamed old EBox::GConfModule to EBox::Module::Config
	+ Unified model and composite management in the new EBox::Model::Manager
	+ Model and composites are loaded on demand to reduce memory consumption
	+ Model and composite information is now stored in .yaml schemas
	+ ModelProvider and CompositeProvider are no longer necessary
	+ Simplified DataForm using more code from DataTable
	+ Adapted RAID and restrictedResources() to the new JSON objects in redis
	+ Remove unused override modifications code
	+ Added /usr/share/zentyal/redis-cli wrapper for low-level debugging
	+ Use simpler "key: value" format for dumps instead of YAML
	+ Row id prefixes are now better chosen to avoid confusion
	+ Use JSON instead of list and hash redis types (some operations,
	  specially on lists, are up to 50% faster and caching is much simpler)
	+ Store rows as hashes instead of separated keys
	+ Remove deprecated all_dirs and all_entries methods
	+ Remove obsolete EBox::Order package
	+ Remove no longer needed redis directory tree sets
	+ Fixed isEqualTo() method on EBox::Types::Time
	+ EBox::Types::Abstract now provides default implementations of fields(),
	  _storeInGConf() and _restoreFromHash() using the new _attrs() method
	+ Remove indexes on DataTables to reduce complexity, no longer needed
	+ Simplified ProgressIndicator implementation using shared memory
	+ New EBox::Util::SHMLock package
	+ Implemented transactions for redis operations
	+ Replace old MVC cache system with a new low-level redis one
	+ Delete no longer necessary regen-redis-db tool
	+ Added new checkAll property to DataTable description to allow
	  multiple check/uncheck of boolean columns
2.3.10
	+ Added Desktop::ServiceProvider to allow modules to implement
	  requests from Zentyal desktop
	+ Added VirtualHost to manage desktop requests to Zentyal server
	+ Fix EventDaemon in the transition to MySQL
	+ Send EventDaemon errors to new rotated log file /var/log/zentyal/events.err
	+ Send an event to Zentyal Cloud when the updates are up-to-date
	+ Send an info event when modules come back to running
	+ Include additional info for current event watchers
	+ Fixed RAID report for some cases of spare devices and bitmaps
	+ Fixed log purge, SQL call must be a statement not a query
	+ Fixed regex syntax in user log queries
	+ Added missing "use Filesys::Df" to SysInfo
	+ Disabled consolidation by default until is fixed or reimplemented
	+ Fixed regresion in full log page for events
	+ Added clone action to data tables
	+ Fixed regression in modal popup when showing element table
	+ Added new type EBox::Types::KrbRealm
	+ Fix broken packages when dist-upgrading from old versions: stop ebox
	  owned processes before changing home directory
	+ Log the start and finish of start/stop modules actions
	+ Added usesPort() method to apache module
2.3.9
	+ Enable SSLInsecureRenegotiation to avoid master -> slave SOAP handsake
	  problems
	+ Added validateRowRemoval method to EBox::Model::DataTable
	+ Use rm -rf instead of remove_tree to avoid chdir permission problems
	+ Avoid problems restarting apache when .pid file does not exist
	+ Do not use graceful on apache to allow proper change of listen port
	+ Simplified apache restart mechanism and avoid some problems
2.3.8
	+ Create tables using MyISAM engine by default
	+ Delete obsolete 'admin' table
2.3.7
	+ Fixed printableName for apache module and remove entry in status widget
	+ Merged tableBodyWithoutActions.mas into tableBody.mas
	+ Removed tableBodyWithoutEdit.mas because it is no longer used
	+ Better form validation message when there are no ids for
	  foreign rows in select control with add new popup
	+ Fixed branding of RSS channel items
	+ Fixed destination path when copying zentyal.cnf to /etc/mysql/conf.d
	+ Packaging fixes for precise
2.3.6
	+ Switch from CGIs to models in System -> General
	+ New value() and setValue() methods in DataForm::setValue() for cleaner
	  code avoiding use of AUTOLOAD
	+ Added new EBox::Types::Time, EBox::Types::Date and EBox::Types::TimeZone
	+ Added new attribute 'enabled' to the Action and MultiStateAction types
	  to allow disabling an action. Accepts a scalar or a CODE ref
	+ The 'defaultValue' parameter of the types now accept a CODE ref that
	  returns the default value.
2.3.5
	+ Added force parameter in validateTypedRow
	+ Fixed 'hidden' on types when using method references
	+ Removed some console problematic characters from Util::Random::generate
	+ Added methods to manage apache CA certificates
	+ Use IO::Socket::SSL for SOAPClient connections
	+ Removed apache rewrite from old slaves implementation
	+ Do not show RSS image if custom_prefix defined
2.3.4
	+ Avoid 'negative radius' error in DiskUsage chart
	+ Fixed call to partitionFileSystems in EBox::SysInfo::logReportInfo
	+ Log audit does not ignore fields which their values could be interpreted
	  as boolean false
	+ Avoid ebox.cgi failure when showing certain strings in the error template
	+ Do not calculate md5 digests if override_user_modification is enabled
	+ Clean /var/lib/zentyal/tmp on boot
	+ Stop apache gracefully and delete unused code in Apache.pm
	+ Cache contents of module.yaml files in Global
2.3.3
	+ The editable attribute of the types now accept a reference to a function
	  to dinamically enable or disable the field.
	+ In progress bar CGIs AJAX call checks the availability of the
	  next page before loading it
	+ Replaced community logo
	+ Adapted messages in the UI for new editions
	+ Changed cookie name to remove forbidden characters to avoid
	  incompatibilities with some applications
	+ Added methods to enable/disable restart triggers
2.3.2
	+ Fixed redis unix socket permissions problem with usercorner
	+ Get row ids without safe characters checking
	+ Added EBox::Util::Random as random string generator
	+ Set log level to debug when cannot compute md5 for a nonexistent file
	+ Filtering in tables is now case insensitive
	+ ProgressIndicator no longer leaves zombie processes in the system
	+ Implemented mysqldump for logs database
	+ Remove zentyal-events cron script which should not be longer necessary
	+ Bugfix: set executable permissions to cron scripts and example hooks
	+ Added a global method to retrieve installed server edition
	+ Log also duration and compMessage to events.log
2.3.1
	+ Updated Standards-Version to 3.9.2
	+ Fixed JS client side table sorting issue due to Prototype
	  library upgrade
	+ Disable InnoDB by default to reduce memory consumption of MySQL
	+ Now events are logged in a new file (events.log) in a more
	  human-readable format
	+ Added legend to DataTables with custom actions
	+ Changed JS to allow the restore of the action cell when a delete
	  action fails
	+ Set milestone to 3.0 when creating bug reports in the trac
	+ Avoid temporal modelInstance errors when adding or removing
	  modules with LogWatchers or LogDispatcher
	+ Unallow administration port change when the port is in use
2.3
	+ Do not launch a passwordless redis instance during first install
	+ New 'types' field in LogObserver and storers/acquirers to store special
	  types like IPs or MACs in an space-efficient way
	+ Use MySQL for the logs database instead of PostgreSQL
	+ Bugfix: logs database is now properly recreated after purge & install
	+ Avoid use of AUTOLOAD to execute redis commands, improves performance
	+ Use UNIX socket to connect to redis for better performance and
	  update default redis 2.2 settings
	+ Use "sudo" group instead of "admin" one for the UI access control
	+ Added EBox::Module::Base::version() to get package version
	+ Fixed problem in consalidation report when accumulating results
	  from queries having a "group by table.field"
	+ Added missing US and Etc zones in timezone selector
	+ Replaced autotools with zbuildtools
	+ Refuse to restore configuration backup from version lesser than
	  2.1 unless forced
	+ Do not retrieve format.js in every graph to improve performance
	+ The purge-module scripts are always managed as root user
	+ New grep-redis tool to search for patterns in redis keys or
	  values
	+ Use partitionFileSystems method from EBox::FileSystem
2.2.4
	+ New internal 'call' command in Zentyal shell to 'auto-use' the module
	+ Zentyal shell now can execute commandline arguments
	+ Bugfix: EBox::Types::IPAddr::isEqualTo allows to change netmask now
	+ Removed some undefined concatenation and compare warnings in error.log
	+ Ignore check operation in RAID event watcher
	+ Skip IP addresses ending in .0 in EBox::Types::IPRange::addresses()
	+ Do not store in redis trailing dots in Host and DomainName types
	+ Added internal command to instance models and other improvements in shell
	+ Now the whole /etc/zentyal directory is backed up and a copy of the
	  previous contents is stored at /var/backups before restoring
	+ Removing a module with a LogWatcher no longer breaks the LogWatcher
	  Configuration page anymore
	+ Fixed error in change-hostname script it does not longer match substrings
	+ Bugfix: Show breadcrumbs even from models which live in a
	  composite
	+ HTTPLink now returns empty string if no HTTPUrlView is defined
	  in DataTable class
	+ Added mising use sentence in EBox::Event::Watcher::Base
2.2.3
	+ Bugfix: Avoid url rewrite to ebox.cgi when requesting to /slave
	+ Fixed logrotate configuration
	+ More resilient way to handle with missing indexes in _find
	+ Added more informative text when mispelling methods whose prefix
	  is an AUTOLOAD action
	+ A more resilient solution to load events components in EventDaemon
	+ Added one and two years to the purge logs periods
	+ Fixed downloads from EBox::Type::File
2.2.2
	+ Revert cookie name change to avoid session loss in upgrades
	+ Do not try to change owner before user ebox is created
2.2.1
	+ Removed obsolete references to /zentyal URL
	+ Create configuration backup directories on install to avoid warnings
	  accessing the samba share when there are no backups
	+ Log result of save changes, either successful or with warnings
	+ Changed cookie name to remove forbidden characters to avoid
	  incompatibilities with some applications
	+ Removed duplicated and incorrect auding logging for password change
	+ Fixed some non-translatable strings
	+ Create automatic bug reports under 2.2.X milestone instead of 2.2
	+ Fixed bug changing background color on selected software packages
2.1.34
	+ Volatile types called password are now also masked in audit log
	+ Adjust padding for module descriptions in basic software view
	+ Removed beta icon
2.1.33
	+ Fixed modal add problems when using unique option on the type
	+ Fixed error management in the first screen of modal add
	+ Unify software selection and progress colors in CSS
	+ Set proper message type in Configure Events model
	+ Fixed error checking permanentMessage types in templates/msg.mas
2.1.32
	+ Added progress bar colors to theme definition
	+ Remove no longer correct UTF8 decode in ProgressIndicator
	+ Fixed UTF8 double-encoding on unexpected error CGI
	+ Reviewed some subscription strings
	+ Always fork before apache restart to avoid port change problems
	+ Stop modules in the correct order (inverse dependencies order)
	+ Better logging of failed modules on restore
2.1.31
	+ Do not start managed daemons on boot if the module is disabled
	+ Better message on redis error
	+ Watch for dependencies before automatic enable of modules on first install
2.1.30
	+ Removed obsolete /ebox URL from RSS link
	+ Changed methods related with extra backup data in modules logs
	  to play along with changes in ebackup module
	+ Set a user for remote access for audit reasons
	+ Detect session loss on AJAX requests
2.1.29
	+ Startup does not fail if SIGPIPE received
2.1.28
	+ Added code to mitigate false positives on module existence
	+ Avoid error in logs full summary due to incorrect syntax in template
	+ Allow unsafe chars in EBox::Types::File to avoid problems in some browsers
	+ Reviewed some subscription strings
	+ Warning about language-packs installed works again after Global changes
	+ Show n components update when only zentyal packages are left to
	  upgrade in the system widget
	+ Do not show debconf warning when installing packages
	+ EBox::Types::IPAddr (and IPNetwork) now works with defaultValue
	+ Allow to hide menu items, separators and dashboard widgets via conf keys
2.1.27
	+ Do not create tables during Disaster Recovery installation
	+ Added new EBox::Util::Debconf::value to get debconf values
	+ DataTable controller does no longer try to get a deleted row
	  for gather elements values for audit log
	+ Check if Updates watcher can be enabled if the subscription
	  level is yet unknown
2.1.26
	+ Detection of broken packages works again after proper deletion
	  of dpkg_running file
	+ Keep first install redis server running until trigger
	+ Unified module restart for package trigger and init.d
	+ Use restart-trigger script in postinst for faster daemons restarting
	+ System -> Halt/Reboot works again after regression in 2.1.25
	+ Added framework to show warning messages after save changes
	+ Change caption of remote services link to Zentyal Cloud
	+ Do not show Cloud link if hide_cloud_link config key is defined
	+ Added widget_ignore_updates key to hide updates in the dashboard
	+ Differentiate ads from notes
	+ Allow custom message type on permanentMessage
	+ Only allow custom themes signed by Zentyal
	+ Removed /zentyal prefix from URLs
	+ Caps lock detection on login page now works again
	+ Added HiddenIfNotAble property to event watchers to be hidden if
	  it is unabled to monitor the event
	+ Dashboard values can be now error and good as well
	+ Include a new software updates widget
	+ Include a new alert for basic subscriptions informing about
	  software updates
	+ Add update-notifier-common to dependencies
	+ EBox::DataTable::enabledRows returns rows in proper order
	+ Use custom ads when available
	+ Disable bug report when hide_bug_report defined on theme
2.1.25
	+ Do not show disabled module warnings in usercorner
	+ Mask passwords and unify boolean values in audit log
	+ Do not override type attribute for EBox::Types::Text subtypes
	+ Corrected installation finished message after first install
	+ Added new disableAutocomplete attribute on DataTables
	+ Optional values can be unset
	+ Minor improvements on nmap scan
2.1.24
	+ Do not try to generate config for unconfigured services
	+ Remove unnecessary redis call getting _serviceConfigured value
	+ Safer sizes for audit log fields
	+ Fix non-translatable "show help" string
	+ Allow links to first install wizard showing a desired page
	+ Fixed bug in disk usage when we have both values greater and
	  lower than 1024 MB
	+ Always return a number in EBox::AuditLogging::isEnabled to avoid
	  issues when returning the module status
	+ Added noDataMsg attribute on DataTable to show a message when
	  there are no rows
2.1.23
	+ Removed some warnings during consolidation process
	+ Depend on libterm-readline-gnu-perl for history support in shells
	+ Fixed error trying to change the admin port with NTP enabled
	+ Fixed breadcrumb destination for full log query page
	+ Use printableActionName in DataTable setter
2.1.22
	+ Fixed parentRow method in EBox::Types::Row
	+ Added new optionalLabel flag to EBox::Types::Abstract to avoid
	  show the label on non-optional values that need to be set as
	  optional when using show/hide viewCustomizers
	+ Added initHTMLStateOrder to View::Customizer to avoid incorrect
	  initial states
	+ Improved exceptions info in CGIs to help bug reporting
	+ Do not show customActions when editing row on DataTables
2.1.21
	+ Fixed bug printing traces at Global.pm
	+ Check new dump_exceptions confkey instead of the debug one in CGIs
	+ Explicit conversion to int those values stored in our database
	  for correct dumping in reporting
	+ Quote values in update overwrite while consolidating for reporting
2.1.20
	+ Fixed regression in edition in place of booleans
	+ Better default balance of the dashboard based on the size of the widgets
	+ Added defaultSelectedType argument to PortRange
2.1.19
	+ Disable KeepAlive as it seems to give performance problems with Firefox
	  and set MaxClients value back to 1 in apache.conf
	+ Throw exceptions when calling methods not aplicable to RO instances
	+ Fixed problems when mixing read/write and read-only instances
	+ Date/Time and Timezone moved from NTP to core under System -> General
	+ Do not instance hidden widgets to improve dashboard performance
	+ New command shell with Zentyal environment at /usr/share/zentyal/shell
	+ Show warning when a language-pack is not installed
	+ Removed unnecessary dump/load operations to .bak yaml files
	+ AuditLogging and Logs constructor now receive the 'ro' parameter
	+ Do not show Audit Logging in Module Status widget
2.1.18
	+ New unificated zentyal-core.logrotate for all the internal logs
	+ Added forceEnabled option for logHelpers
	+ Moved carousel.js to wizard template
	+ Add ordering option to wizard pages
	+ Fixed cmp and isEqualTo methods for EBox::Types::IPAddr
	+ Fixed wrong Mb unit labels in Disk Usage and use GB when > 1024 MB
	+ Now global-action script can be called without progress indicator
	+ Fixed EBox::Types::File JavaScript setter code
	+ Added support for "Add new..." modal boxes in foreign selectors
	+ Each module can have now its customized purge-module script
	  that will be executed after the package is removed
	+ Added Administration Audit Logging to log sessions, configuration
	  changes, and show pending actions in save changes confirmation
	+ User name is stored in session
	+ Remove deprecated extendedRestore from the old Full Backup
2.1.17
	+ Fixed RAID event crash
	+ Added warning on models and composites when the module is disabled
	+ Fixed login page style with some languages
	+ Login page template can now be reused accepting title as parameter
	+ EBox::Types::File does not write on redis when it fails to
	  move the fail to its final destination
	+ Added quote column option for periodic log consolidation and
	  report consolidation
	+ Added exclude module option to backup restore
2.1.16
	+ Do not show incompatible navigator warning on Google Chrome
	+ Fixed syncRows override detection on DataTable find
	+ clean-conf script now deletes also state data
	+ Avoid 'undefined' message in selectors
2.1.15
	+ Move Disk Usage and RAID to the new Maintenance menu
	+ Always call syncRows on find (avoid data inconsistencies)
	+ Filename when downloading a conf backup now contains hostname
	+ Fixed bug in RAID template
	+ Set proper menu order in System menu (fixes NTP position)
	+ Fixed regresion in page size selector on DataTables
	+ Fixed legend style in Import/Export Configuration
2.1.14
	+ Fixed regresion with double quotes in HTML templates
	+ Fixed problems with libredis-perl version dependency
	+ Adding new apparmor profile management
2.1.13
	+ Better control of errors when saving changes
	+ Elements of Union type can be hidden
	+ Model elements can be hidden only in the viewer or the setter
	+ HTML attributtes are double-quoted
	+ Models can have sections of items
	+ Password view modified to show the confirmation field
	+ New multiselect type
	+ Redis backend now throws different kind of exceptions
2.1.12
	+ Revert no longer necessary parents workaround
	+ Hide action on viewCustomizer works now on DataTables
2.1.11
	+ Fixed bug which setted bad directory to models in tab view
	+ Union type: Use selected subtype on trailingText property if the
	  major type does not have the property
	+ Raise MaxClients to 2 to prevent apache slowness
2.1.10
	+ Security [ZSN-2-1]: Avoid XSS in process list widget
2.1.9
	+ Do not try to initialize redis client before EBox::init()
	+ Safer way to delete rows, deleting its id reference first
	+ Delete no longer needed workaround for gconf with "removed" attribute
	+ Fixed regression in port range setter
2.1.8
	+ Fixed regression in menu search
	+ Fixed missing messages of multi state actions
	+ Help toggler is shown if needed when dynamic content is received
	+ Fixed issue when disabling several actions at once in a data table view
	+ All the custom actions are disabled when one is clicked
	+ Submit wizard pages asynchronously and show loading indicator
	+ Added carousel.js for slide effects
2.1.7
	+ Fixed issues with wrong html attributes quotation
	+ Bugfix: volatile types can now calculate their value using other
	  the value from other elements in the row no matter their position
2.1.6
	+ Attach software.log to bug report if there are broken packages
	+ Added keyGenerator option to report queries
	+ Tuned apache conf to provide a better user experience
	+ Actions click handlers can contain custom javascript
	+ Restore configuration with force dependencies option continues
	  when modules referenced in the backup are not present
	+ Added new MultiStateAction type
2.1.5
	+ Avoid problems getting parent if the manager is uninitialized
	+ Rename some icon files with wrong extension
	+ Remove wrong optional attribute for read-only fields in Events
	+ Renamed all /EBox/ CGI URLs to /SysInfo/ for menu folder coherency
	+ Added support for custom actions in DataTables
	+ Replaced Halt/Reboot CGI with a model
	+ Message classes can be set from models
	+ Fixed error in Jabber dispatcher
	+ Show module name properly in log when restart from the dashboard fails
	+ Avoid warning when looking for inexistent PID in pidFileRunning
2.1.4
	+ Changed Component's parent/child relationships implementation
	+ Fixed WikiFormat on automatic bug report tickets
	+ Do not show available community version in Dashboard with QA
 	  updates
2.1.3
	+ Fall back to readonly data in config backup if there are unsaved changes
	+ Allow to automatically send a report in the unexpected error page
	+ Logs and Events are now submenus of the new Maintenance menu
	+ Configuration Report option is now present on the Import/Export section
	+ Require save changes operation after changing the language
	+ Added support for URL aliases via schemas/urls/*.urls files
	+ Allow to sort submenu items via 'order' attribute
	+ Automatically save changes after syncRows is called and mark the module
	  mark the module as unchanged unless it was previously changed
	+ Removed unnecessary ConfigureEvents composite
	+ Removed unnecessary code from syncRows in logs and events
	+ Restore configuration is safer when restoring /etc/zentyal files
	+ Fixed unescaped characters when showing an exception
	+ Fixed nested error page on AJAX requests
	+ Adapted dumpBackupExtraData to new expected return value
	+ Report remoteservices, when required, a change in administration
	  port
	+ Added continueOnModuleFail mode to configuration restore
	+ Fixed Firefox 4 issue when downloading backups
	+ Show scroll when needed in stacktraces (error page)
	+ More informative error messages when trying to restart locked modules
	  from the dashboard
	+ Creation of plpgsql language moved from EBox::Logs::initialSetup
	  to create-db script
	+ Redis backend now throws different kind of exceptions
	+ Avoid unnecesary warnings about PIDs
	+ Update Jabber dispatcher to use Net::XMPP with some refactoring
	+ Save changes messages are correctly shown with international charsets
	+ Support for bitmap option in RAID report
	+ Retry multiInsert line by line if there are encoding errors
	+ Adapted to new location of partitionsFileSystems in EBox::FileSystem
	+ Event messages are cleaned of null characters and truncated
	  before inserting in the database when is necessary
	+ Improve message for "Free storage space" event and send an info
	  message when a given partition is not full anymore
	+ Event messages now can contain newline characters
	+ Objects of select type are compared also by context
	+ Remove cache from optionsFromForeignModel since it produces
	  problems and it is useless
	+ Set title with server name if the server is subscribed
	+ Fix title HTML tag in views for Models and Composites
	+ Added lastEventsReport to be queried by remoteservices module
	+ Added EBox::Types::HTML type
	+ Added missing manage-logs script to the package
	+ Fixed problems with show/hide help switch and dynamic content
	+ Menus with subitems are now kept unfolded until a section on a
	  different menu is accessed
	+ Sliced restore mode fails correctly when schema file is missing,
	  added option to force restore without schema file
	+ Purge conf now purges the state keys as well
	+ Added EBox::Types::IPRange
2.1.2
	+ Now a menu folder can be closed clicking on it while is open
	+ Bugfix: cron scripts are renamed and no longer ignored by run-parts
	+ Added new EBox::Util::Nmap class implementing a nmap wrapper
2.1.1
	+ Fixed incoherency problems with 'on' and '1' in boolean indexes
	+ Move cron scripts from debian packaging to src/scripts/cron
	+ Trigger restart of logs and events when upgrading zentyal-core
	  without any other modules
	+ Don't restart apache twice when upgrading together with more modules
	+ Fixed params validation issues in addRow
2.1
	+ Replace YAML::Tiny with libyaml written in C through YAML::XS wrapper
	+ Minor bugfix: filter invalid '_' param added by Webkit-based browser
	  on EBox::CGI::Base::params() instead of _validateParams(), avoids
	  warning in zentyal.log when enabling modules
	+ All CGI urls renamed from /ebox to /zentyal
	+ New first() and deleteFirst() methods in EBox::Global to check
	  existence and delete the /var/lib/zentyal/.first file
	+ PO files are now included in the language-pack-zentyal-* packages
	+ Migrations are now always located under /usr/share/$package/migration
	  this change only affects to the events and logs migrations
	+ Delete no longer used domain and translationDomain methods/attributes
	+ Unified src/libexec and tools in the new src/scripts directory
	+ Remove the ebox- prefix on all the names of the /usr/share scripts
	+ New EBox::Util::SQL package with helpers to create and drop tables
	  from initial-setup and purge-module for each module
	+ Always drop tables when purging a package
	+ Delete 'ebox' user when purging zentyal-core
	+ Moved all SQL schemas from tools/sqllogs to schemas/sql
	+ SQL time-period tables are now located under schemas/sql/period
	+ Old ebox-clean-gconf renamed to /usr/share/zentyal/clean-conf and
	  ebox-unconfigure-module is now /usr/share/zentyal/unconfigure-module
	+ Added default implementation for enableActions, executing
	  /usr/share/zentyal-$modulename/enable-module if exists
	+ Optimization: Do not check if a row is unique if any field is unique
	+ Never call syncRows on read-only instances
	+ Big performance improvements using hashes and sets in redis
	  database to avoid calls to the keys command
	+ Delete useless calls to exists in EBox::Config::Redis
	+ New regen-redis-db tool to recreate the directory structure
	+ Renamed /etc/cron.hourly/90manageEBoxLogs to 90zentyal-manage-logs
	  and moved the actual code to /usr/share/zentyal/manage-logs
	+ Move /usr/share/ebox/zentyal-redisvi to /usr/share/zentyal/redisvi
	+ New /usr/share/zentyal/initial-setup script for modules postinst
	+ New /usr/share/zentyal/purge-module script for modules postrm
	+ Removed obsolete logs and events migrations
	+ Create plpgsql is now done on EBox::Logs::initialSetup
	+ Replace old ebox-migrate script with EBox::Module::Base::migrate
	+ Rotate duplicity-debug.log log if exists
	+ Bug fix: Port selected during installation is correctly saved
	+ Zentyal web UI is restarted if their dependencies are upgraded
	+ Bug fix: Logs don't include unrelated information now
	+ Add total in disk_usage report
	+ Bugfix: Events report by source now works again
	+ Do not include info messages in the events report
	+ Services event is triggered only after five failed checkings
	+ Do not add redundant includedir lines to /etc/sudoers
	+ Fixed encoding for strings read from redis server
	+ Support for redis-server 2.0 configuration
	+ Move core templates to /usr/share/zentyal/stubs/core
	+ Old /etc/ebox directory replaced with the new /etc/zentyal with
	  renamed core.conf, logs.conf and events.conf files
	+ Fixed broken link to alerts list
2.0.15
	+ Do not check the existence of cloud-prof package during the
	  restore since it is possible not to be installed while disaster
	  recovery process is done
	+ Renamed /etc/init.d/ebox to /etc/init.d/zentyal
	+ Use new zentyal-* package names
	+ Don't check .yaml existence for core modules
2.0.14
	+ Added compMessage in some events to distinguish among events if
	  required
	+ Make source in events non i18n
	+ After restore, set all the restored modules as changed
	+ Added module pre-checks for configuration backup
2.0.13
	+ Fixed dashboard graphs refresh
	+ Fixed module existence check when dpkg is running
	+ Fix typo in sudoers creation to make remote support work again
2.0.12
	+ Include status of packages in the downloadable bug report
	+ Bugfix: Avoid possible problems deleting redis.first file if not exist
2.0.11
	+ New methods entry_exists and st_entry_exists in config backend
2.0.10
	+ Now redis backend returns undef on get for undefined values
	+ Allow custom mason templates under /etc/ebox/stubs
	+ Better checks before restoring a configuration backup with
	  a set of modules different than the installed one
	+ Wait for 10 seconds to the child process when destroying the
	  progress indicator to avoid zombie processes
	+ Caught SIGPIPE when trying to contact Redis server and the
	  socket was already closed
	+ Do not stop redis server when restarting apache but only when
	  the service is asked to stop
	+ Improvements in import/export configuration (know before as
	  configuration backup)
	+ Improvements in ProgressIndicator
	+ Better behaviour of read-only rows with up/down arrows
	+ Added support for printableActionName in DataTable's
	+ Added information about automatic configuration backup
	+ Removed warning on non existent file digest
	+ Safer way to check if core modules exist during installation
2.0.9
	+ Treat wrong installed packages as not-existent modules
	+ Added a warning in dashboard informing about broken packages
	+ File sharing and mailfilter log event watchers works again since
	  it is managed several log tables per module
2.0.8
	+ Replaced zentyal-conf script with the more powerful zentyal-redisvi
	+ Set always the same default order for dashboard widgets
	+ Added help message to the configure widgets dialog
	+ Check for undefined values in logs consolidation
	+ Now dashboard notifies fails when restarting a service
	+ Fixed bug with some special characters in dashboard
	+ Fixed bug with some special characters in disk usage graph
2.0.7
	+ Pre-installation includes sudoers.d into sudoers file if it's not yet
	  installed
	+ Install apache-prefork instead of worker by default
	+ Rename service certificate to Zentyal Administration Web Server
2.0.6
	+ Use mod dependencies as default restore dependencies
	+ Fixed dependencies in events module
	+ Increased recursive dependency threshold to avoid
	  backup restoration problems
2.0.5
	+ Removed deprecated "Full backup" option from configuration backup
	+ Bugfix: SCP method works again after addition of SlicedBackup
	+ Added option in 90eboxpglogger.conf to disable logs consolidation
2.0.4
	+ Removed useless gconf backup during upgrade
	+ Fixed postinstall script problems during upgrade
2.0.3
	+ Added support for the sliced backup of the DB
	+ Hostname change is now visible in the form before saving changes
	+ Fixed config backend problems with _fileList call
	+ Added new bootDepends method to customize daemons boot order
	+ Added permanent message property to Composite
	+ Bugfix: Minor aesthetic fix in horizontal menu
	+ Bugfix: Disk usage is now reported in expected bytes
	+ Bugfix: Event dispatcher is not disabled when it is impossible
	  for it to dispatch the message
2.0.2
	+ Better message for the service status event
	+ Fixed modules configuration purge script
	+ Block enable module button after first click
	+ Avoid division by zero in progress indicator when total ticks is
	  zero
	+ Removed warning during postinst
	+ Added new subscription messages in logs, events and backup
2.0.1
	+ Bugfix: Login from Zentyal Cloud is passwordless again
	+ Some defensive code for the synchronization in Events models
	+ Bugfix: add EBox::Config::Redis::get to fetch scalar or list
	  values. Make GConfModule use it to avoid issues with directories
	  that have both sort of values.
1.5.14
	+ Fixed redis bug with dir keys prefix
	+ Improved login page style
	+ New login method using PAM instead of password file
	+ Allow to change admin passwords under System->General
	+ Avoid auto submit wizard forms
	+ Wizard skip buttons always available
	+ Rebranded post-installation questions
	+ Added zentyal-conf script to get/set redis config keys
1.5.13
	+ Added transition effect on first install slides
	+ Zentyal rebrand
	+ Added web page favicon
	+ Fixed already seen wizards apparition
	+ Fixed ro module creation with redis backend
	+ Use mason for links widgets
	+ Use new domain to official strings for subscriptions
1.5.12
	+ Added option to change hostname under System->General
	+ Show option "return to dashboard" when save changes fails.
1.5.11
	+ Added more tries on redis reconnection
	+ Fixed user corner access problems with redis server
	+ writeFile* methods reorganized
	+ Added cron as dependency as cron.hourly was never executed with anacron
	+ Improvements in consolidation of data for reports
1.5.10
	+ Fixed gconf to redis conversion for boolean values
1.5.9
	+ Improved migrations speed using the same perl interpreter
	+ Redis as configuration backend (instead of gconf)
	+ Improved error messages in ebox-software
	+ Set event source to 256 chars in database to adjust longer event
	  sources
	+ Progress bar AJAX updates are sent using JSON
	+ Fixed progress bar width problems
	+ Fixed top menu on wizards
	+ Improved error message when disconnecting a not connected database
	+ Abort installation if 'ebox' user already exists
	+ Bugfix: IP address is now properly registered if login fails
1.5.8
	+ Added template tableorderer.css.mas
	+ Added buttonless top menu option
	+ Bugfix: Save all modules on first installation
	+ Bugfix: General ebox database is now created if needed when
	  re/starting services
	+ Bugfix: Data to report are now uniform in number of elements per
	  value. This prevents errors when a value is present in a month and
	  not in another
	+ Bugfix: Don't show already visited wizard pages again
1.5.7
	+ Bugfix: Avoid error when RAID is not present
	+ Bugfix: Add ebox-consolidate-reportinfo call in daily cron script
	+ Bugfix: Called multiInsert and unbufferedInsert when necessary
	  after the loggerd reimplementation
	+ Bugfix: EBox::ThirdParty::Apache2::AuthCookie and
	  EBox::ThirdParty::Apache2::AuthCookie::Util package defined just
	  once
	+ Added util SystemKernel
	+ Improved progress indicator
	+ Changes in sudo generation to allow sudo for remote support user
	+ Initial setup wizards support
1.5.6
	+ Reimplementation of loggerd using inotify instead of File::Tail
1.5.5
	+ Asynchronous load of dashboard widgets for a smoother interface
1.5.4
	+ Changed dbus-check script to accept config file as a parameter
1.5.3
	+ Function _isDaemonRunning works now with snort in lucid
	+ Javascript refreshing instead of meta tag in log pages
	+ Updated links in dashboard widget
	+ Add package versions to downloadable ebox.log
	+ Fixed postgresql data dir path for disk usage with pg 8.4
	+ GUI improvements in search box
1.5.2
	+ Security [ESN-1-1]: Validate referer to avoid CSRF attacks
	+ Added reporting structure to events module
	+ Added new CGI to download the last lines of ebox.log
1.5.1
	+ Bugfix: Catch exception when upstart daemon does not exist and
	  return a stopped status
	+ Added method in logs module to dump database in behalf of
	ebackup module
	+ Bugfix: Do not check in row uniqueness for optional fields that
	are not passed as parameters
	+ Improve the output of ebox module status, to be consistent with the one
	  shown in the interface
	+ Add options to the report generation to allow queries to be more
	  flexible
	+ Events: Add possibility to enable watchers by default
	+ Bugfix: Adding a new field to a model now uses default
	  value instead of an empty value
	+ Added script and web interface for configuration report, added
	  more log files to the configuration report
1.5
	+ Use built-in authentication
	+ Use new upstart directory "init" instead of "event.d"
	+ Use new libjson-perl API
	+ Increase PerlInterpMaxRequests to 200
	+ Increase MaxRequestsPerChild (mpm-worker) to 200
	+ Fix issue with enconding in Ajax error responses
	+ Loggerd: if we don't have any file to watch we just sleep otherwise the process
	  will finish and upstart will try to start it over again and again.
	+ Make /etc/init.d/ebox depend on $network virtual facility
	+ Show uptime and users on General Information widget.
1.4.2
	+ Start services in the appropriate order (by dependencies) to fix a problem
	  when running /etc/init.d/ebox start in slaves (mail and other modules
	  were started before usersandgroups and thus failed)
1.4.1
	+ Remove network workarounds from /etc/init.d/ebox as we don't bring
	  interfaces down anymore
1.4
	+ Bug fix: i18n. setDomain in composites and models.
1.3.19
	+ Make the module dashboard widget update as the rest of the widgets
	+ Fix problem regarding translation of module names: fixes untranslated
	  module names in the dashboard, module status and everywhere else where
	  a module name is written
1.3.18
	+ Add version comparing function and use it instead of 'gt' in the
	  general widget
1.3.17
	+ Minor bug fix: check if value is defined in EBox::Type::Union
1.3.16
	+ Move enable field to first row in ConfigureDispatcherDataTable
	+ Add a warning to let users know that a module with unsaved changes
	  is disabled
	+ Remove events migration directory:
		- 0001_add_conf_configureeventtable.pl
		- 0002_add_conf_diskfree_watcher.pl
	+ Bug fix: We don't use names to stringify date to avoid issues
	  with DB insertions and localisation in event logging
	+ Bug fix: do not warn about disabled services which return false from
	  showModuleStatus()
	+ Add blank line under "Module Status"
	+ Installed and latest available versions of the core are now displayed
	  in the General Information widget
1.3.15
	+ Bug fix: Call EBox::Global::sortModulesByDependencies when
	  saving all modules and remove infinite loop in that method.
	  EBox::Global::modifiedModules now requires an argument to sort
	  its result dependending on enableDepends or depends attribute.
	+ Bug fix: keep menu folders open during page reloads
	+ Bug fix: enable the log events dispatcher by default now works
	+ Bug fix: fixed _lock function in EBox::Module::Base
	+ Bug fix: composites honor menuFolder()
	+ Add support for in-place edition for boolean types. (Closes
	  #1664)
	+ Add method to add new database table columnts to EBox::Migration::Helpers
	+ Bug fix: enable "Save Changes" button after an in-place edition
1.3.14
	+ Bug fix: fix critical bug in migration helper that caused some log
	  log tables to disappear
	+ Create events table
	+ Bug fix: log watcher works again
	+ Bug fix: delete cache if log index is not found as it could be
	  disabled
1.3.13
	+ Bug fix: critical error in EventDaemon that prevented properly start
	+ Cron script for manage logs does not run if another is already
	  running, hope that this will avoid problems with large logs
	+ Increased maximum size of message field in events
	+ Added script to purge logs
	+ Bug fix: multi-domain logs can be enabled again
1.3.12
	+ Added type for EBox::Dashboard::Value to stand out warning
	  messages in dashboard
	+ Added EBox::MigrationHelpers to include migration helpers, for now,
	  include a db table renaming one
	+ Bug fix: Fix mismatch in event table field names
	+ Bug fix: Add migration to create language plpgsql in database
	+ Bug fix: Add missing script for report log consolidation
	+ Bug fix: Don't show modules in logs if they are not configured. This
	  prevents some crashes when modules need information only available when
	  configured, such as mail which holds the vdomains in LDAP
	+ Added method EBox::Global::lastModificationTime to know when
	  eBox configuration was modified for last time
	+ Add support for breadcrumbs on the UI
	+ Bug fix: in Loggerd files are only parsed one time regardless of
	  how many LogHelper reference them
	+ Added precondition for Loggerd: it does not run if there isnt
	anything to watch
1.3.11
	+ Support customFilter in models for big tables
	+ Added EBox::Events::sendEvent method to send events using Perl
	  code (used by ebackup module)
	+ Bug fix: EBox::Type::Service::cmp now works when only the
	  protocols are different
	+ Check $self is defined in PgDBEngine::DESTROY
	+ Do not watch files in ebox-loggerd related to disabled modules and
	  other improvements in the daemon
	+ Silent some exceptions that are used for flow control
	+ Improve the message from Service Event Watcher
1.3.10
	+ Show warning when accesing the UI with unsupported browsers
	+ Add disableApparmorProfile to EBox::Module::Service
	+ Bug fix: add missing use
	+ Bug fix: Make EventDaemon more robust against malformed sent
	  events by only accepting EBox::Event objects
1.3.8
	+ Bug fix: fixed order in EBox::Global::modified modules. Now
	  Global and Backup use the same method to order the module list
	  by dependencies
1.3.7
	+ Bug fix: generate public.css and login.css in dynamic-www directory
	  which is /var/lib/zentyal/dynamicwww/css/ and not in /usr/share/ebox/www/css
	  as these files are generate every time eBox's apache is
	  restarted
	+ Bug fix: modules are restored now in the correct dependency
	  order
	+ ebox-make-backup accepts --destinaton flag to set backup's file name
	+ Add support for permanent messages to EBox::View::Customizer
1.3.6
	+ Bug fix: override _ids in EBox::Events::Watcher::Log to not return ids
	which do not exist
	+ Bug fix: fixed InverseMatchSelect type which is used by Firewall module
	+ New widget for the dashboard showing useful support information
	+ Bugfix: wrong permissions on CSS files caused problem with usercorner
	+ CSS are now templates for easier rebranding
	+ Added default.theme with eBox colors
1.3.5
	+ Bugfix: Allow unsafe characters in password type
	+ Add FollowSymLinks in eBox apache configuration. This is useful
	  if we use js libraries provided by packages
1.3.4
	+ Updated company name in the footer
	+ Bugfix: humanEventMessage works with multiple tableInfos now
	+ Add ebox-dbus-check to test if we can actually connect to dbus
1.3.4
	+ bugfix: empty cache before calling updatedRowNotify
	+ enable Log dispatcher by default and not allow users to disable
	it
	+ consolidation process continues in disabled but configured modules
	+ bugfix: Save Changes button doesn't turn red when accessing events for
	first time
1.3.2
	+ bugfix: workaround issue with dhcp configured interfaces at boot time
1.3.1
	+ bugfix: wrong regex in service status check
1.3.0
	+ bugfix: make full backup work again
1.1.30
	+ Change footer to new company holder
	+  RAID does not generate 'change in completion events, some text
	problems fixed with RAID events
	+ Report graphics had a datapoints limit dependent on the active
	time unit
	+ Apache certificate can be replaced by CA module
	+ Fixed regression in detailed report: total row now aggregates
	properly
	+ More characters allowed when changing password from web GUI
	+ Fixed regression with already used values in select types
	+ Do not a button to restart eBox's apache
	+ Fixed auth problem when dumping and restoring postgre database
1.1.20
	+ Added custom view support
	+ Bugfix: report models now can use the limit parameter in
	  reportRows() method
	+ use a regexp to fetch the PID in a pidfile, some files such as
	postfix's add tabs and spaces before the actual number
	+ Changed "pidfile" to "pidfiles" in _daemons() to allow checking more than
one (now it is a array ref instead of scalar)
	+ Modified Service.pm to support another output format for /etc/init.d daemon
status that returns [OK] instead of "running".
	+ unuformized case in menu entries and some more visual fixes
1.1.10
	+ Fix issue when there's a file managed by one module that has been modified
	  when saving changes
	+ Bugfix: events models are working again even if an event aware
	module is uninstalled and it is in a backup to restore
	+ Select.pm returns first value in options as default
       + Added 'parentModule' to model class to avoid recursive problems
	+ Added Float type
	+ Apache module allows to add configuration includes from other modules
	+ Display remote services button if subscribed
	+ Event daemon may received events through a named pipe
	+ Bugfix. SysInfo revokes its config correctly
	+ Added storer property to types in order to store the data in
	somewhere different from GConf
	+ Added protected property 'volatile' to the models to indicate
	that they store nothing in GConf but in somewhere different
	+ System Menu item element 'RAID' is always visible even when RAID
	is not installed
	+ Files in deleted rows are deleted when the changes are saved
	+ Fixed some bug whens backing and restore files
	+ Components can be subModels of the HasMany type
	+ Added EBox::Types::Text::WriteOnce type
	+ Do not use rows(), use row to force iteration over the rows and increase
	performance and reduce memory use.
	+ Do not suggest_sync after read operations in gconf
	+ Increase MaxRequestsPerChild to 200 in eBox's apache
	+ Make apache spawn only one child process
	+ Log module is backed up and restored normally because the old
	problem is not longer here
	+ Backup is more gentle with no backup files in backup directory,
	now it does not delete them
	+ HasMany  can retrieve again the model and row after the weak
	refence is garbage-collected. (Added to solve a bug in the doenload
	bundle dialog)
	+ EBox::Types::DomainName no longer accepts IP addresses as domain
	names
	+ Bugfix: modules that fail at configuration stage no longer appear as enabled
	+ Add parameter to EBox::Types::Select to disable options cache

0.12.103
	+ Bugfix: fix SQL statement to fetch last rows to consolidate
0.12.102
	+ Bugfix: consolidate logs using the last date and not starting from scratch
0.12.101
	+ Bugfix: DomainName type make comparisons case insensitive
	according to RFC 1035
0.12.100
	+ Bugfix: Never skip user's modifications if it set to true
	override user's changes
	+ EBox::Module::writeConfFile and EBox::Service scape file's path
	+ Bugfix. Configure logrotate to actually rotate ebox logs
	+ Fixed bug in ForcePurge logs model
	+ Fixed bug in DataTable: ModelManaged was called with tableName
	instead of context Name
	+ Fixing an `img` tag closed now properly and adding alternative
	text to match W3C validation in head title
	+ Backup pages now includes the size of the archive
	+ Fixed bug in ForcePurge logs model
	+ Now the modules can have more than one tableInfo for logging information
	+ Improve model debugging
	+ Improve restart debugging
	+ Backups and bug reports can be made from the command line
	+ Bugfix: `isEqualTo` is working now for `Boolean` types
	+ Bugfix: check if we must disable file modification checks in
	Manager::skipModification

0.12.99
	+ Add support for reporting
	+ Refresh logs automatically
	+ Reverse log order
	+ Remove temp file after it is downloaded with FromTempDir controller
0.12.3
	+ Bug fix: use the new API in purge method. Now purging logs is working
	again.
0.12.2
	+ Increase random string length used to generate the cookie to
	2048 bits
	+ Logs are show in inverse chronological order
0.12.1
	+ Bug fix: use unsafeParam for progress indicator or some i18 strings
	will fail when saving changes
0.12
	+ Bugfix: Don't assume timecol is 'timestamp' but defined by
	module developer. This allows to purge some logs tables again
	+ Add page titles to models
	+ Set default values when not given in `add` method in models
	+ Add method to manage page size in model
	+ Add hidden field to help with Ajax request and automated testing with
	  ANSTE
	+ Bugfix: cast sql types to filter fields in logs
	+ Bugfix: Restricted resources are back again to make RSS
	access policy work again
	+ Workaround bogus mason warnings
	+ Make postinst script less verbose
	+ Disable keepalive in eBox apache
	+ Do not run a startup script in eBox apache
	+ Set default purge time for logs stored in eBox db to 1 week
	+ Disable LogAdmin actions in `ebox-global-action` until LogAdmin
	feature is completely done
0.11.103
	+ Modify EBox::Types::HasMany to create directory based on its row
	+ Add _setRelationship method to set up relationships between models
	  and submodels
	+ Use the new EBox::Model::Row api
	+ Add help method to EBox::Types::Abstract
	+ Decrease size for percentage value in disk free watcher
	+ Increase channel link field size in RSS dispatcher
0.11.102
	+ Bugfix: cmp in EBox::Types::HostIP now sorts correctly
	+ updatedRowNotify in EBox::Model::DataTable receives old row as
	well as the recently updated row
	+ Added `override_user_modification` configuration parameter to
	avoid user modification checkings and override them without asking
	+ Added EBox::Model::Row to ease the management of data returned
	by models
	+ Added support to pre-save and post-save executable files. They
	must be placed at /etc/ebox/pre-save or /etc/ebox/post-save
	+ Added `findRow` method to ease find and set
0.11.101
	+ Bugfix: Fix memory leak in models while cloning types. Now
	cloning is controlled by clone method in types
	+ Bugfix: Union type now checks for its uniqueness
	+ DESTROY is not an autoloaded method anymore
	+ HasOne fields now may set printable value from the foreign field
	to set its value
	+ findId now searches as well using printableValue
	+ Bugfix. Minor bug found when key is an IP address in autoloaded
	methods
	+ Ordered tables may insert values at the beginning or the end of
	the table by "insertPosition" attribute
	+ Change notConfigured template to fix English and add link to the
	  module status section
	+ Add loading gif to module status actions
	+ Remove debug from ServiceInterface.pm
	+ Add support for custom separators to be used as index separators on
	  exposedMethods
	+ Bugfix. Stop eBox correctly when it's removed
	+ Improve apache-restart to make it more reliable.
0.11.100
	+ Bugfix. Fix issue with event filters and empty hashes
	+ Bugfix. Cache stuff in log and soap watcher to avoid memory leaks
	+ Bugfix. Fix bug that prevented the user from being warned when a row to
	  be deleted is being used by other model
	+ Bugfix. Add missing use of EBox::Global in State event watcher
	+ Added progress screen, now pogress screen keeps track of the changed
	  state of the modules and change the top page element properly
	+ Do not exec() to restart apache outside mod_perl
	+ Improve apache restart script
	+ Improve progress screen
0.11.99
	+ DataTable contains the property 'enableProperty' to set a column
	called 'enabled' to enable/disable rows from the user point of
	view. The 'enabled' column is put the first
	+ Added state to the RAID report instead of simpler active boolean
        + Fix bug when installing new event components and event GConf
	subtree has not changed
	+ Add RSS dispatcher to show eBox events under a RSS feed
	+ Rotate log files when they reach 10MB for 7 rotations
	+ Configurable minimum free space left for being notified by means
	of percentage
	+ Add File type including uploading and downloading
	+ Event daemon now checks if it is possible to send an event
	before actually sending it
	+ Added Action forms to perform an action without modifying
	persistent data
	+ Log queries are faster if there is no results
	+ Show no data stored when there are no logs for a domain
	+ Log watcher is added in order to notify when an event has
	happened. You can configure which log watcher you may enable and
	what you want to be notify by a determined filter and/or event.
	+ RAID watcher is added to check the RAID events that may happen
	when the RAID subsystem is configured in the eBox machine
	+ Change colour dataset in pie chart used for disk usage reporting
	+ Progress indicator now contains a returned value and error
	message as well
	+ Lock session file for HTTP session to avoid bugs
	related to multiple requests (AJAX) in a short time
	+ Upgrade runit dependency until 1.8.0 to avoid runit related
	issues
0.11
	+ Use apache2
	+ Add ebox-unblock-exec to unset signal mask before running  a executable
	+ Fix issue with multiple models and models with params.
	  This triggered a bug in DHCP when there was just one static
	  interface
	+ Fix _checkRowIsUnique and _checkFieldIsUnique
	+ Fix paging
	+ Trim long strings in log table, show tooltip with the whole string
	  and show links for URLs starting with "http://"
0.10.99
	+ Add disk usage information
	+ Show progress in backup process
	+ Add option to purge logs
	+ Create a link from /var/lib/zentyal/log to /var/log/ebox
	+ Fix bug with backup descriptions containing spaces
	+ Add removeAll method on data models
	+ Add HostIP, DomainName and Port types
	+ Add readonly forms to display static information
	+ Add Danish translation thanks to Allan Jacobsen
0.10
	+ New release
0.9.100
	+ Add checking for SOAP session opened
	+ Add EventDaemon
	+ Add Watcher and Dispatch framework to support an event
	  architecture on eBox
	+ Add volatile EBox::Types in order not to store their values
	  on GConf
	+ Add generic form
	+ Improvements on generic table
	+ Added Swedish translation

0.9.99
	+ Added Portuguese from Portugal translation
	+ Added Russian translation
	+ Bugfix: bad changed state in modules after restore

0.9.3
	+ New release

0.9.2
	+ Add browser warning when uploading files
	+ Enable/disable logging modules
0.9.1
	+ Fix backup issue with changed state
	+ Generic table supports custom ordering
0.9
	+ Added Polish translation
        + Bug in recognition of old CD-R writting devices fixed
	+ Added Aragonese translation
	+ Added Dutch translation
	+ Added German translation
	+ Added Portuguese translation

0.8.99
	+ Add data table model for generic Ajax tables
	+ Add types to be used by models
	+ Add MigrationBase and ebox-migrate to upgrade data models
	+ Some English fixes
0.8.1
	+ New release
0.8
	+ Fix backup issue related to bug reports
	+ Improved backup GUI
0.7.99
        + changed sudo stub to be more permissive
	+ added startup file to apache web server
	+ enhanced backup module
	+ added basic CD/DVD support to backup module
	+ added test stubs to simplify testing
	+ added test class in the spirit of Test::Class
	+ Html.pm now uses mason templates
0.7.1
	+ use Apache::Reload to reload modules when changed
	+ GUI consistency (#12)
	+ Fixed a bug for passwords longer than 16 chars
	+ ebox-sudoers-friendly added to not overwrite /etc/sudoers each time
0.7
	+ First public release
0.6
	+ Move to client
	+ Remove obsolete TODO list
	+ Remove firewall module from  base system
	+ Remove objects module from base system
	+ Remove network module from base system
	+ Add modInstances and modInstancesOfType
	+ Raname Base to ClientBase
	+ Remove calls to deprecated methods
	+ API documented using naturaldocs
	+ Update INSTALL
	+ Use a new method to get configkeys, now configkey reads every
	  [0.9
	+ Added Polish translation][0-9]+.conf file from the EBox::Config::etc() dir and
	  tries to get the value from the files in order.
	+ Display date in the correct languae in Summary
	+ Update debian scripts
	+ Several bugfixes
0.5.2
	+ Fix some packaging issues
0.5.1
	+ New menu system
	+ New firewall filtering rules
	+ 802.1q support

0.5
	+ New bug-free menus (actually Internet Explorer is the buggy piece
	  of... software that caused the reimplementation)
	+ Lots of small bugfixes
	+ Firewall: apply rules with no destination address to packets
	  routed through external interfaces only
	+ New debianize script
	+ Firewall: do not require port and protocol parameters as they
	  are now optional.
	+ Include SSL stuff in the dist tarball
	+ Let modules block changes in the network interfaces
	  configuration if they have references to the network config in
	  their config.
	+ Debian network configuration import script
	+ Fix the init.d script: it catches exceptions thrown by modules so that
	  it can try to start/stop all of them if an exception is thrown.
	+ Firewall: fix default policy bug in INPUT chains.
	+ Restore textdomain in exceptions
	+ New services section in the summary
	+ Added Error item to Summary. Catch exceptions from modules in
	  summary and generate error item
	+ Fix several errors with redirections and error handling in CGIs
	+ Several data validation functions were fixed, and a few others added
	+ Prevent the global module from keeping a reference to itself. And make
	  the read-only/read-write behavior of the factory consistent.
	+ Stop using ifconfig-wrapper and implement our own NetWrapper module
	  with wrappers for ifconfig and ip.
	+ Start/stop apache, network and firewall modules in first place.
	+ Ignore some network interface names such as irda, sit0, etc.
	+ The summary page uses read-only module instances.
	+ New DataInUse exception, old one renamed to DataExists.
	+ Network: do not overwrite resolv.conf if there are nameservers
	  given via dhcp.
	+ Do not set a default global policy for the ssh service.
	+ Check for forbiden characters when the parameter value is
	  requested by the CGI, this allows CGI's to handle the error,
	  and make some decissions before it happens.
	+ Create an "edit object" template and remove the object edition stuff
	  from the main objects page.
	+ Fix the apache restarting code.
	+ Network: Remove the route reordering feature, the kernel handles that
	  automatically.
	+ Fix tons of bugs in the network restarting code.
	+ Network: removed the 3rd nameserver configuration.
	+ Network: Get gateway info in the dhcp hook.
	+ Network: Removed default configuration from the gconf schema.
	+ New function for config-file generation
	+ New functions for pid file handling

0.4
	+ debian package
	+ added module to export/import configuration
	+ changes in firewall's API
	+ Added content filter based on dansguardian
	+ Added French translation
	+ Added Catalan translation
	+ Sudoers file is generated automatically based on module's needs
	+ Apache config file is generated by ebox  now
	+ Use SSL
	+ Added ebox.conf file
	+ Added module template generator

0.3
	+ Supports i18n
	+ API name consistency
	+ Use Mason for templates
	+ added tips to GUI
	+ added dhcp hooks
	+ administration port configuration
	+ Fixed bugs to IE compliant
	+ Revoke changes after logout
	+ Several bugfixes

0.2
	+ All modules are now based on gconf.
	+ Removed dependencies on xml-simple, xerces and xpath
	+ New MAC address field in Object members.
	+ Several bugfixes.

0.1
	+ Initial release<|MERGE_RESOLUTION|>--- conflicted
+++ resolved
@@ -1,10 +1,9 @@
-<<<<<<< HEAD
+HEAD
+	+ Hide disabled carousel buttons, fix modal template, refresh
+	+ Fixed modal dialog template
+	+ Mark save changes button as changed when moving rows
+	+ Rremove unusded parameter in Zentyal.DataTable.changeRow
 3.1.3
-=======
-HEAD
-	+ Several fixes: hide disabled carousel buttons, fix modal template, refresh
-	  changes button when moving rows, remove unusded parameter in Zentyal.DataTable.changeRow
->>>>>>> 544dc1e1
 	+ Enhanced UI styles: dialogs, progress bars, carousel, colors and images
 	+ Rows of tables can now be moved using drag & drop
 	+ Added logout dialog with option of discarding changes
