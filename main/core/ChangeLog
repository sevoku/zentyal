--- conflicted
+++ resolved
@@ -1,12 +1,9 @@
 HEAD
-<<<<<<< HEAD
+	+ Added option to not show final notes in progress bar
 	+ EBox::Model::Component::modelGetter does not die when trying to
 	  get a model for an uninstalled module
 	+ Added previous/next buttons to manually switch installation slides
 	+ New installation slides format
-=======
-	+ Added no show final notes options to progress bar
->>>>>>> a13d876f
 	+ Added compatibility with MS Internet Explorer >= 8
 2.3.22
 	+ Changed first installation workflow and wizard infraestructure
