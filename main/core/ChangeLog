--- conflicted
+++ resolved
@@ -1,16 +1,13 @@
-<<<<<<< HEAD
 HEAD
 	+ Add icon for openchange module
 	+ Add missing use statement in EBox::Types::MultiStateAction
 	+ Add icon for openchange module
-=======
 3.1.13
 	+ Added missing EBox::Gettext uses, fixes crash in view logs refresh
 	+ Minor CSS style fixes
 	+ Added missing use statement in EBox::Types::MultiStateAction
 3.1.12
 	+ Do not crash if /etc/timezone does not exist
->>>>>>> 679712dc
 	+ Clean /var/lib/zentyal/tmp at the first moments of boot instead of
 	  when running zentyal start, this fixes problems with leftover locks
 	  that affect dhclient hooks
