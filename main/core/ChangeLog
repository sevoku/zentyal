--- conflicted
+++ resolved
@@ -1,5 +1,5 @@
 HEAD
-<<<<<<< HEAD
+	+ Added time-based closable notification messages
 	+ Adapted to new EBox::setLocaleEnvironment method
 	+ EBox::Type::File now allows ebox user to own files in directories
 	  which are not writable by him
@@ -17,9 +17,6 @@
 	+ Added and used serviceId field for service certificates
 	+ Fixed SQL quoting of column names in unbuffered inserts and consolidation
 3.0.3
-=======
-	+ Added time-based closable notification messages
->>>>>>> 97db628e
 	+ Fixed bug which prevented highlight of selected item in menu
 	+ Fixed base class of event dispatcher to be compatible with the
 	  changes dispatcher configuration table
