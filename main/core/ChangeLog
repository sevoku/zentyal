HEAD
<<<<<<< HEAD
	+ Added icons for disabled users.
3.1.7
	+ Avoid eval operation when using standard HtmlBlocks class
	+ Changed some code to not trigger some unnecesary warnings
	+ Fixed regression on active menu entry highlight
=======
	+ Remove unnecessary and problematic desktop services code
>>>>>>> d8bb9059
	+ No-committed changes does not appear in configuration changes
	  log table
	+ Added autoFilter property to method tableInfo
	+ Modules can now be marked for restart after save changes via
	  post_save_modules redis key of the global module
	+ Make all dashboards div of the same height to ease drag and drop
	+ Don't allow invalid email in create report CGI
	+ DBEngineFactory is now a singleton
	+ EBox::Util::Random mentions /dev/urandom in its error messages
	  to ease troubleshooting
	+ Assure that type's references to its row are not lost in the
	  edit form template methods
3.1.6
	+ Restyled UI
	+ Added form.js
	+ Added better 502 error page for nginx with redirect when apache is ready
	+ Always call udpateRowNotify in row update, even when the new
	  values are the same than old ones
	+ Fixed bad call to EBox::CGI::Run::urlToClass in EBox::CGi::Base
	+ Added icons for top-level menu entries and module status page
	+ Fixed bad arguments in CGI::Controller::Composite call to SUPER::new()
	+ More flexible EBox::CGI::run for inheritance
	+ Fixed encoding of parameters in confirmation dialogs
	+ Check backup integrity by listing the tar file, throw
	  InvalidData exception if the tar is corrupted
	+ Do not use hidden form fields for generating confirmation dialog JS
	+ Fixed log bugs: use correct RO mode in loggerd, fixed behaviour
	  when all log helpers are disabled, enable logs correctly when
	  added by first time to configure logs table
	+ Fixed bad interpolation in JS code in booleanInPlaceViewer.mas
	+ WizardPage CGIs can now return JSON replies as response
	+ unconfigure-module script disables also the module
	+ Restart firewall module when a firewall observer module is
	  stopped/started using zentyal init.d script
	+ Added temporary stopped state to a Service module to know if a
	  module is stopped but enabled
	+ Redirect to / from /ebox using remote access to avoid blank page
	+ Removed no longer necessary jQuery noConflict()
	+ Added combobox.js
	+ Added EBox::Model::Base as base for DataTable and the new TreeView
	+ Adapted EBox::CGI::Run for the new TreeView models
	+ Fixed DataTable row removal from the UI with 100% volatile models with
	  'ids' method overriden.
3.1.5
	+ Increased webadmin default timeout.
	+ Disable drag & drop on tables with only one row
3.1.4
	+ Don't allow to move read-only rows
	+ Better prefix for user configuration redis keys
	+ Hide disabled carousel buttons, fix modal template
	+ Fixed modal dialog template
	+ Mark save changes button as changed when moving rows
	+ Remove unused parameter in Zentyal.DataTable.changeRow
3.1.3
	+ Enhanced UI styles: dialogs, progress bars, carousel, colors and images
	+ Rows of tables can now be moved using drag & drop
	+ Added logout dialog with option of discarding changes
	+ Remember page size options per users, added 'View all' page size option
	+ Added storage of options per user
	+ Enable and/or conifgure module dependencies automatically in
	  Module Status page
	+ Adapted CGIs to new modal dialogs
	+ Ported graphs from flotr.js to flot.js
	+ Ported JS code to jQuery and jQuery-ui
	+ Removed Modalbox.js, table_orderer.js and carousel.js
	+ Left menu keyword search is now case insensitive
3.1.2
	+ Make manage administrators table resilent against invalid users
	+ Remove deprecated backup domains related from logs module
	+ Added EBox::Types::URI type
	+ Added saveReload method to use reload instead of restart to
	  reduce service downtime. Use with care and programatically
	+ Added findValueMultipleFields() to DataTable and refactor _find()
	  to allow search by multiple fields
	+ Fixed disk usage report for logs component
3.1.1
	+ Do not dump unnecessary .bak files to /var/lib/zentyal/conf
	+ Restart all the core daemons instead of only apache after logrotate
	+ Fixed graph template so it could be feed with data using decimal
	  comma, it will convert it to a JS array without problems
	+ Fixed regression parsing ModalController urls
	+ Fixed regression non-model CGIs with aliases
	+ Added a way to retrieve all Models inside a Composite and its children.
	+ Increased the size limit for file uploads.
	+ Implemented a way to include configuration files for Nginx so the SOAP
	  services are able to use Nginx for SSL.
3.1
	+ Improved the message shown when there are no changes pending to save on
	  logout.
	+ Use the X-Forwarded-Proto header for redirects construction.
	+ Added nginx as the public HTTP server of Zentyal.
	+ Renamed 'Apache' module to 'WebAdmin' module. If you need to restart the
	  web administration you must use 'service zentyal webadmin restart'.
	+ Set trac milestone for reported bugs to 3.1.X
	+ CGIs are now EBox::Module::CGI::* instead of EBox::CGI::Module::*
	+ Daemons are now disabled when configuring a module, so Zentyal can
	  manage them directly instead of being autostarted by the system
	+ EBox::Model::DataForm::formSubmitted called even where there is no
	  previous row
	+ Added Pre-Depends on mysql-server to avoid problems with upgrades
	+ Depend on mysql-server metapackage instead of mysql-server-5.5
	+ Depend on zentyal-common 3.1
3.0.20
	+ Check against inexistent path in EBox::Util::SHM::subkeys
	+ Silent diff in EBox::Types::File::isEqualTo
	+ Print correctly UTF8 characters from configuration backup description
	+ When host name is changed, update /etc/hostname
	+ Proper link to remote in configuration backup page
3.0.19
	+ Removed full restore option for restore-backup tool and
	  EBox:Backup relevant methods
	+ Optimise loading Test::Deep::NoTest to avoid test environment creation
	+ Use EBox::Module::Base::writeConfFileNoCheck to write apache
	  configuration file
	+ Log events after dispatching them in the EventDaemon and catch exception
	  to avoid crashes when mysql is already stopped
	+ Emit events on zentyal start and stop
	+ Refactor some events-related code
	+ Changed MB_widedialog CSS class to use all width available in
	  the screen
	+ Fixed a broken link to SysInfo/Composite/General when activating the
	  WebServer module.
3.0.18
	+ Pass model instance when invoking EBox::Types::Select populate function
	+ Improve dynamic editable property detection for framework types
	+ Override _validateReferer method in Desktop services CGI
	+ Don't abort configuration backup when we get a error retrieving the
	  partition table information
	+ In EBox:Model::Row, refactored elementExists and
	  elementByName to make them to have similiar code structure
	+ Improvement in test help classes and added test fakes for
	  EBox::Model::Manager and EBox::Util::SHMLock
	+ Prevented unuseful warning in
	  EBox::Model::DataTable::setDirectory when the old directory is undef
	+ Fixed unit tests under EBox/Model/t, backup configuration tests and
	  some others
	+ Remove unused method EBox::Auth::alreadyLogged()
	+ Apache::setRestrictedResource updates properly if already exists
	+ Global and Module::Config allow to set redis instance to ease testing
	+ Now EBox::GlobalImpl::lastModificationTime also checks
	  modification time of configuration files
	+ Rows in events models are now synced before running EventDaemon
	+ Better way of checking if event daemon is needed
3.0.17
	+ Allow numeric zero as search filter
	+ When filtering rows don't match agains link urls or hidden values
	+ Avoid CA file check when removing it from Apache module
	+ Silent removeCA and removeInclude exceptions when removing
	  non-existant element
	+ Fixed rollback operation in redis config backend
	+ Desktop services CGI now only returns JSON responses
	+ Log error when dynamic loading a class fails in
	  ConfigureDispatchers model
	+ Update total ticks dynamically in progress indicator if ticks overflow
3.0.16
	+ Fixed regression in boolean in-place edit with Union types
	+ Added some missing timezones to EBox::Types::TimeZone
	+ Add a new method to DBEngine 'checkForColumn' to retrieve columns
	  definition from a given table
	+ Reload models info in model manager if new modules are installed
3.0.15
	+ Make sure that halt/reboot button can be clicked only once
	+ Cleaner way of disabling dependant modules when the parent is disabled,
	  avoiding unnecessary calls to enableService each time the module status
	  page is loaded.
	+ Show confirmation dialog when trying to change host or domain
	  if zentyal-samba is installed and provisioned
	+ Modified data table controller so edit boolean in place reuses
	  the code of regular edits, avoiding getting incorrect read-only
	  values from cache
3.0.14
	+ Allow search filters with a leading '*'
	+ Better error reporting when choosing a bad search filter
	+ External exceptions from _print method are caught correctly in CGIs
	+ EBox::CGI::run now supports correct handling of APR::Error
	+ Fixed dashboard check updates ajax requests in Chrome
	+ Fixed errors with zero digits components in time type
3.0.13
	+ Better warning if size file is missing in a backup when
	  restoring it
	+ Fixed table cache behaviour on cache miss in logs module
	+ Fix wrong button label when deleting rows in 'datainuse' template
	+ Removed unused method EBox::Model::DataTable::_tailoredOrder
	+ Added force default mode and permission to writeConfFileNoCheck(),
	  writeFile() and derivatives
	+ Fixed bug in EBox:::Logs::CGI::Index with internationalized
	  parameter names
	+ DataTables with sortedBy are now orderer alphabetically with
	  proper case treatment
	+ Display messages in model even when there are not elements and
	  table body is not shown
3.0.12
	+ Improve change-hostname script, delete all references to current name
	+ Faster dashboard loading with asynchronous check of software updates
	+ Workaround for when the progress id parameter has been lost
	+ Fixed problems calling upstart coomands from cron jobs with wrong PATH
	+ Decode CGI unsafeParams as utf8
	+ Avoid double encoding when printing JSON response in EBox::CGI::Base
	+ Remove warning in EBox::Menu::Folder when currentfolder is not defined
	+ Removed unnecesary and misleading method new from EBox::Auth package
3.0.11
	+ Avoid flickering loading pages when switching between menu entries
	+ Incorrect regular expression in logs search page are correctly handled
	+ Fix input badly hidden in the logs screen
	+ reloadTable from DataTable now remove cached fields as well
3.0.10
	+ Fixed unsafe characters error when getting title of progress
	  indicator in progress dialog
	+ Added use utf8 to dashboard template to fix look of closable messages
3.0.9
	+ Adapted file downloads to the new utf8 fixes
	+ Write backup files in raw mode to avoid utf8 problems
	+ Print always utf8 in STDOUT on all CGIs
	+ Decode CGI params of values entered at the interface as utf8
	+ Proper encode/decode of utf8 with also pretty JSON
	+ Fixed utf8 decoding in date shown at dashboard
	+ Removed old workarounds for utf8 problems
	+ Added new recoveryEnabled() helper method to Module::Base
	+ Added recoveryDomainName() method to SyncProvider interface
	+ Restore backup can now install missing modules in Disaster Recovery
	+ Show specific slides when installing a commercial edition
	+ Redirect to proper CGI after login in disaster recovery mode
	+ Removed old debconf workaround for first stage installation
	+ Log redis start message as debug instead of info to avoid flood
	+ Use unsafeParam in EBox::CGI::Base::paramsAsHash
	+ EBox::Module::Service does not raise exception and logs
	  nothing when using init.d status
	+ Fixed glitch in backup CGI which sometimes showed
	  the modal dialog with a incorrect template
3.0.8
	+ Use path for default name in SyncFolders::Folder
	+ Do not restrict characters in data table searchs
	+ Fixed automatic bug report regression
	+ Fixed refresh of the table and temporal control states
	  in customActionClicked callback
	+ Modified modalbox-zentyal.js to accept wideDialog parameter
	+ Fixed template method in MultiStateAction to return the default
	  template when it is not any supplied to the object
	+ Fixed sendInPlaceBooleanValue method from table-helper.js; it
	  aborted because bad parameters of Ajax.Updater
	+ Fixed bug that made that the lock was shared between owners
	+ Some fixes in the function to add the rule for desktops services
	  to the firewall
	+ Delete obsolete EBox::CGI::MenuCSS package
3.0.7
	+ Add new EBox::Module::Service::Observer to notify modules about
	  changes in the service status
	+ Administration accounts management reflects the changes in
	  system accounts in ids() or row() method call
	+ Some fixes in the RAID event watcher
	+ foreignModelInstance returns undef if foreignModel is
	  undef. This happens when a module has been uninstalled and it is
	  referenced in other installed module (events)
	+ loggerd shows loaded LogHelpers when in debug mode
	+ Added additional info to events from RAID watcher
	+ Use sudo to remove temporal files/diectories in backup, avoiding
	  permissions errors
	+ Added exception for cloud-prof module to events dependencies
3.0.6
	+ Skip keys deleted in cache in Redis::_keys()
	+ Fixed events modules dependencies to depend on any module which
	  provides watchers or dispatchers
	+ Always call enableActions before enableService when configuring modules
	+ Added needsSaveAfterConfig state to service modules
	+ Better exceptions logging in EBox::CGI::Run
	+ Fixed 'element not exists' error when enabling a log watcher
	+ Scroll up when showing modal dialog
	+ Added fqdnChanged methods to SysInfo::Observer
	+ Fixed SSL configuration conflicts betwen SOAPClient and RESTClient
3.0.5
	+ Template ajax/simpleModalDialog.mas can now accept text
	+ Used poweroff instead of halt to assure that system is powered
	  off after halt
	+ Fixed log audit database insert error when halting or rebooting
	+ Added time-based closable notification messages
	+ Adapted to new EBox::setLocaleEnvironment method
	+ EBox::Type::File now allows ebox user to own files in directories
	  which are not writable by him
	+ Removed cron daily invocation of deprecated report scripts
3.0.4
	+ Added EBox::SyncFolders interface
	+ Fixed invokation of tar for backup of model files
	+ New observer for sysinfo module to notify modules implementing the
	  SysInfo::Observer interface when the host name or host domain is
	  changed by the user, before and after the change takes effect
	+ Stop and start apache after language change to force environment reload
	+ Reload page after language change
	+ EBox::Module::Service::isRunning() skips daemons whose precondition fail
	+ Fixed undefined reference in DataTable controller for log audit
	+ Added and used serviceId field for service certificates
	+ Fixed SQL quoting of column names in unbuffered inserts and consolidation
3.0.3
	+ Fixed bug which prevented highlight of selected item in menu
	+ Fixed base class of event dispatcher to be compatible with the
	  changes dispatcher configuration table
	+ Fixed event daemon to use dumped variables
	+ Fixed need of double-click when closing menu items in some cases
	+ Fixed logs consolidation to avoid high CPU usage
	+ In view log table: correctly align previous and first page buttons
	+ Improve host name and domain validation.
	+ Forbidden the use of a qualified hostname in change hostname form
	+ Update samba hostname-dependent fields when hostname is changed
	+ Confirmation dialog when the local domain is changed and with a
	  warning if local domain which ends in .local
3.0.2
	+ The synchronization of redis cache refuses with log message to set
	  undefined values
	+ Fixed wrong sql statement which cause unwanted logs purge
	+ DataForm does not check for uniqueness of its fields, as it only
	  contains a single row
	+ In ConfigureLogs, restored printable names for log domains
	+ Fixed dashboard update error on modules widget, counter-graph
	  widget and widget without sections
	+ Better way to fix non-root warnings during boot without interfering
	  on manual restart commands in the shell
3.0.1
	+ Properly set default language as the first element of the Select to
	  avoid its loss on the first apache restart
	+ Set milestone to 3.0.X when creating tickets in trac.zentyal.org
	+ Removed forced setting of LANG variables in mod_perl which made progress
	  indicator fail when using any language different to English
	+ Removed some frequent undef warnings
	+ Added executeOnBrothers method to EBox::Model::Component
	+ Fixed repetition of 'add' and 'number change' events in RAID watcher
	+ Fixed incorrect display of edit button in tables without editField action
	+ Cache MySQL password to avoid reading it all the time
	+ Fixed request came from non-root user warnings during boot
	+ Send info event in Runit watcher only if the service was down
	  MAX_DOWN_PERIODS
3.0
	+ Removed beta logo
	+ Set 'firstInstall' flag on modules when installing during initial install
	+ Set 'restoringBackup' flag on modules when restoring backup
	+ Call enableService after initialSetup while restoring backup
	+ Registration link in widget now have appropiate content when either
	  remoteservices or software are not installed
	+ Fixed style for disabled buttons
	+ Composite and DataTable viewers recover from errors in pageTitle method
	+ Fixed intermitent failure in progress when there are no slides
	+ Rollback redis transaction on otherwise instead finally block
	+ Members of the 'admin' group can now login again on Zentyal
	+ Multi-admin management for commercial editions
	+ First and last move row buttons are now disabled instead of hidden
	+ In save changes dialog set focus always in the 'save' button
	+ Fixed i18n problem in some cases where environment variables
	  were different than the selected locale on Zentyal UI, now
	  LANG and LC_MESSAGES are explicitly passed to mod_perl
	+ Reviewed registration strings
	+ Added template attribute to MultiStateAction to provide any kind
	  of HTML to display an action
	+ Changed icon, name and link for Zentyal Remote
	+ Fixed some compatibility issues with Internet Explorer 9
	+ Show warning with Internet Explorer 8 or older
	+ Improved dashboard buttons colors
2.3.24
	+ Do not cache undef values in EBox::Config::Redis::get()
	+ Code fix on subscription retrieval for Updates event
	+ Update validate referer to new Remote Services module API
	+ In-place booleans now properly mark the module as changed
	+ Do not try to read slides if software module is not installed
	+ Fixed wrong call in Events::isEnabledDispatcher()
	+ Updated 'created by' footer
2.3.23
	+ Change the default domain name from 'zentyal.lan' to
	  'zentyal-domain.lan'
	+ Changes in first enable to avoid letting modules unsaved
	+ Type File now accepts spaces in the file name
	+ Added setTimezone method to MyDBEngine
	+ Enable consolidation after reviewing and pruning
	+ Code typo fix in Events::isEnabledWatcher
	+ Remove all report code from core
	+ Move SysInfo report related to remoteservices module
	+ Fixed regression which removed scroll bars from popups
	+ New carousel transition for the installation slides
	+ Added option to not show final notes in progress bar
	+ EBox::Model::Component::modelGetter does not die when trying to
	  get a model for an uninstalled module
	+ Added previous/next buttons to manually switch installation slides
	+ New installation slides format
	+ Added compatibility with MS Internet Explorer >= 8
2.3.22
	+ Changed first installation workflow and wizard infraestructure
	+ Improved firewall icons
	+ Set hover style for configure rules button in firewall
	+ Do not disable InnoDB in mysql if there are other databases
	+ Progress indicator no longer calls showAds if it is undefined
	+ Send cache headers on static files to improve browsing speed
	+ Added foreignNoSyncRows and foreignFilter options to EBox::Types::Select
	+ Improved settings icon
	+ Fixed modalboxes style
	+ Improve host domain validation. Single label domains are not allowed.
2.3.21
	+ Fixes on notifyActions
	+ Check for isDaemonRunning now compatible with asterisk status
	+ Fixed warning call in EBox::Types::HasMany
2.3.20
	+ New look & feel for the web interface
	+ Adjust slides transition timeout during installation
	+ Audit changes table in save changes popup has scroll and better style
	+ Model messages are printed below model title
	+ noDataMsg now allows to add elements if it makes sense
	+ Fixed ajax/form.mas to avoid phantom change button
	+ EBox::Model::Manager::_setupModelDepends uses full paths so the
	  dependecies can discriminate between models with the same name
	+ Default row addition in DataForm does not fires validateTypedRow
	+ Code typo fix in change administration port model
	+ Set only Remote as option to export/import configuration to a
	  remote site
	+ Return undef in HasMany type when a model is not longer
	  available due to being uninstalled
	+ Added onclick atribute to the link.mas template
	+ Fix exception raising when no event component is found
	+ table_ordered.js : more robust trClick event method
	+ Changed dashboard JS which sometimes halted widget updates
	+ Added popup dialogs for import/export configuration
	+ Changes in styles and sizes of the save/revoke dialog
	+ Removed redudant code in ConfigureWatchers::syncRows which made module
	  to have an incorrect modified state
	+ Dont show in bug report removed packages with configuration
	  held as broken packages
	+ DataTable::size() now calls to syncRows()
	+ EBox::Module::Config::set_list quivalent now has the same
	  behaviour than EBox::Module::Config::set
2.3.19
	+ Manually set up models for events to take into account the
	  dynamic models from the log watcher filtering models
	+ Fixed warnings when deleting a row which is referenced in other model
	+ Disable HTML form autocompletion in admin password change model
	+ Fixed incorrect non-editable warnings in change date and time model
	+ Fixed parsing value bug in EBox::Types::Date and EBox::Types::Time
	+ Reworked mdstat parsing, added failure_spare status
	+ Configuration backup implicitly preserves ownership of files
	+ Changes in styles and sizes of the save/revoke dialog
	+ New data form row is copied from default row, avoiding letting hidden
	  fields without its default value and causing missing fields errors
	+ Always fill abstract type with its default value, this avoids
	  errors with hidden fields with default value
	+ Different page to show errors when there are broken software packages
	+ InverseMatchSelect and InverseMatchUnion use 'not' instead of '!' to
	  denote inverse match. This string is configurable with a type argument
	+ Fixed types EBox::Type::InverseMatchSelect and InverseMatchUnion
	+ Fixed bug in DataTable::setTypedRow() which produced an incorrect 'id'
	  row element in DataTable::updateRowNotify()
	+ In tableBody.mas template: decomposed table topToolbar section in methods
	+ Fixed bug in discard changes dialog
	+ Confirmation dialogs now use styled modalboxes
	+ Do not reload page after save changes dialog if operation is successful
	+ Maintenance menu is now kept open when visiting the logs index page
2.3.18
	+ Manual clone of row in DataTable::setTypedRow to avoid segfault
	+ Avoid undef warnings in EBox::Model::DataTable::_find when the
	  element value is undef
	+ Fixed kill of ebox processes during postrm
	+ Set MySQL root password in create-db script and added mysql script
	  to /usr/share/zentyal for easy access to the zentyal database
	+ Increased timeout redirecting to wizards on installation to 5 seconds
	  to avoid problems on some slow or loaded machines
	+ Save changes dialog do not appear if there are no changes
	+ Delete no longer needed duplicated code
	+ Do not go to save changes after a regular package installation
	  they are saved only in the first install
	+ Progress bar in installation refactored
2.3.17
	+ Do not use modal box for save changes during installation
	+ Hidden fields in DataTables are no longer considered compulsory
	+ Select type has now its own viewer that allows use of filter function
	+ User is now enabled together with the rest of modules on first install
2.3.16
	+ Fix 'oldRow' parameter in UpdatedRowNotify
	+ Use Clone::Fast instead of Clone
	+ Modal dialog for the save and discard changes operations
	+ Use a different lock file for the usercorner redis
	+ Improved look of tables when checkAll controls are present
	+ Better icons for clone action
	+ Added confirmation dialog feature to models; added confirmation
	  dialog to change hostname model
	+ Dynamic default values are now properly updated when adding a row
	+ Kill processes owned by the ebox user before trying to delete it
	+ Do not use sudo to call status command at EBox::Service::running
	+ Fixed regression setting default CSS class in notes
2.3.15
	+ Added missing call to updateRowNotify in DataForms
	+ Fixed silent error in EBox::Types::File templates for non-readable
	  by ebox files
	+ Use pkill instead of killall in postinst
	+ Use unset instead of delete_dir when removing rows
	+ Do not set order list for DataForms
	+ Only try to clean tmp dir on global system start
2.3.14
	+ Error message for failure in package cache creation
	+ Fixed regression when showing a data table in a modal view
	+ Do not do a redis transaction for network module init actions
	+ Fixed EBox::Module::Config::st_unset()
	+ Allowed error class in msg template
2.3.13
	+ Fixed problems in EventDaemon with JSON and blessed references
	+ More crashes avoided when watchers or dispatchers doesn't exist
	+ Proper RAID watcher reimplementation using the new state API
	+ EBox::Config::Redis singleton has now a instance() method instead of new()
	+ Deleted wrong use in ForcePurge model
2.3.12
	+ Fixed problem with watchers and dispatchers after a module deletion
	+ Fixed EBox::Model::DataTable::_checkFieldIsUnique, it failed when the
	  printableValue of the element was different to its value
	+ Fixed separation between Add table link and table body
	+ Adaptation of EventDaemon to model and field changes
	+ Disabled logs consolidation on purge until it is reworked, fixed
	  missing use in purge logs model
	+ Fixed Componet::parentRow, it not longer tries to get a row with
	  undefined id
	+ Fix typo in ConfigureLogs model
	+ Mark files for removing before deleting the row from backend in
	  removeRow
	+ The Includes directives are set just for the main virtual host
	+ Fixed EventDaemon crash
2.3.11
	+ Mark files for removing before deleting the row from backend in removeRow
	+ Dashboard widgets now always read the information from RO
	+ Enable actions are now executed before enableService()
	+ Fixed regression which prevented update of the administration service
	  port when it was changed in the interface
	+ New EBox::Model::Composite::componentNames() for dynamic composites
	+ Remove _exposedMethods() feature to reduce use of AUTOLOAD
	+ Removed any message set in the model in syncRows method
	+ Added global() method to modules and components to get a coherent
	  read-write or read-only instance depending on the context
	+ Removed Model::Report and Composite::Report namespaces to simplify model
	  management and specification
	+ New redis key naming, with $mod/conf/*, $mod/state and $mod/ro/* replacing
	  /ebox/modules/$mod/*, /ebox/state/$mod/* and /ebox-ro/modules/$mod/*
	+ Removed unnecessary parentComposite methods in EBox::Model::Component
	+ Only mark modules as changed when data has really changed
	+ EBox::Global::modChange() throws exception if instance is readonly
	+ New get_state() and set_state() methods, st_* methods are kept for
	  backwards compatibility, but they are deprecated
	+ Simplified events module internals with Watcher and Dispatcher providers
	+ Model Manager is now able to properly manage read-only instances
	+ Composites can now use parentModule() like Models
	+ Renamed old EBox::GConfModule to EBox::Module::Config
	+ Unified model and composite management in the new EBox::Model::Manager
	+ Model and composites are loaded on demand to reduce memory consumption
	+ Model and composite information is now stored in .yaml schemas
	+ ModelProvider and CompositeProvider are no longer necessary
	+ Simplified DataForm using more code from DataTable
	+ Adapted RAID and restrictedResources() to the new JSON objects in redis
	+ Remove unused override modifications code
	+ Added /usr/share/zentyal/redis-cli wrapper for low-level debugging
	+ Use simpler "key: value" format for dumps instead of YAML
	+ Row id prefixes are now better chosen to avoid confusion
	+ Use JSON instead of list and hash redis types (some operations,
	  specially on lists, are up to 50% faster and caching is much simpler)
	+ Store rows as hashes instead of separated keys
	+ Remove deprecated all_dirs and all_entries methods
	+ Remove obsolete EBox::Order package
	+ Remove no longer needed redis directory tree sets
	+ Fixed isEqualTo() method on EBox::Types::Time
	+ EBox::Types::Abstract now provides default implementations of fields(),
	  _storeInGConf() and _restoreFromHash() using the new _attrs() method
	+ Remove indexes on DataTables to reduce complexity, no longer needed
	+ Simplified ProgressIndicator implementation using shared memory
	+ New EBox::Util::SHMLock package
	+ Implemented transactions for redis operations
	+ Replace old MVC cache system with a new low-level redis one
	+ Delete no longer necessary regen-redis-db tool
	+ Added new checkAll property to DataTable description to allow
	  multiple check/uncheck of boolean columns
2.3.10
	+ Added Desktop::ServiceProvider to allow modules to implement
	  requests from Zentyal desktop
	+ Added VirtualHost to manage desktop requests to Zentyal server
	+ Fix EventDaemon in the transition to MySQL
	+ Send EventDaemon errors to new rotated log file /var/log/zentyal/events.err
	+ Send an event to Zentyal Cloud when the updates are up-to-date
	+ Send an info event when modules come back to running
	+ Include additional info for current event watchers
	+ Fixed RAID report for some cases of spare devices and bitmaps
	+ Fixed log purge, SQL call must be a statement not a query
	+ Fixed regex syntax in user log queries
	+ Added missing "use Filesys::Df" to SysInfo
	+ Disabled consolidation by default until is fixed or reimplemented
	+ Fixed regresion in full log page for events
	+ Added clone action to data tables
	+ Fixed regression in modal popup when showing element table
	+ Added new type EBox::Types::KrbRealm
	+ Fix broken packages when dist-upgrading from old versions: stop ebox
	  owned processes before changing home directory
	+ Log the start and finish of start/stop modules actions
	+ Added usesPort() method to apache module
2.3.9
	+ Enable SSLInsecureRenegotiation to avoid master -> slave SOAP handsake
	  problems
	+ Added validateRowRemoval method to EBox::Model::DataTable
	+ Use rm -rf instead of remove_tree to avoid chdir permission problems
	+ Avoid problems restarting apache when .pid file does not exist
	+ Do not use graceful on apache to allow proper change of listen port
	+ Simplified apache restart mechanism and avoid some problems
2.3.8
	+ Create tables using MyISAM engine by default
	+ Delete obsolete 'admin' table
2.3.7
	+ Fixed printableName for apache module and remove entry in status widget
	+ Merged tableBodyWithoutActions.mas into tableBody.mas
	+ Removed tableBodyWithoutEdit.mas because it is no longer used
	+ Better form validation message when there are no ids for
	  foreign rows in select control with add new popup
	+ Fixed branding of RSS channel items
	+ Fixed destination path when copying zentyal.cnf to /etc/mysql/conf.d
	+ Packaging fixes for precise
2.3.6
	+ Switch from CGIs to models in System -> General
	+ New value() and setValue() methods in DataForm::setValue() for cleaner
	  code avoiding use of AUTOLOAD
	+ Added new EBox::Types::Time, EBox::Types::Date and EBox::Types::TimeZone
	+ Added new attribute 'enabled' to the Action and MultiStateAction types
	  to allow disabling an action. Accepts a scalar or a CODE ref
	+ The 'defaultValue' parameter of the types now accept a CODE ref that
	  returns the default value.
2.3.5
	+ Added force parameter in validateTypedRow
	+ Fixed 'hidden' on types when using method references
	+ Removed some console problematic characters from Util::Random::generate
	+ Added methods to manage apache CA certificates
	+ Use IO::Socket::SSL for SOAPClient connections
	+ Removed apache rewrite from old slaves implementation
	+ Do not show RSS image if custom_prefix defined
2.3.4
	+ Avoid 'negative radius' error in DiskUsage chart
	+ Fixed call to partitionFileSystems in EBox::SysInfo::logReportInfo
	+ Log audit does not ignore fields which their values could be interpreted
	  as boolean false
	+ Avoid ebox.cgi failure when showing certain strings in the error template
	+ Do not calculate md5 digests if override_user_modification is enabled
	+ Clean /var/lib/zentyal/tmp on boot
	+ Stop apache gracefully and delete unused code in Apache.pm
	+ Cache contents of module.yaml files in Global
2.3.3
	+ The editable attribute of the types now accept a reference to a function
	  to dinamically enable or disable the field.
	+ In progress bar CGIs AJAX call checks the availability of the
	  next page before loading it
	+ Replaced community logo
	+ Adapted messages in the UI for new editions
	+ Changed cookie name to remove forbidden characters to avoid
	  incompatibilities with some applications
	+ Added methods to enable/disable restart triggers
2.3.2
	+ Fixed redis unix socket permissions problem with usercorner
	+ Get row ids without safe characters checking
	+ Added EBox::Util::Random as random string generator
	+ Set log level to debug when cannot compute md5 for a nonexistent file
	+ Filtering in tables is now case insensitive
	+ ProgressIndicator no longer leaves zombie processes in the system
	+ Implemented mysqldump for logs database
	+ Remove zentyal-events cron script which should not be longer necessary
	+ Bugfix: set executable permissions to cron scripts and example hooks
	+ Added a global method to retrieve installed server edition
	+ Log also duration and compMessage to events.log
2.3.1
	+ Updated Standards-Version to 3.9.2
	+ Fixed JS client side table sorting issue due to Prototype
	  library upgrade
	+ Disable InnoDB by default to reduce memory consumption of MySQL
	+ Now events are logged in a new file (events.log) in a more
	  human-readable format
	+ Added legend to DataTables with custom actions
	+ Changed JS to allow the restore of the action cell when a delete
	  action fails
	+ Set milestone to 3.0 when creating bug reports in the trac
	+ Avoid temporal modelInstance errors when adding or removing
	  modules with LogWatchers or LogDispatcher
	+ Unallow administration port change when the port is in use
2.3
	+ Do not launch a passwordless redis instance during first install
	+ New 'types' field in LogObserver and storers/acquirers to store special
	  types like IPs or MACs in an space-efficient way
	+ Use MySQL for the logs database instead of PostgreSQL
	+ Bugfix: logs database is now properly recreated after purge & install
	+ Avoid use of AUTOLOAD to execute redis commands, improves performance
	+ Use UNIX socket to connect to redis for better performance and
	  update default redis 2.2 settings
	+ Use "sudo" group instead of "admin" one for the UI access control
	+ Added EBox::Module::Base::version() to get package version
	+ Fixed problem in consalidation report when accumulating results
	  from queries having a "group by table.field"
	+ Added missing US and Etc zones in timezone selector
	+ Replaced autotools with zbuildtools
	+ Refuse to restore configuration backup from version lesser than
	  2.1 unless forced
	+ Do not retrieve format.js in every graph to improve performance
	+ The purge-module scripts are always managed as root user
	+ New grep-redis tool to search for patterns in redis keys or
	  values
	+ Use partitionFileSystems method from EBox::FileSystem
2.2.4
	+ New internal 'call' command in Zentyal shell to 'auto-use' the module
	+ Zentyal shell now can execute commandline arguments
	+ Bugfix: EBox::Types::IPAddr::isEqualTo allows to change netmask now
	+ Removed some undefined concatenation and compare warnings in error.log
	+ Ignore check operation in RAID event watcher
	+ Skip IP addresses ending in .0 in EBox::Types::IPRange::addresses()
	+ Do not store in redis trailing dots in Host and DomainName types
	+ Added internal command to instance models and other improvements in shell
	+ Now the whole /etc/zentyal directory is backed up and a copy of the
	  previous contents is stored at /var/backups before restoring
	+ Removing a module with a LogWatcher no longer breaks the LogWatcher
	  Configuration page anymore
	+ Fixed error in change-hostname script it does not longer match substrings
	+ Bugfix: Show breadcrumbs even from models which live in a
	  composite
	+ HTTPLink now returns empty string if no HTTPUrlView is defined
	  in DataTable class
	+ Added mising use sentence in EBox::Event::Watcher::Base
2.2.3
	+ Bugfix: Avoid url rewrite to ebox.cgi when requesting to /slave
	+ Fixed logrotate configuration
	+ More resilient way to handle with missing indexes in _find
	+ Added more informative text when mispelling methods whose prefix
	  is an AUTOLOAD action
	+ A more resilient solution to load events components in EventDaemon
	+ Added one and two years to the purge logs periods
	+ Fixed downloads from EBox::Type::File
2.2.2
	+ Revert cookie name change to avoid session loss in upgrades
	+ Do not try to change owner before user ebox is created
2.2.1
	+ Removed obsolete references to /zentyal URL
	+ Create configuration backup directories on install to avoid warnings
	  accessing the samba share when there are no backups
	+ Log result of save changes, either successful or with warnings
	+ Changed cookie name to remove forbidden characters to avoid
	  incompatibilities with some applications
	+ Removed duplicated and incorrect auding logging for password change
	+ Fixed some non-translatable strings
	+ Create automatic bug reports under 2.2.X milestone instead of 2.2
	+ Fixed bug changing background color on selected software packages
2.1.34
	+ Volatile types called password are now also masked in audit log
	+ Adjust padding for module descriptions in basic software view
	+ Removed beta icon
2.1.33
	+ Fixed modal add problems when using unique option on the type
	+ Fixed error management in the first screen of modal add
	+ Unify software selection and progress colors in CSS
	+ Set proper message type in Configure Events model
	+ Fixed error checking permanentMessage types in templates/msg.mas
2.1.32
	+ Added progress bar colors to theme definition
	+ Remove no longer correct UTF8 decode in ProgressIndicator
	+ Fixed UTF8 double-encoding on unexpected error CGI
	+ Reviewed some subscription strings
	+ Always fork before apache restart to avoid port change problems
	+ Stop modules in the correct order (inverse dependencies order)
	+ Better logging of failed modules on restore
2.1.31
	+ Do not start managed daemons on boot if the module is disabled
	+ Better message on redis error
	+ Watch for dependencies before automatic enable of modules on first install
2.1.30
	+ Removed obsolete /ebox URL from RSS link
	+ Changed methods related with extra backup data in modules logs
	  to play along with changes in ebackup module
	+ Set a user for remote access for audit reasons
	+ Detect session loss on AJAX requests
2.1.29
	+ Startup does not fail if SIGPIPE received
2.1.28
	+ Added code to mitigate false positives on module existence
	+ Avoid error in logs full summary due to incorrect syntax in template
	+ Allow unsafe chars in EBox::Types::File to avoid problems in some browsers
	+ Reviewed some subscription strings
	+ Warning about language-packs installed works again after Global changes
	+ Show n components update when only zentyal packages are left to
	  upgrade in the system widget
	+ Do not show debconf warning when installing packages
	+ EBox::Types::IPAddr (and IPNetwork) now works with defaultValue
	+ Allow to hide menu items, separators and dashboard widgets via conf keys
2.1.27
	+ Do not create tables during Disaster Recovery installation
	+ Added new EBox::Util::Debconf::value to get debconf values
	+ DataTable controller does no longer try to get a deleted row
	  for gather elements values for audit log
	+ Check if Updates watcher can be enabled if the subscription
	  level is yet unknown
2.1.26
	+ Detection of broken packages works again after proper deletion
	  of dpkg_running file
	+ Keep first install redis server running until trigger
	+ Unified module restart for package trigger and init.d
	+ Use restart-trigger script in postinst for faster daemons restarting
	+ System -> Halt/Reboot works again after regression in 2.1.25
	+ Added framework to show warning messages after save changes
	+ Change caption of remote services link to Zentyal Cloud
	+ Do not show Cloud link if hide_cloud_link config key is defined
	+ Added widget_ignore_updates key to hide updates in the dashboard
	+ Differentiate ads from notes
	+ Allow custom message type on permanentMessage
	+ Only allow custom themes signed by Zentyal
	+ Removed /zentyal prefix from URLs
	+ Caps lock detection on login page now works again
	+ Added HiddenIfNotAble property to event watchers to be hidden if
	  it is unabled to monitor the event
	+ Dashboard values can be now error and good as well
	+ Include a new software updates widget
	+ Include a new alert for basic subscriptions informing about
	  software updates
	+ Add update-notifier-common to dependencies
	+ EBox::DataTable::enabledRows returns rows in proper order
	+ Use custom ads when available
	+ Disable bug report when hide_bug_report defined on theme
2.1.25
	+ Do not show disabled module warnings in usercorner
	+ Mask passwords and unify boolean values in audit log
	+ Do not override type attribute for EBox::Types::Text subtypes
	+ Corrected installation finished message after first install
	+ Added new disableAutocomplete attribute on DataTables
	+ Optional values can be unset
	+ Minor improvements on nmap scan
2.1.24
	+ Do not try to generate config for unconfigured services
	+ Remove unnecessary redis call getting _serviceConfigured value
	+ Safer sizes for audit log fields
	+ Fix non-translatable "show help" string
	+ Allow links to first install wizard showing a desired page
	+ Fixed bug in disk usage when we have both values greater and
	  lower than 1024 MB
	+ Always return a number in EBox::AuditLogging::isEnabled to avoid
	  issues when returning the module status
	+ Added noDataMsg attribute on DataTable to show a message when
	  there are no rows
2.1.23
	+ Removed some warnings during consolidation process
	+ Depend on libterm-readline-gnu-perl for history support in shells
	+ Fixed error trying to change the admin port with NTP enabled
	+ Fixed breadcrumb destination for full log query page
	+ Use printableActionName in DataTable setter
2.1.22
	+ Fixed parentRow method in EBox::Types::Row
	+ Added new optionalLabel flag to EBox::Types::Abstract to avoid
	  show the label on non-optional values that need to be set as
	  optional when using show/hide viewCustomizers
	+ Added initHTMLStateOrder to View::Customizer to avoid incorrect
	  initial states
	+ Improved exceptions info in CGIs to help bug reporting
	+ Do not show customActions when editing row on DataTables
2.1.21
	+ Fixed bug printing traces at Global.pm
	+ Check new dump_exceptions confkey instead of the debug one in CGIs
	+ Explicit conversion to int those values stored in our database
	  for correct dumping in reporting
	+ Quote values in update overwrite while consolidating for reporting
2.1.20
	+ Fixed regression in edition in place of booleans
	+ Better default balance of the dashboard based on the size of the widgets
	+ Added defaultSelectedType argument to PortRange
2.1.19
	+ Disable KeepAlive as it seems to give performance problems with Firefox
	  and set MaxClients value back to 1 in apache.conf
	+ Throw exceptions when calling methods not aplicable to RO instances
	+ Fixed problems when mixing read/write and read-only instances
	+ Date/Time and Timezone moved from NTP to core under System -> General
	+ Do not instance hidden widgets to improve dashboard performance
	+ New command shell with Zentyal environment at /usr/share/zentyal/shell
	+ Show warning when a language-pack is not installed
	+ Removed unnecessary dump/load operations to .bak yaml files
	+ AuditLogging and Logs constructor now receive the 'ro' parameter
	+ Do not show Audit Logging in Module Status widget
2.1.18
	+ New unificated zentyal-core.logrotate for all the internal logs
	+ Added forceEnabled option for logHelpers
	+ Moved carousel.js to wizard template
	+ Add ordering option to wizard pages
	+ Fixed cmp and isEqualTo methods for EBox::Types::IPAddr
	+ Fixed wrong Mb unit labels in Disk Usage and use GB when > 1024 MB
	+ Now global-action script can be called without progress indicator
	+ Fixed EBox::Types::File JavaScript setter code
	+ Added support for "Add new..." modal boxes in foreign selectors
	+ Each module can have now its customized purge-module script
	  that will be executed after the package is removed
	+ Added Administration Audit Logging to log sessions, configuration
	  changes, and show pending actions in save changes confirmation
	+ User name is stored in session
	+ Remove deprecated extendedRestore from the old Full Backup
2.1.17
	+ Fixed RAID event crash
	+ Added warning on models and composites when the module is disabled
	+ Fixed login page style with some languages
	+ Login page template can now be reused accepting title as parameter
	+ EBox::Types::File does not write on redis when it fails to
	  move the fail to its final destination
	+ Added quote column option for periodic log consolidation and
	  report consolidation
	+ Added exclude module option to backup restore
2.1.16
	+ Do not show incompatible navigator warning on Google Chrome
	+ Fixed syncRows override detection on DataTable find
	+ clean-conf script now deletes also state data
	+ Avoid 'undefined' message in selectors
2.1.15
	+ Move Disk Usage and RAID to the new Maintenance menu
	+ Always call syncRows on find (avoid data inconsistencies)
	+ Filename when downloading a conf backup now contains hostname
	+ Fixed bug in RAID template
	+ Set proper menu order in System menu (fixes NTP position)
	+ Fixed regresion in page size selector on DataTables
	+ Fixed legend style in Import/Export Configuration
2.1.14
	+ Fixed regresion with double quotes in HTML templates
	+ Fixed problems with libredis-perl version dependency
	+ Adding new apparmor profile management
2.1.13
	+ Better control of errors when saving changes
	+ Elements of Union type can be hidden
	+ Model elements can be hidden only in the viewer or the setter
	+ HTML attributtes are double-quoted
	+ Models can have sections of items
	+ Password view modified to show the confirmation field
	+ New multiselect type
	+ Redis backend now throws different kind of exceptions
2.1.12
	+ Revert no longer necessary parents workaround
	+ Hide action on viewCustomizer works now on DataTables
2.1.11
	+ Fixed bug which setted bad directory to models in tab view
	+ Union type: Use selected subtype on trailingText property if the
	  major type does not have the property
	+ Raise MaxClients to 2 to prevent apache slowness
2.1.10
	+ Security [ZSN-2-1]: Avoid XSS in process list widget
2.1.9
	+ Do not try to initialize redis client before EBox::init()
	+ Safer way to delete rows, deleting its id reference first
	+ Delete no longer needed workaround for gconf with "removed" attribute
	+ Fixed regression in port range setter
2.1.8
	+ Fixed regression in menu search
	+ Fixed missing messages of multi state actions
	+ Help toggler is shown if needed when dynamic content is received
	+ Fixed issue when disabling several actions at once in a data table view
	+ All the custom actions are disabled when one is clicked
	+ Submit wizard pages asynchronously and show loading indicator
	+ Added carousel.js for slide effects
2.1.7
	+ Fixed issues with wrong html attributes quotation
	+ Bugfix: volatile types can now calculate their value using other
	  the value from other elements in the row no matter their position
2.1.6
	+ Attach software.log to bug report if there are broken packages
	+ Added keyGenerator option to report queries
	+ Tuned apache conf to provide a better user experience
	+ Actions click handlers can contain custom javascript
	+ Restore configuration with force dependencies option continues
	  when modules referenced in the backup are not present
	+ Added new MultiStateAction type
2.1.5
	+ Avoid problems getting parent if the manager is uninitialized
	+ Rename some icon files with wrong extension
	+ Remove wrong optional attribute for read-only fields in Events
	+ Renamed all /EBox/ CGI URLs to /SysInfo/ for menu folder coherency
	+ Added support for custom actions in DataTables
	+ Replaced Halt/Reboot CGI with a model
	+ Message classes can be set from models
	+ Fixed error in Jabber dispatcher
	+ Show module name properly in log when restart from the dashboard fails
	+ Avoid warning when looking for inexistent PID in pidFileRunning
2.1.4
	+ Changed Component's parent/child relationships implementation
	+ Fixed WikiFormat on automatic bug report tickets
	+ Do not show available community version in Dashboard with QA
 	  updates
2.1.3
	+ Fall back to readonly data in config backup if there are unsaved changes
	+ Allow to automatically send a report in the unexpected error page
	+ Logs and Events are now submenus of the new Maintenance menu
	+ Configuration Report option is now present on the Import/Export section
	+ Require save changes operation after changing the language
	+ Added support for URL aliases via schemas/urls/*.urls files
	+ Allow to sort submenu items via 'order' attribute
	+ Automatically save changes after syncRows is called and mark the module
	  mark the module as unchanged unless it was previously changed
	+ Removed unnecessary ConfigureEvents composite
	+ Removed unnecessary code from syncRows in logs and events
	+ Restore configuration is safer when restoring /etc/zentyal files
	+ Fixed unescaped characters when showing an exception
	+ Fixed nested error page on AJAX requests
	+ Adapted dumpBackupExtraData to new expected return value
	+ Report remoteservices, when required, a change in administration
	  port
	+ Added continueOnModuleFail mode to configuration restore
	+ Fixed Firefox 4 issue when downloading backups
	+ Show scroll when needed in stacktraces (error page)
	+ More informative error messages when trying to restart locked modules
	  from the dashboard
	+ Creation of plpgsql language moved from EBox::Logs::initialSetup
	  to create-db script
	+ Redis backend now throws different kind of exceptions
	+ Avoid unnecesary warnings about PIDs
	+ Update Jabber dispatcher to use Net::XMPP with some refactoring
	+ Save changes messages are correctly shown with international charsets
	+ Support for bitmap option in RAID report
	+ Retry multiInsert line by line if there are encoding errors
	+ Adapted to new location of partitionsFileSystems in EBox::FileSystem
	+ Event messages are cleaned of null characters and truncated
	  before inserting in the database when is necessary
	+ Improve message for "Free storage space" event and send an info
	  message when a given partition is not full anymore
	+ Event messages now can contain newline characters
	+ Objects of select type are compared also by context
	+ Remove cache from optionsFromForeignModel since it produces
	  problems and it is useless
	+ Set title with server name if the server is subscribed
	+ Fix title HTML tag in views for Models and Composites
	+ Added lastEventsReport to be queried by remoteservices module
	+ Added EBox::Types::HTML type
	+ Added missing manage-logs script to the package
	+ Fixed problems with show/hide help switch and dynamic content
	+ Menus with subitems are now kept unfolded until a section on a
	  different menu is accessed
	+ Sliced restore mode fails correctly when schema file is missing,
	  added option to force restore without schema file
	+ Purge conf now purges the state keys as well
	+ Added EBox::Types::IPRange
2.1.2
	+ Now a menu folder can be closed clicking on it while is open
	+ Bugfix: cron scripts are renamed and no longer ignored by run-parts
	+ Added new EBox::Util::Nmap class implementing a nmap wrapper
2.1.1
	+ Fixed incoherency problems with 'on' and '1' in boolean indexes
	+ Move cron scripts from debian packaging to src/scripts/cron
	+ Trigger restart of logs and events when upgrading zentyal-core
	  without any other modules
	+ Don't restart apache twice when upgrading together with more modules
	+ Fixed params validation issues in addRow
2.1
	+ Replace YAML::Tiny with libyaml written in C through YAML::XS wrapper
	+ Minor bugfix: filter invalid '_' param added by Webkit-based browser
	  on EBox::CGI::Base::params() instead of _validateParams(), avoids
	  warning in zentyal.log when enabling modules
	+ All CGI urls renamed from /ebox to /zentyal
	+ New first() and deleteFirst() methods in EBox::Global to check
	  existence and delete the /var/lib/zentyal/.first file
	+ PO files are now included in the language-pack-zentyal-* packages
	+ Migrations are now always located under /usr/share/$package/migration
	  this change only affects to the events and logs migrations
	+ Delete no longer used domain and translationDomain methods/attributes
	+ Unified src/libexec and tools in the new src/scripts directory
	+ Remove the ebox- prefix on all the names of the /usr/share scripts
	+ New EBox::Util::SQL package with helpers to create and drop tables
	  from initial-setup and purge-module for each module
	+ Always drop tables when purging a package
	+ Delete 'ebox' user when purging zentyal-core
	+ Moved all SQL schemas from tools/sqllogs to schemas/sql
	+ SQL time-period tables are now located under schemas/sql/period
	+ Old ebox-clean-gconf renamed to /usr/share/zentyal/clean-conf and
	  ebox-unconfigure-module is now /usr/share/zentyal/unconfigure-module
	+ Added default implementation for enableActions, executing
	  /usr/share/zentyal-$modulename/enable-module if exists
	+ Optimization: Do not check if a row is unique if any field is unique
	+ Never call syncRows on read-only instances
	+ Big performance improvements using hashes and sets in redis
	  database to avoid calls to the keys command
	+ Delete useless calls to exists in EBox::Config::Redis
	+ New regen-redis-db tool to recreate the directory structure
	+ Renamed /etc/cron.hourly/90manageEBoxLogs to 90zentyal-manage-logs
	  and moved the actual code to /usr/share/zentyal/manage-logs
	+ Move /usr/share/ebox/zentyal-redisvi to /usr/share/zentyal/redisvi
	+ New /usr/share/zentyal/initial-setup script for modules postinst
	+ New /usr/share/zentyal/purge-module script for modules postrm
	+ Removed obsolete logs and events migrations
	+ Create plpgsql is now done on EBox::Logs::initialSetup
	+ Replace old ebox-migrate script with EBox::Module::Base::migrate
	+ Rotate duplicity-debug.log log if exists
	+ Bug fix: Port selected during installation is correctly saved
	+ Zentyal web UI is restarted if their dependencies are upgraded
	+ Bug fix: Logs don't include unrelated information now
	+ Add total in disk_usage report
	+ Bugfix: Events report by source now works again
	+ Do not include info messages in the events report
	+ Services event is triggered only after five failed checkings
	+ Do not add redundant includedir lines to /etc/sudoers
	+ Fixed encoding for strings read from redis server
	+ Support for redis-server 2.0 configuration
	+ Move core templates to /usr/share/zentyal/stubs/core
	+ Old /etc/ebox directory replaced with the new /etc/zentyal with
	  renamed core.conf, logs.conf and events.conf files
	+ Fixed broken link to alerts list
2.0.15
	+ Do not check the existence of cloud-prof package during the
	  restore since it is possible not to be installed while disaster
	  recovery process is done
	+ Renamed /etc/init.d/ebox to /etc/init.d/zentyal
	+ Use new zentyal-* package names
	+ Don't check .yaml existence for core modules
2.0.14
	+ Added compMessage in some events to distinguish among events if
	  required
	+ Make source in events non i18n
	+ After restore, set all the restored modules as changed
	+ Added module pre-checks for configuration backup
2.0.13
	+ Fixed dashboard graphs refresh
	+ Fixed module existence check when dpkg is running
	+ Fix typo in sudoers creation to make remote support work again
2.0.12
	+ Include status of packages in the downloadable bug report
	+ Bugfix: Avoid possible problems deleting redis.first file if not exist
2.0.11
	+ New methods entry_exists and st_entry_exists in config backend
2.0.10
	+ Now redis backend returns undef on get for undefined values
	+ Allow custom mason templates under /etc/ebox/stubs
	+ Better checks before restoring a configuration backup with
	  a set of modules different than the installed one
	+ Wait for 10 seconds to the child process when destroying the
	  progress indicator to avoid zombie processes
	+ Caught SIGPIPE when trying to contact Redis server and the
	  socket was already closed
	+ Do not stop redis server when restarting apache but only when
	  the service is asked to stop
	+ Improvements in import/export configuration (know before as
	  configuration backup)
	+ Improvements in ProgressIndicator
	+ Better behaviour of read-only rows with up/down arrows
	+ Added support for printableActionName in DataTable's
	+ Added information about automatic configuration backup
	+ Removed warning on non existent file digest
	+ Safer way to check if core modules exist during installation
2.0.9
	+ Treat wrong installed packages as not-existent modules
	+ Added a warning in dashboard informing about broken packages
	+ File sharing and mailfilter log event watchers works again since
	  it is managed several log tables per module
2.0.8
	+ Replaced zentyal-conf script with the more powerful zentyal-redisvi
	+ Set always the same default order for dashboard widgets
	+ Added help message to the configure widgets dialog
	+ Check for undefined values in logs consolidation
	+ Now dashboard notifies fails when restarting a service
	+ Fixed bug with some special characters in dashboard
	+ Fixed bug with some special characters in disk usage graph
2.0.7
	+ Pre-installation includes sudoers.d into sudoers file if it's not yet
	  installed
	+ Install apache-prefork instead of worker by default
	+ Rename service certificate to Zentyal Administration Web Server
2.0.6
	+ Use mod dependencies as default restore dependencies
	+ Fixed dependencies in events module
	+ Increased recursive dependency threshold to avoid
	  backup restoration problems
2.0.5
	+ Removed deprecated "Full backup" option from configuration backup
	+ Bugfix: SCP method works again after addition of SlicedBackup
	+ Added option in 90eboxpglogger.conf to disable logs consolidation
2.0.4
	+ Removed useless gconf backup during upgrade
	+ Fixed postinstall script problems during upgrade
2.0.3
	+ Added support for the sliced backup of the DB
	+ Hostname change is now visible in the form before saving changes
	+ Fixed config backend problems with _fileList call
	+ Added new bootDepends method to customize daemons boot order
	+ Added permanent message property to Composite
	+ Bugfix: Minor aesthetic fix in horizontal menu
	+ Bugfix: Disk usage is now reported in expected bytes
	+ Bugfix: Event dispatcher is not disabled when it is impossible
	  for it to dispatch the message
2.0.2
	+ Better message for the service status event
	+ Fixed modules configuration purge script
	+ Block enable module button after first click
	+ Avoid division by zero in progress indicator when total ticks is
	  zero
	+ Removed warning during postinst
	+ Added new subscription messages in logs, events and backup
2.0.1
	+ Bugfix: Login from Zentyal Cloud is passwordless again
	+ Some defensive code for the synchronization in Events models
	+ Bugfix: add EBox::Config::Redis::get to fetch scalar or list
	  values. Make GConfModule use it to avoid issues with directories
	  that have both sort of values.
1.5.14
	+ Fixed redis bug with dir keys prefix
	+ Improved login page style
	+ New login method using PAM instead of password file
	+ Allow to change admin passwords under System->General
	+ Avoid auto submit wizard forms
	+ Wizard skip buttons always available
	+ Rebranded post-installation questions
	+ Added zentyal-conf script to get/set redis config keys
1.5.13
	+ Added transition effect on first install slides
	+ Zentyal rebrand
	+ Added web page favicon
	+ Fixed already seen wizards apparition
	+ Fixed ro module creation with redis backend
	+ Use mason for links widgets
	+ Use new domain to official strings for subscriptions
1.5.12
	+ Added option to change hostname under System->General
	+ Show option "return to dashboard" when save changes fails.
1.5.11
	+ Added more tries on redis reconnection
	+ Fixed user corner access problems with redis server
	+ writeFile* methods reorganized
	+ Added cron as dependency as cron.hourly was never executed with anacron
	+ Improvements in consolidation of data for reports
1.5.10
	+ Fixed gconf to redis conversion for boolean values
1.5.9
	+ Improved migrations speed using the same perl interpreter
	+ Redis as configuration backend (instead of gconf)
	+ Improved error messages in ebox-software
	+ Set event source to 256 chars in database to adjust longer event
	  sources
	+ Progress bar AJAX updates are sent using JSON
	+ Fixed progress bar width problems
	+ Fixed top menu on wizards
	+ Improved error message when disconnecting a not connected database
	+ Abort installation if 'ebox' user already exists
	+ Bugfix: IP address is now properly registered if login fails
1.5.8
	+ Added template tableorderer.css.mas
	+ Added buttonless top menu option
	+ Bugfix: Save all modules on first installation
	+ Bugfix: General ebox database is now created if needed when
	  re/starting services
	+ Bugfix: Data to report are now uniform in number of elements per
	  value. This prevents errors when a value is present in a month and
	  not in another
	+ Bugfix: Don't show already visited wizard pages again
1.5.7
	+ Bugfix: Avoid error when RAID is not present
	+ Bugfix: Add ebox-consolidate-reportinfo call in daily cron script
	+ Bugfix: Called multiInsert and unbufferedInsert when necessary
	  after the loggerd reimplementation
	+ Bugfix: EBox::ThirdParty::Apache2::AuthCookie and
	  EBox::ThirdParty::Apache2::AuthCookie::Util package defined just
	  once
	+ Added util SystemKernel
	+ Improved progress indicator
	+ Changes in sudo generation to allow sudo for remote support user
	+ Initial setup wizards support
1.5.6
	+ Reimplementation of loggerd using inotify instead of File::Tail
1.5.5
	+ Asynchronous load of dashboard widgets for a smoother interface
1.5.4
	+ Changed dbus-check script to accept config file as a parameter
1.5.3
	+ Function _isDaemonRunning works now with snort in lucid
	+ Javascript refreshing instead of meta tag in log pages
	+ Updated links in dashboard widget
	+ Add package versions to downloadable ebox.log
	+ Fixed postgresql data dir path for disk usage with pg 8.4
	+ GUI improvements in search box
1.5.2
	+ Security [ESN-1-1]: Validate referer to avoid CSRF attacks
	+ Added reporting structure to events module
	+ Added new CGI to download the last lines of ebox.log
1.5.1
	+ Bugfix: Catch exception when upstart daemon does not exist and
	  return a stopped status
	+ Added method in logs module to dump database in behalf of
	ebackup module
	+ Bugfix: Do not check in row uniqueness for optional fields that
	are not passed as parameters
	+ Improve the output of ebox module status, to be consistent with the one
	  shown in the interface
	+ Add options to the report generation to allow queries to be more
	  flexible
	+ Events: Add possibility to enable watchers by default
	+ Bugfix: Adding a new field to a model now uses default
	  value instead of an empty value
	+ Added script and web interface for configuration report, added
	  more log files to the configuration report
1.5
	+ Use built-in authentication
	+ Use new upstart directory "init" instead of "event.d"
	+ Use new libjson-perl API
	+ Increase PerlInterpMaxRequests to 200
	+ Increase MaxRequestsPerChild (mpm-worker) to 200
	+ Fix issue with enconding in Ajax error responses
	+ Loggerd: if we don't have any file to watch we just sleep otherwise the process
	  will finish and upstart will try to start it over again and again.
	+ Make /etc/init.d/ebox depend on $network virtual facility
	+ Show uptime and users on General Information widget.
1.4.2
	+ Start services in the appropriate order (by dependencies) to fix a problem
	  when running /etc/init.d/ebox start in slaves (mail and other modules
	  were started before usersandgroups and thus failed)
1.4.1
	+ Remove network workarounds from /etc/init.d/ebox as we don't bring
	  interfaces down anymore
1.4
	+ Bug fix: i18n. setDomain in composites and models.
1.3.19
	+ Make the module dashboard widget update as the rest of the widgets
	+ Fix problem regarding translation of module names: fixes untranslated
	  module names in the dashboard, module status and everywhere else where
	  a module name is written
1.3.18
	+ Add version comparing function and use it instead of 'gt' in the
	  general widget
1.3.17
	+ Minor bug fix: check if value is defined in EBox::Type::Union
1.3.16
	+ Move enable field to first row in ConfigureDispatcherDataTable
	+ Add a warning to let users know that a module with unsaved changes
	  is disabled
	+ Remove events migration directory:
		- 0001_add_conf_configureeventtable.pl
		- 0002_add_conf_diskfree_watcher.pl
	+ Bug fix: We don't use names to stringify date to avoid issues
	  with DB insertions and localisation in event logging
	+ Bug fix: do not warn about disabled services which return false from
	  showModuleStatus()
	+ Add blank line under "Module Status"
	+ Installed and latest available versions of the core are now displayed
	  in the General Information widget
1.3.15
	+ Bug fix: Call EBox::Global::sortModulesByDependencies when
	  saving all modules and remove infinite loop in that method.
	  EBox::Global::modifiedModules now requires an argument to sort
	  its result dependending on enableDepends or depends attribute.
	+ Bug fix: keep menu folders open during page reloads
	+ Bug fix: enable the log events dispatcher by default now works
	+ Bug fix: fixed _lock function in EBox::Module::Base
	+ Bug fix: composites honor menuFolder()
	+ Add support for in-place edition for boolean types. (Closes
	  #1664)
	+ Add method to add new database table columnts to EBox::Migration::Helpers
	+ Bug fix: enable "Save Changes" button after an in-place edition
1.3.14
	+ Bug fix: fix critical bug in migration helper that caused some log
	  log tables to disappear
	+ Create events table
	+ Bug fix: log watcher works again
	+ Bug fix: delete cache if log index is not found as it could be
	  disabled
1.3.13
	+ Bug fix: critical error in EventDaemon that prevented properly start
	+ Cron script for manage logs does not run if another is already
	  running, hope that this will avoid problems with large logs
	+ Increased maximum size of message field in events
	+ Added script to purge logs
	+ Bug fix: multi-domain logs can be enabled again
1.3.12
	+ Added type for EBox::Dashboard::Value to stand out warning
	  messages in dashboard
	+ Added EBox::MigrationHelpers to include migration helpers, for now,
	  include a db table renaming one
	+ Bug fix: Fix mismatch in event table field names
	+ Bug fix: Add migration to create language plpgsql in database
	+ Bug fix: Add missing script for report log consolidation
	+ Bug fix: Don't show modules in logs if they are not configured. This
	  prevents some crashes when modules need information only available when
	  configured, such as mail which holds the vdomains in LDAP
	+ Added method EBox::Global::lastModificationTime to know when
	  eBox configuration was modified for last time
	+ Add support for breadcrumbs on the UI
	+ Bug fix: in Loggerd files are only parsed one time regardless of
	  how many LogHelper reference them
	+ Added precondition for Loggerd: it does not run if there isnt
	anything to watch
1.3.11
	+ Support customFilter in models for big tables
	+ Added EBox::Events::sendEvent method to send events using Perl
	  code (used by ebackup module)
	+ Bug fix: EBox::Type::Service::cmp now works when only the
	  protocols are different
	+ Check $self is defined in PgDBEngine::DESTROY
	+ Do not watch files in ebox-loggerd related to disabled modules and
	  other improvements in the daemon
	+ Silent some exceptions that are used for flow control
	+ Improve the message from Service Event Watcher
1.3.10
	+ Show warning when accesing the UI with unsupported browsers
	+ Add disableApparmorProfile to EBox::Module::Service
	+ Bug fix: add missing use
	+ Bug fix: Make EventDaemon more robust against malformed sent
	  events by only accepting EBox::Event objects
1.3.8
	+ Bug fix: fixed order in EBox::Global::modified modules. Now
	  Global and Backup use the same method to order the module list
	  by dependencies
1.3.7
	+ Bug fix: generate public.css and login.css in dynamic-www directory
	  which is /var/lib/zentyal/dynamicwww/css/ and not in /usr/share/ebox/www/css
	  as these files are generate every time eBox's apache is
	  restarted
	+ Bug fix: modules are restored now in the correct dependency
	  order
	+ ebox-make-backup accepts --destinaton flag to set backup's file name
	+ Add support for permanent messages to EBox::View::Customizer
1.3.6
	+ Bug fix: override _ids in EBox::Events::Watcher::Log to not return ids
	which do not exist
	+ Bug fix: fixed InverseMatchSelect type which is used by Firewall module
	+ New widget for the dashboard showing useful support information
	+ Bugfix: wrong permissions on CSS files caused problem with usercorner
	+ CSS are now templates for easier rebranding
	+ Added default.theme with eBox colors
1.3.5
	+ Bugfix: Allow unsafe characters in password type
	+ Add FollowSymLinks in eBox apache configuration. This is useful
	  if we use js libraries provided by packages
1.3.4
	+ Updated company name in the footer
	+ Bugfix: humanEventMessage works with multiple tableInfos now
	+ Add ebox-dbus-check to test if we can actually connect to dbus
1.3.4
	+ bugfix: empty cache before calling updatedRowNotify
	+ enable Log dispatcher by default and not allow users to disable
	it
	+ consolidation process continues in disabled but configured modules
	+ bugfix: Save Changes button doesn't turn red when accessing events for
	first time
1.3.2
	+ bugfix: workaround issue with dhcp configured interfaces at boot time
1.3.1
	+ bugfix: wrong regex in service status check
1.3.0
	+ bugfix: make full backup work again
1.1.30
	+ Change footer to new company holder
	+  RAID does not generate 'change in completion events, some text
	problems fixed with RAID events
	+ Report graphics had a datapoints limit dependent on the active
	time unit
	+ Apache certificate can be replaced by CA module
	+ Fixed regression in detailed report: total row now aggregates
	properly
	+ More characters allowed when changing password from web GUI
	+ Fixed regression with already used values in select types
	+ Do not a button to restart eBox's apache
	+ Fixed auth problem when dumping and restoring postgre database
1.1.20
	+ Added custom view support
	+ Bugfix: report models now can use the limit parameter in
	  reportRows() method
	+ use a regexp to fetch the PID in a pidfile, some files such as
	postfix's add tabs and spaces before the actual number
	+ Changed "pidfile" to "pidfiles" in _daemons() to allow checking more than
one (now it is a array ref instead of scalar)
	+ Modified Service.pm to support another output format for /etc/init.d daemon
status that returns [OK] instead of "running".
	+ unuformized case in menu entries and some more visual fixes
1.1.10
	+ Fix issue when there's a file managed by one module that has been modified
	  when saving changes
	+ Bugfix: events models are working again even if an event aware
	module is uninstalled and it is in a backup to restore
	+ Select.pm returns first value in options as default
       + Added 'parentModule' to model class to avoid recursive problems
	+ Added Float type
	+ Apache module allows to add configuration includes from other modules
	+ Display remote services button if subscribed
	+ Event daemon may received events through a named pipe
	+ Bugfix. SysInfo revokes its config correctly
	+ Added storer property to types in order to store the data in
	somewhere different from GConf
	+ Added protected property 'volatile' to the models to indicate
	that they store nothing in GConf but in somewhere different
	+ System Menu item element 'RAID' is always visible even when RAID
	is not installed
	+ Files in deleted rows are deleted when the changes are saved
	+ Fixed some bug whens backing and restore files
	+ Components can be subModels of the HasMany type
	+ Added EBox::Types::Text::WriteOnce type
	+ Do not use rows(), use row to force iteration over the rows and increase
	performance and reduce memory use.
	+ Do not suggest_sync after read operations in gconf
	+ Increase MaxRequestsPerChild to 200 in eBox's apache
	+ Make apache spawn only one child process
	+ Log module is backed up and restored normally because the old
	problem is not longer here
	+ Backup is more gentle with no backup files in backup directory,
	now it does not delete them
	+ HasMany  can retrieve again the model and row after the weak
	refence is garbage-collected. (Added to solve a bug in the doenload
	bundle dialog)
	+ EBox::Types::DomainName no longer accepts IP addresses as domain
	names
	+ Bugfix: modules that fail at configuration stage no longer appear as enabled
	+ Add parameter to EBox::Types::Select to disable options cache

0.12.103
	+ Bugfix: fix SQL statement to fetch last rows to consolidate
0.12.102
	+ Bugfix: consolidate logs using the last date and not starting from scratch
0.12.101
	+ Bugfix: DomainName type make comparisons case insensitive
	according to RFC 1035
0.12.100
	+ Bugfix: Never skip user's modifications if it set to true
	override user's changes
	+ EBox::Module::writeConfFile and EBox::Service scape file's path
	+ Bugfix. Configure logrotate to actually rotate ebox logs
	+ Fixed bug in ForcePurge logs model
	+ Fixed bug in DataTable: ModelManaged was called with tableName
	instead of context Name
	+ Fixing an `img` tag closed now properly and adding alternative
	text to match W3C validation in head title
	+ Backup pages now includes the size of the archive
	+ Fixed bug in ForcePurge logs model
	+ Now the modules can have more than one tableInfo for logging information
	+ Improve model debugging
	+ Improve restart debugging
	+ Backups and bug reports can be made from the command line
	+ Bugfix: `isEqualTo` is working now for `Boolean` types
	+ Bugfix: check if we must disable file modification checks in
	Manager::skipModification

0.12.99
	+ Add support for reporting
	+ Refresh logs automatically
	+ Reverse log order
	+ Remove temp file after it is downloaded with FromTempDir controller
0.12.3
	+ Bug fix: use the new API in purge method. Now purging logs is working
	again.
0.12.2
	+ Increase random string length used to generate the cookie to
	2048 bits
	+ Logs are show in inverse chronological order
0.12.1
	+ Bug fix: use unsafeParam for progress indicator or some i18 strings
	will fail when saving changes
0.12
	+ Bugfix: Don't assume timecol is 'timestamp' but defined by
	module developer. This allows to purge some logs tables again
	+ Add page titles to models
	+ Set default values when not given in `add` method in models
	+ Add method to manage page size in model
	+ Add hidden field to help with Ajax request and automated testing with
	  ANSTE
	+ Bugfix: cast sql types to filter fields in logs
	+ Bugfix: Restricted resources are back again to make RSS
	access policy work again
	+ Workaround bogus mason warnings
	+ Make postinst script less verbose
	+ Disable keepalive in eBox apache
	+ Do not run a startup script in eBox apache
	+ Set default purge time for logs stored in eBox db to 1 week
	+ Disable LogAdmin actions in `ebox-global-action` until LogAdmin
	feature is completely done
0.11.103
	+ Modify EBox::Types::HasMany to create directory based on its row
	+ Add _setRelationship method to set up relationships between models
	  and submodels
	+ Use the new EBox::Model::Row api
	+ Add help method to EBox::Types::Abstract
	+ Decrease size for percentage value in disk free watcher
	+ Increase channel link field size in RSS dispatcher
0.11.102
	+ Bugfix: cmp in EBox::Types::HostIP now sorts correctly
	+ updatedRowNotify in EBox::Model::DataTable receives old row as
	well as the recently updated row
	+ Added `override_user_modification` configuration parameter to
	avoid user modification checkings and override them without asking
	+ Added EBox::Model::Row to ease the management of data returned
	by models
	+ Added support to pre-save and post-save executable files. They
	must be placed at /etc/ebox/pre-save or /etc/ebox/post-save
	+ Added `findRow` method to ease find and set
0.11.101
	+ Bugfix: Fix memory leak in models while cloning types. Now
	cloning is controlled by clone method in types
	+ Bugfix: Union type now checks for its uniqueness
	+ DESTROY is not an autoloaded method anymore
	+ HasOne fields now may set printable value from the foreign field
	to set its value
	+ findId now searches as well using printableValue
	+ Bugfix. Minor bug found when key is an IP address in autoloaded
	methods
	+ Ordered tables may insert values at the beginning or the end of
	the table by "insertPosition" attribute
	+ Change notConfigured template to fix English and add link to the
	  module status section
	+ Add loading gif to module status actions
	+ Remove debug from ServiceInterface.pm
	+ Add support for custom separators to be used as index separators on
	  exposedMethods
	+ Bugfix. Stop eBox correctly when it's removed
	+ Improve apache-restart to make it more reliable.
0.11.100
	+ Bugfix. Fix issue with event filters and empty hashes
	+ Bugfix. Cache stuff in log and soap watcher to avoid memory leaks
	+ Bugfix. Fix bug that prevented the user from being warned when a row to
	  be deleted is being used by other model
	+ Bugfix. Add missing use of EBox::Global in State event watcher
	+ Added progress screen, now pogress screen keeps track of the changed
	  state of the modules and change the top page element properly
	+ Do not exec() to restart apache outside mod_perl
	+ Improve apache restart script
	+ Improve progress screen
0.11.99
	+ DataTable contains the property 'enableProperty' to set a column
	called 'enabled' to enable/disable rows from the user point of
	view. The 'enabled' column is put the first
	+ Added state to the RAID report instead of simpler active boolean
        + Fix bug when installing new event components and event GConf
	subtree has not changed
	+ Add RSS dispatcher to show eBox events under a RSS feed
	+ Rotate log files when they reach 10MB for 7 rotations
	+ Configurable minimum free space left for being notified by means
	of percentage
	+ Add File type including uploading and downloading
	+ Event daemon now checks if it is possible to send an event
	before actually sending it
	+ Added Action forms to perform an action without modifying
	persistent data
	+ Log queries are faster if there is no results
	+ Show no data stored when there are no logs for a domain
	+ Log watcher is added in order to notify when an event has
	happened. You can configure which log watcher you may enable and
	what you want to be notify by a determined filter and/or event.
	+ RAID watcher is added to check the RAID events that may happen
	when the RAID subsystem is configured in the eBox machine
	+ Change colour dataset in pie chart used for disk usage reporting
	+ Progress indicator now contains a returned value and error
	message as well
	+ Lock session file for HTTP session to avoid bugs
	related to multiple requests (AJAX) in a short time
	+ Upgrade runit dependency until 1.8.0 to avoid runit related
	issues
0.11
	+ Use apache2
	+ Add ebox-unblock-exec to unset signal mask before running  a executable
	+ Fix issue with multiple models and models with params.
	  This triggered a bug in DHCP when there was just one static
	  interface
	+ Fix _checkRowIsUnique and _checkFieldIsUnique
	+ Fix paging
	+ Trim long strings in log table, show tooltip with the whole string
	  and show links for URLs starting with "http://"
0.10.99
	+ Add disk usage information
	+ Show progress in backup process
	+ Add option to purge logs
	+ Create a link from /var/lib/zentyal/log to /var/log/ebox
	+ Fix bug with backup descriptions containing spaces
	+ Add removeAll method on data models
	+ Add HostIP, DomainName and Port types
	+ Add readonly forms to display static information
	+ Add Danish translation thanks to Allan Jacobsen
0.10
	+ New release
0.9.100
	+ Add checking for SOAP session opened
	+ Add EventDaemon
	+ Add Watcher and Dispatch framework to support an event
	  architecture on eBox
	+ Add volatile EBox::Types in order not to store their values
	  on GConf
	+ Add generic form
	+ Improvements on generic table
	+ Added Swedish translation

0.9.99
	+ Added Portuguese from Portugal translation
	+ Added Russian translation
	+ Bugfix: bad changed state in modules after restore

0.9.3
	+ New release

0.9.2
	+ Add browser warning when uploading files
	+ Enable/disable logging modules
0.9.1
	+ Fix backup issue with changed state
	+ Generic table supports custom ordering
0.9
	+ Added Polish translation
        + Bug in recognition of old CD-R writting devices fixed
	+ Added Aragonese translation
	+ Added Dutch translation
	+ Added German translation
	+ Added Portuguese translation

0.8.99
	+ Add data table model for generic Ajax tables
	+ Add types to be used by models
	+ Add MigrationBase and ebox-migrate to upgrade data models
	+ Some English fixes
0.8.1
	+ New release
0.8
	+ Fix backup issue related to bug reports
	+ Improved backup GUI
0.7.99
        + changed sudo stub to be more permissive
	+ added startup file to apache web server
	+ enhanced backup module
	+ added basic CD/DVD support to backup module
	+ added test stubs to simplify testing
	+ added test class in the spirit of Test::Class
	+ Html.pm now uses mason templates
0.7.1
	+ use Apache::Reload to reload modules when changed
	+ GUI consistency (#12)
	+ Fixed a bug for passwords longer than 16 chars
	+ ebox-sudoers-friendly added to not overwrite /etc/sudoers each time
0.7
	+ First public release
0.6
	+ Move to client
	+ Remove obsolete TODO list
	+ Remove firewall module from  base system
	+ Remove objects module from base system
	+ Remove network module from base system
	+ Add modInstances and modInstancesOfType
	+ Raname Base to ClientBase
	+ Remove calls to deprecated methods
	+ API documented using naturaldocs
	+ Update INSTALL
	+ Use a new method to get configkeys, now configkey reads every
	  [0.9
	+ Added Polish translation][0-9]+.conf file from the EBox::Config::etc() dir and
	  tries to get the value from the files in order.
	+ Display date in the correct languae in Summary
	+ Update debian scripts
	+ Several bugfixes
0.5.2
	+ Fix some packaging issues
0.5.1
	+ New menu system
	+ New firewall filtering rules
	+ 802.1q support

0.5
	+ New bug-free menus (actually Internet Explorer is the buggy piece
	  of... software that caused the reimplementation)
	+ Lots of small bugfixes
	+ Firewall: apply rules with no destination address to packets
	  routed through external interfaces only
	+ New debianize script
	+ Firewall: do not require port and protocol parameters as they
	  are now optional.
	+ Include SSL stuff in the dist tarball
	+ Let modules block changes in the network interfaces
	  configuration if they have references to the network config in
	  their config.
	+ Debian network configuration import script
	+ Fix the init.d script: it catches exceptions thrown by modules so that
	  it can try to start/stop all of them if an exception is thrown.
	+ Firewall: fix default policy bug in INPUT chains.
	+ Restore textdomain in exceptions
	+ New services section in the summary
	+ Added Error item to Summary. Catch exceptions from modules in
	  summary and generate error item
	+ Fix several errors with redirections and error handling in CGIs
	+ Several data validation functions were fixed, and a few others added
	+ Prevent the global module from keeping a reference to itself. And make
	  the read-only/read-write behavior of the factory consistent.
	+ Stop using ifconfig-wrapper and implement our own NetWrapper module
	  with wrappers for ifconfig and ip.
	+ Start/stop apache, network and firewall modules in first place.
	+ Ignore some network interface names such as irda, sit0, etc.
	+ The summary page uses read-only module instances.
	+ New DataInUse exception, old one renamed to DataExists.
	+ Network: do not overwrite resolv.conf if there are nameservers
	  given via dhcp.
	+ Do not set a default global policy for the ssh service.
	+ Check for forbiden characters when the parameter value is
	  requested by the CGI, this allows CGI's to handle the error,
	  and make some decissions before it happens.
	+ Create an "edit object" template and remove the object edition stuff
	  from the main objects page.
	+ Fix the apache restarting code.
	+ Network: Remove the route reordering feature, the kernel handles that
	  automatically.
	+ Fix tons of bugs in the network restarting code.
	+ Network: removed the 3rd nameserver configuration.
	+ Network: Get gateway info in the dhcp hook.
	+ Network: Removed default configuration from the gconf schema.
	+ New function for config-file generation
	+ New functions for pid file handling

0.4
	+ debian package
	+ added module to export/import configuration
	+ changes in firewall's API
	+ Added content filter based on dansguardian
	+ Added French translation
	+ Added Catalan translation
	+ Sudoers file is generated automatically based on module's needs
	+ Apache config file is generated by ebox  now
	+ Use SSL
	+ Added ebox.conf file
	+ Added module template generator

0.3
	+ Supports i18n
	+ API name consistency
	+ Use Mason for templates
	+ added tips to GUI
	+ added dhcp hooks
	+ administration port configuration
	+ Fixed bugs to IE compliant
	+ Revoke changes after logout
	+ Several bugfixes

0.2
	+ All modules are now based on gconf.
	+ Removed dependencies on xml-simple, xerces and xpath
	+ New MAC address field in Object members.
	+ Several bugfixes.

0.1
	+ Initial release<|MERGE_RESOLUTION|>--- conflicted
+++ resolved
@@ -1,13 +1,10 @@
 HEAD
-<<<<<<< HEAD
+	+ Remove unnecessary and problematic desktop services code
 	+ Added icons for disabled users.
 3.1.7
 	+ Avoid eval operation when using standard HtmlBlocks class
 	+ Changed some code to not trigger some unnecesary warnings
 	+ Fixed regression on active menu entry highlight
-=======
-	+ Remove unnecessary and problematic desktop services code
->>>>>>> d8bb9059
 	+ No-committed changes does not appear in configuration changes
 	  log table
 	+ Added autoFilter property to method tableInfo
