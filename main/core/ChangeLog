--- conflicted
+++ resolved
@@ -1,5 +1,7 @@
 HEAD
-<<<<<<< HEAD
+	+ Modified modalbox-zentyal.js to accept wideDialog parameter
+	+ Fixed template method in MultiStateAction to return the default
+	  template when it is not any supplied to the object
 	+ Fixed sendInPlaceBooleanValue method from table-helper.js; it
 	  aborted because bad parameters of Ajax.Updater
 	+ Fixed bug that made that the lock was shared between owners
@@ -14,11 +16,6 @@
 	+ foreignModelInstance returns undef if foreignModel is
 	  undef. This happens when a module has been uninstalled and it is
 	  referenced in other installed module (events)
-=======
-	+ Modified modalbox-zentyal.js to accept wideDialog parameter
-	+ Fixed template method in MultiStateAction to return the default
-	  template when it is not any supplied to the object
->>>>>>> 8ff3ebfa
 	+ loggerd shows loaded LogHelpers when in debug mode
 	+ Added additional info to events from RAID watcher
 	+ Use sudo to remove temporal files/diectories in backup, avoiding
