--- conflicted
+++ resolved
@@ -1,4 +1,6 @@
-<<<<<<< HEAD
+HEAD
+	+ Assure that type's references to its row are not lost in the
+	  edit form template methods
 3.1.6
 	+ Restyled UI
 	+ Added form.js
@@ -9,13 +11,6 @@
 	+ Added icons for top-level menu entries and module status page
 	+ Fixed bad arguments in CGI::Controller::Composite call to SUPER::new()
 	+ More flexible EBox::CGI::run for inheritance
-=======
-HEAD
-	+ Assure that type's references to its row are not lost in the
-	  edit form template methods
-3.0.23
-	+ Fixed bad arguments in EBox::CGI::Controller::Composite call to SUPER::new
->>>>>>> 50bbe5a3
 	+ Fixed encoding of parameters in confirmation dialogs
 	+ Check backup integrity by listing the tar file, throw
 	  InvalidData exception if the tar is corrupted
