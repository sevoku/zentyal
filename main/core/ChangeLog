HEAD
<<<<<<< HEAD
	+ Use DATETIME type in date column for consolidation tables
	+ Summarised reports shows graphs again
	+ Events summarised report has breadcrumbs now
	+ Base EBox::Logs::Composite::SummarizedReport to let summarised
	  reports have common breadcrumbs
=======
	+ Added migration from 3.0 (apache -> webadmin)
>>>>>>> c58ebf34
3.1.9
	+ Fixed in-place boolean edit with non-basic types different to Union
	+ Removed some warnings in error.log
	+ Fixed confirmation dialogs warning style
	+ Fixed configure widgets width and drop behavior
	+ Fixed regression in dashboard register link after jQuery migration
	+ Always set as changed without checking RO value, this fixes some
	  situations in which the save changes button was not enabled
	+ Fixed regression in audit log IP addresses after nginx integration
	+ Added datetime time formatter to JS graphs which show dates in X
	  axis and date and time in the tracker
	+ Fixed bug sending parameters in Zentyal.Tabs prototype
	+ Fixed side-effect in Model::Manager::_modelHasMultipleInstances() that
	  tried to load composite as model by mistake, the bug was at least
	  present sometimes when trying to generate the configuration report
	+ Throw internal exception in valueByName if elementByName is undef
	+ Added captiveportal icons to CSS
	+ Restore configuration backup from file now works again after JS
	  framework change
	+ Configuration backup download, restore and delete from the list
	  works again after the UI changes
	+ Fixed regression in tabbed composites with the jQuery changes
	+ Set proper title in dialogs when loading in an existent one
	+ Fixed regression on dashboard which allowed to move already
	  present dashboard widgets
3.1.8
	+ Always log Perl errors that are not Zentyal exceptions
	+ Move package icons from software to core as required for the menu
	+ Use dpkg --clear-avail to avoid incoherent updates information
	+ Show printableModelName in DataTables when precondition fails
	+ Fixed number of decimals in Disk Usage when unit is MB
	+ Fixed UTF-8 encoding problems in TreeView
	+ Copyright footer is now at the bottom of the menu
	+ Fixed regression on logs search caused by autoFilter changes
	+ Fix bytes formatter in graphs
	+ Simplified CSS and improved styles and icons
	+ Improved dashboard drag&drop behavior in Chrome
	+ Allow to define permanentMessage directly on models
	+ Show placeholder in dashboard widgets drag&drop
	+ Fixed crash reloading dashboard after configure widgets
	+ Only apply redirect port fix on administration port
	+ Fixed regression in user interface with DataInUse exceptions
	+ Fixed wrong behavior of software updates in dashboard widget
	+ Always show proper language name for english locales
	+ Fixed wrong redirects when using a non-default admin port
	+ Fixed regression in webadmin reload after changing the language
	+ Remove unnecessary and problematic desktop services code
	+ Added icons for disabled users.
3.1.7
	+ Avoid eval operation when using standard HtmlBlocks class
	+ Changed some code to not trigger some unnecesary warnings
	+ Fixed regression on active menu entry highlight
	+ No-committed changes does not appear in configuration changes
	  log table
	+ Added autoFilter property to method tableInfo
	+ Modules can now be marked for restart after save changes via
	  post_save_modules redis key of the global module
	+ Make all dashboards div of the same height to ease drag and drop
	+ Don't allow invalid email in create report CGI
	+ DBEngineFactory is now a singleton
	+ EBox::Util::Random mentions /dev/urandom in its error messages
	  to ease troubleshooting
	+ Assure that type's references to its row are not lost in the
	  edit form template methods
3.1.6
	+ Restyled UI
	+ Added form.js
	+ Added better 502 error page for nginx with redirect when apache is ready
	+ Always call udpateRowNotify in row update, even when the new
	  values are the same than old ones
	+ Fixed bad call to EBox::CGI::Run::urlToClass in EBox::CGi::Base
	+ Added icons for top-level menu entries and module status page
	+ Fixed bad arguments in CGI::Controller::Composite call to SUPER::new()
	+ More flexible EBox::CGI::run for inheritance
	+ Fixed encoding of parameters in confirmation dialogs
	+ Check backup integrity by listing the tar file, throw
	  InvalidData exception if the tar is corrupted
	+ Do not use hidden form fields for generating confirmation dialog JS
	+ Fixed log bugs: use correct RO mode in loggerd, fixed behaviour
	  when all log helpers are disabled, enable logs correctly when
	  added by first time to configure logs table
	+ Fixed bad interpolation in JS code in booleanInPlaceViewer.mas
	+ WizardPage CGIs can now return JSON replies as response
	+ unconfigure-module script disables also the module
	+ Restart firewall module when a firewall observer module is
	  stopped/started using zentyal init.d script
	+ Added temporary stopped state to a Service module to know if a
	  module is stopped but enabled
	+ Redirect to / from /ebox using remote access to avoid blank page
	+ Removed no longer necessary jQuery noConflict()
	+ Added combobox.js
	+ Added EBox::Model::Base as base for DataTable and the new TreeView
	+ Adapted EBox::CGI::Run for the new TreeView models
	+ Fixed DataTable row removal from the UI with 100% volatile models with
	  'ids' method overriden.
3.1.5
	+ Increased webadmin default timeout.
	+ Disable drag & drop on tables with only one row
3.1.4
	+ Don't allow to move read-only rows
	+ Better prefix for user configuration redis keys
	+ Hide disabled carousel buttons, fix modal template
	+ Fixed modal dialog template
	+ Mark save changes button as changed when moving rows
	+ Remove unused parameter in Zentyal.DataTable.changeRow
3.1.3
	+ Enhanced UI styles: dialogs, progress bars, carousel, colors and images
	+ Rows of tables can now be moved using drag & drop
	+ Added logout dialog with option of discarding changes
	+ Remember page size options per users, added 'View all' page size option
	+ Added storage of options per user
	+ Enable and/or conifgure module dependencies automatically in
	  Module Status page
	+ Adapted CGIs to new modal dialogs
	+ Ported graphs from flotr.js to flot.js
	+ Ported JS code to jQuery and jQuery-ui
	+ Removed Modalbox.js, table_orderer.js and carousel.js
	+ Left menu keyword search is now case insensitive
3.1.2
	+ Make manage administrators table resilent against invalid users
	+ Remove deprecated backup domains related from logs module
	+ Added EBox::Types::URI type
	+ Added saveReload method to use reload instead of restart to
	  reduce service downtime. Use with care and programatically
	+ Added findValueMultipleFields() to DataTable and refactor _find()
	  to allow search by multiple fields
	+ Fixed disk usage report for logs component
3.1.1
	+ Do not dump unnecessary .bak files to /var/lib/zentyal/conf
	+ Restart all the core daemons instead of only apache after logrotate
	+ Fixed graph template so it could be feed with data using decimal
	  comma, it will convert it to a JS array without problems
	+ Fixed regression parsing ModalController urls
	+ Fixed regression non-model CGIs with aliases
	+ Added a way to retrieve all Models inside a Composite and its children.
	+ Increased the size limit for file uploads.
	+ Implemented a way to include configuration files for Nginx so the SOAP
	  services are able to use Nginx for SSL.
3.1
	+ Improved the message shown when there are no changes pending to save on
	  logout.
	+ Use the X-Forwarded-Proto header for redirects construction.
	+ Added nginx as the public HTTP server of Zentyal.
	+ Renamed 'Apache' module to 'WebAdmin' module. If you need to restart the
	  web administration you must use 'service zentyal webadmin restart'.
	+ Set trac milestone for reported bugs to 3.1.X
	+ CGIs are now EBox::Module::CGI::* instead of EBox::CGI::Module::*
	+ Daemons are now disabled when configuring a module, so Zentyal can
	  manage them directly instead of being autostarted by the system
	+ EBox::Model::DataForm::formSubmitted called even where there is no
	  previous row
	+ Added Pre-Depends on mysql-server to avoid problems with upgrades
	+ Depend on mysql-server metapackage instead of mysql-server-5.5
	+ Depend on zentyal-common 3.1
3.0.20
	+ Check against inexistent path in EBox::Util::SHM::subkeys
	+ Silent diff in EBox::Types::File::isEqualTo
	+ Print correctly UTF8 characters from configuration backup description
	+ When host name is changed, update /etc/hostname
	+ Proper link to remote in configuration backup page
3.0.19
	+ Removed full restore option for restore-backup tool and
	  EBox:Backup relevant methods
	+ Optimise loading Test::Deep::NoTest to avoid test environment creation
	+ Use EBox::Module::Base::writeConfFileNoCheck to write apache
	  configuration file
	+ Log events after dispatching them in the EventDaemon and catch exception
	  to avoid crashes when mysql is already stopped
	+ Emit events on zentyal start and stop
	+ Refactor some events-related code
	+ Changed MB_widedialog CSS class to use all width available in
	  the screen
	+ Fixed a broken link to SysInfo/Composite/General when activating the
	  WebServer module.
3.0.18
	+ Pass model instance when invoking EBox::Types::Select populate function
	+ Improve dynamic editable property detection for framework types
	+ Override _validateReferer method in Desktop services CGI
	+ Don't abort configuration backup when we get a error retrieving the
	  partition table information
	+ In EBox:Model::Row, refactored elementExists and
	  elementByName to make them to have similiar code structure
	+ Improvement in test help classes and added test fakes for
	  EBox::Model::Manager and EBox::Util::SHMLock
	+ Prevented unuseful warning in
	  EBox::Model::DataTable::setDirectory when the old directory is undef
	+ Fixed unit tests under EBox/Model/t, backup configuration tests and
	  some others
	+ Remove unused method EBox::Auth::alreadyLogged()
	+ Apache::setRestrictedResource updates properly if already exists
	+ Global and Module::Config allow to set redis instance to ease testing
	+ Now EBox::GlobalImpl::lastModificationTime also checks
	  modification time of configuration files
	+ Rows in events models are now synced before running EventDaemon
	+ Better way of checking if event daemon is needed
3.0.17
	+ Allow numeric zero as search filter
	+ When filtering rows don't match agains link urls or hidden values
	+ Avoid CA file check when removing it from Apache module
	+ Silent removeCA and removeInclude exceptions when removing
	  non-existant element
	+ Fixed rollback operation in redis config backend
	+ Desktop services CGI now only returns JSON responses
	+ Log error when dynamic loading a class fails in
	  ConfigureDispatchers model
	+ Update total ticks dynamically in progress indicator if ticks overflow
3.0.16
	+ Fixed regression in boolean in-place edit with Union types
	+ Added some missing timezones to EBox::Types::TimeZone
	+ Add a new method to DBEngine 'checkForColumn' to retrieve columns
	  definition from a given table
	+ Reload models info in model manager if new modules are installed
3.0.15
	+ Make sure that halt/reboot button can be clicked only once
	+ Cleaner way of disabling dependant modules when the parent is disabled,
	  avoiding unnecessary calls to enableService each time the module status
	  page is loaded.
	+ Show confirmation dialog when trying to change host or domain
	  if zentyal-samba is installed and provisioned
	+ Modified data table controller so edit boolean in place reuses
	  the code of regular edits, avoiding getting incorrect read-only
	  values from cache
3.0.14
	+ Allow search filters with a leading '*'
	+ Better error reporting when choosing a bad search filter
	+ External exceptions from _print method are caught correctly in CGIs
	+ EBox::CGI::run now supports correct handling of APR::Error
	+ Fixed dashboard check updates ajax requests in Chrome
	+ Fixed errors with zero digits components in time type
3.0.13
	+ Better warning if size file is missing in a backup when
	  restoring it
	+ Fixed table cache behaviour on cache miss in logs module
	+ Fix wrong button label when deleting rows in 'datainuse' template
	+ Removed unused method EBox::Model::DataTable::_tailoredOrder
	+ Added force default mode and permission to writeConfFileNoCheck(),
	  writeFile() and derivatives
	+ Fixed bug in EBox:::Logs::CGI::Index with internationalized
	  parameter names
	+ DataTables with sortedBy are now orderer alphabetically with
	  proper case treatment
	+ Display messages in model even when there are not elements and
	  table body is not shown
3.0.12
	+ Improve change-hostname script, delete all references to current name
	+ Faster dashboard loading with asynchronous check of software updates
	+ Workaround for when the progress id parameter has been lost
	+ Fixed problems calling upstart coomands from cron jobs with wrong PATH
	+ Decode CGI unsafeParams as utf8
	+ Avoid double encoding when printing JSON response in EBox::CGI::Base
	+ Remove warning in EBox::Menu::Folder when currentfolder is not defined
	+ Removed unnecesary and misleading method new from EBox::Auth package
3.0.11
	+ Avoid flickering loading pages when switching between menu entries
	+ Incorrect regular expression in logs search page are correctly handled
	+ Fix input badly hidden in the logs screen
	+ reloadTable from DataTable now remove cached fields as well
3.0.10
	+ Fixed unsafe characters error when getting title of progress
	  indicator in progress dialog
	+ Added use utf8 to dashboard template to fix look of closable messages
3.0.9
	+ Adapted file downloads to the new utf8 fixes
	+ Write backup files in raw mode to avoid utf8 problems
	+ Print always utf8 in STDOUT on all CGIs
	+ Decode CGI params of values entered at the interface as utf8
	+ Proper encode/decode of utf8 with also pretty JSON
	+ Fixed utf8 decoding in date shown at dashboard
	+ Removed old workarounds for utf8 problems
	+ Added new recoveryEnabled() helper method to Module::Base
	+ Added recoveryDomainName() method to SyncProvider interface
	+ Restore backup can now install missing modules in Disaster Recovery
	+ Show specific slides when installing a commercial edition
	+ Redirect to proper CGI after login in disaster recovery mode
	+ Removed old debconf workaround for first stage installation
	+ Log redis start message as debug instead of info to avoid flood
	+ Use unsafeParam in EBox::CGI::Base::paramsAsHash
	+ EBox::Module::Service does not raise exception and logs
	  nothing when using init.d status
	+ Fixed glitch in backup CGI which sometimes showed
	  the modal dialog with a incorrect template
3.0.8
	+ Use path for default name in SyncFolders::Folder
	+ Do not restrict characters in data table searchs
	+ Fixed automatic bug report regression
	+ Fixed refresh of the table and temporal control states
	  in customActionClicked callback
	+ Modified modalbox-zentyal.js to accept wideDialog parameter
	+ Fixed template method in MultiStateAction to return the default
	  template when it is not any supplied to the object
	+ Fixed sendInPlaceBooleanValue method from table-helper.js; it
	  aborted because bad parameters of Ajax.Updater
	+ Fixed bug that made that the lock was shared between owners
	+ Some fixes in the function to add the rule for desktops services
	  to the firewall
	+ Delete obsolete EBox::CGI::MenuCSS package
3.0.7
	+ Add new EBox::Module::Service::Observer to notify modules about
	  changes in the service status
	+ Administration accounts management reflects the changes in
	  system accounts in ids() or row() method call
	+ Some fixes in the RAID event watcher
	+ foreignModelInstance returns undef if foreignModel is
	  undef. This happens when a module has been uninstalled and it is
	  referenced in other installed module (events)
	+ loggerd shows loaded LogHelpers when in debug mode
	+ Added additional info to events from RAID watcher
	+ Use sudo to remove temporal files/diectories in backup, avoiding
	  permissions errors
	+ Added exception for cloud-prof module to events dependencies
3.0.6
	+ Skip keys deleted in cache in Redis::_keys()
	+ Fixed events modules dependencies to depend on any module which
	  provides watchers or dispatchers
	+ Always call enableActions before enableService when configuring modules
	+ Added needsSaveAfterConfig state to service modules
	+ Better exceptions logging in EBox::CGI::Run
	+ Fixed 'element not exists' error when enabling a log watcher
	+ Scroll up when showing modal dialog
	+ Added fqdnChanged methods to SysInfo::Observer
	+ Fixed SSL configuration conflicts betwen SOAPClient and RESTClient
3.0.5
	+ Template ajax/simpleModalDialog.mas can now accept text
	+ Used poweroff instead of halt to assure that system is powered
	  off after halt
	+ Fixed log audit database insert error when halting or rebooting
	+ Added time-based closable notification messages
	+ Adapted to new EBox::setLocaleEnvironment method
	+ EBox::Type::File now allows ebox user to own files in directories
	  which are not writable by him
	+ Removed cron daily invocation of deprecated report scripts
3.0.4
	+ Added EBox::SyncFolders interface
	+ Fixed invokation of tar for backup of model files
	+ New observer for sysinfo module to notify modules implementing the
	  SysInfo::Observer interface when the host name or host domain is
	  changed by the user, before and after the change takes effect
	+ Stop and start apache after language change to force environment reload
	+ Reload page after language change
	+ EBox::Module::Service::isRunning() skips daemons whose precondition fail
	+ Fixed undefined reference in DataTable controller for log audit
	+ Added and used serviceId field for service certificates
	+ Fixed SQL quoting of column names in unbuffered inserts and consolidation
3.0.3
	+ Fixed bug which prevented highlight of selected item in menu
	+ Fixed base class of event dispatcher to be compatible with the
	  changes dispatcher configuration table
	+ Fixed event daemon to use dumped variables
	+ Fixed need of double-click when closing menu items in some cases
	+ Fixed logs consolidation to avoid high CPU usage
	+ In view log table: correctly align previous and first page buttons
	+ Improve host name and domain validation.
	+ Forbidden the use of a qualified hostname in change hostname form
	+ Update samba hostname-dependent fields when hostname is changed
	+ Confirmation dialog when the local domain is changed and with a
	  warning if local domain which ends in .local
3.0.2
	+ The synchronization of redis cache refuses with log message to set
	  undefined values
	+ Fixed wrong sql statement which cause unwanted logs purge
	+ DataForm does not check for uniqueness of its fields, as it only
	  contains a single row
	+ In ConfigureLogs, restored printable names for log domains
	+ Fixed dashboard update error on modules widget, counter-graph
	  widget and widget without sections
	+ Better way to fix non-root warnings during boot without interfering
	  on manual restart commands in the shell
3.0.1
	+ Properly set default language as the first element of the Select to
	  avoid its loss on the first apache restart
	+ Set milestone to 3.0.X when creating tickets in trac.zentyal.org
	+ Removed forced setting of LANG variables in mod_perl which made progress
	  indicator fail when using any language different to English
	+ Removed some frequent undef warnings
	+ Added executeOnBrothers method to EBox::Model::Component
	+ Fixed repetition of 'add' and 'number change' events in RAID watcher
	+ Fixed incorrect display of edit button in tables without editField action
	+ Cache MySQL password to avoid reading it all the time
	+ Fixed request came from non-root user warnings during boot
	+ Send info event in Runit watcher only if the service was down
	  MAX_DOWN_PERIODS
3.0
	+ Removed beta logo
	+ Set 'firstInstall' flag on modules when installing during initial install
	+ Set 'restoringBackup' flag on modules when restoring backup
	+ Call enableService after initialSetup while restoring backup
	+ Registration link in widget now have appropiate content when either
	  remoteservices or software are not installed
	+ Fixed style for disabled buttons
	+ Composite and DataTable viewers recover from errors in pageTitle method
	+ Fixed intermitent failure in progress when there are no slides
	+ Rollback redis transaction on otherwise instead finally block
	+ Members of the 'admin' group can now login again on Zentyal
	+ Multi-admin management for commercial editions
	+ First and last move row buttons are now disabled instead of hidden
	+ In save changes dialog set focus always in the 'save' button
	+ Fixed i18n problem in some cases where environment variables
	  were different than the selected locale on Zentyal UI, now
	  LANG and LC_MESSAGES are explicitly passed to mod_perl
	+ Reviewed registration strings
	+ Added template attribute to MultiStateAction to provide any kind
	  of HTML to display an action
	+ Changed icon, name and link for Zentyal Remote
	+ Fixed some compatibility issues with Internet Explorer 9
	+ Show warning with Internet Explorer 8 or older
	+ Improved dashboard buttons colors
2.3.24
	+ Do not cache undef values in EBox::Config::Redis::get()
	+ Code fix on subscription retrieval for Updates event
	+ Update validate referer to new Remote Services module API
	+ In-place booleans now properly mark the module as changed
	+ Do not try to read slides if software module is not installed
	+ Fixed wrong call in Events::isEnabledDispatcher()
	+ Updated 'created by' footer
2.3.23
	+ Change the default domain name from 'zentyal.lan' to
	  'zentyal-domain.lan'
	+ Changes in first enable to avoid letting modules unsaved
	+ Type File now accepts spaces in the file name
	+ Added setTimezone method to MyDBEngine
	+ Enable consolidation after reviewing and pruning
	+ Code typo fix in Events::isEnabledWatcher
	+ Remove all report code from core
	+ Move SysInfo report related to remoteservices module
	+ Fixed regression which removed scroll bars from popups
	+ New carousel transition for the installation slides
	+ Added option to not show final notes in progress bar
	+ EBox::Model::Component::modelGetter does not die when trying to
	  get a model for an uninstalled module
	+ Added previous/next buttons to manually switch installation slides
	+ New installation slides format
	+ Added compatibility with MS Internet Explorer >= 8
2.3.22
	+ Changed first installation workflow and wizard infraestructure
	+ Improved firewall icons
	+ Set hover style for configure rules button in firewall
	+ Do not disable InnoDB in mysql if there are other databases
	+ Progress indicator no longer calls showAds if it is undefined
	+ Send cache headers on static files to improve browsing speed
	+ Added foreignNoSyncRows and foreignFilter options to EBox::Types::Select
	+ Improved settings icon
	+ Fixed modalboxes style
	+ Improve host domain validation. Single label domains are not allowed.
2.3.21
	+ Fixes on notifyActions
	+ Check for isDaemonRunning now compatible with asterisk status
	+ Fixed warning call in EBox::Types::HasMany
2.3.20
	+ New look & feel for the web interface
	+ Adjust slides transition timeout during installation
	+ Audit changes table in save changes popup has scroll and better style
	+ Model messages are printed below model title
	+ noDataMsg now allows to add elements if it makes sense
	+ Fixed ajax/form.mas to avoid phantom change button
	+ EBox::Model::Manager::_setupModelDepends uses full paths so the
	  dependecies can discriminate between models with the same name
	+ Default row addition in DataForm does not fires validateTypedRow
	+ Code typo fix in change administration port model
	+ Set only Remote as option to export/import configuration to a
	  remote site
	+ Return undef in HasMany type when a model is not longer
	  available due to being uninstalled
	+ Added onclick atribute to the link.mas template
	+ Fix exception raising when no event component is found
	+ table_ordered.js : more robust trClick event method
	+ Changed dashboard JS which sometimes halted widget updates
	+ Added popup dialogs for import/export configuration
	+ Changes in styles and sizes of the save/revoke dialog
	+ Removed redudant code in ConfigureWatchers::syncRows which made module
	  to have an incorrect modified state
	+ Dont show in bug report removed packages with configuration
	  held as broken packages
	+ DataTable::size() now calls to syncRows()
	+ EBox::Module::Config::set_list quivalent now has the same
	  behaviour than EBox::Module::Config::set
2.3.19
	+ Manually set up models for events to take into account the
	  dynamic models from the log watcher filtering models
	+ Fixed warnings when deleting a row which is referenced in other model
	+ Disable HTML form autocompletion in admin password change model
	+ Fixed incorrect non-editable warnings in change date and time model
	+ Fixed parsing value bug in EBox::Types::Date and EBox::Types::Time
	+ Reworked mdstat parsing, added failure_spare status
	+ Configuration backup implicitly preserves ownership of files
	+ Changes in styles and sizes of the save/revoke dialog
	+ New data form row is copied from default row, avoiding letting hidden
	  fields without its default value and causing missing fields errors
	+ Always fill abstract type with its default value, this avoids
	  errors with hidden fields with default value
	+ Different page to show errors when there are broken software packages
	+ InverseMatchSelect and InverseMatchUnion use 'not' instead of '!' to
	  denote inverse match. This string is configurable with a type argument
	+ Fixed types EBox::Type::InverseMatchSelect and InverseMatchUnion
	+ Fixed bug in DataTable::setTypedRow() which produced an incorrect 'id'
	  row element in DataTable::updateRowNotify()
	+ In tableBody.mas template: decomposed table topToolbar section in methods
	+ Fixed bug in discard changes dialog
	+ Confirmation dialogs now use styled modalboxes
	+ Do not reload page after save changes dialog if operation is successful
	+ Maintenance menu is now kept open when visiting the logs index page
2.3.18
	+ Manual clone of row in DataTable::setTypedRow to avoid segfault
	+ Avoid undef warnings in EBox::Model::DataTable::_find when the
	  element value is undef
	+ Fixed kill of ebox processes during postrm
	+ Set MySQL root password in create-db script and added mysql script
	  to /usr/share/zentyal for easy access to the zentyal database
	+ Increased timeout redirecting to wizards on installation to 5 seconds
	  to avoid problems on some slow or loaded machines
	+ Save changes dialog do not appear if there are no changes
	+ Delete no longer needed duplicated code
	+ Do not go to save changes after a regular package installation
	  they are saved only in the first install
	+ Progress bar in installation refactored
2.3.17
	+ Do not use modal box for save changes during installation
	+ Hidden fields in DataTables are no longer considered compulsory
	+ Select type has now its own viewer that allows use of filter function
	+ User is now enabled together with the rest of modules on first install
2.3.16
	+ Fix 'oldRow' parameter in UpdatedRowNotify
	+ Use Clone::Fast instead of Clone
	+ Modal dialog for the save and discard changes operations
	+ Use a different lock file for the usercorner redis
	+ Improved look of tables when checkAll controls are present
	+ Better icons for clone action
	+ Added confirmation dialog feature to models; added confirmation
	  dialog to change hostname model
	+ Dynamic default values are now properly updated when adding a row
	+ Kill processes owned by the ebox user before trying to delete it
	+ Do not use sudo to call status command at EBox::Service::running
	+ Fixed regression setting default CSS class in notes
2.3.15
	+ Added missing call to updateRowNotify in DataForms
	+ Fixed silent error in EBox::Types::File templates for non-readable
	  by ebox files
	+ Use pkill instead of killall in postinst
	+ Use unset instead of delete_dir when removing rows
	+ Do not set order list for DataForms
	+ Only try to clean tmp dir on global system start
2.3.14
	+ Error message for failure in package cache creation
	+ Fixed regression when showing a data table in a modal view
	+ Do not do a redis transaction for network module init actions
	+ Fixed EBox::Module::Config::st_unset()
	+ Allowed error class in msg template
2.3.13
	+ Fixed problems in EventDaemon with JSON and blessed references
	+ More crashes avoided when watchers or dispatchers doesn't exist
	+ Proper RAID watcher reimplementation using the new state API
	+ EBox::Config::Redis singleton has now a instance() method instead of new()
	+ Deleted wrong use in ForcePurge model
2.3.12
	+ Fixed problem with watchers and dispatchers after a module deletion
	+ Fixed EBox::Model::DataTable::_checkFieldIsUnique, it failed when the
	  printableValue of the element was different to its value
	+ Fixed separation between Add table link and table body
	+ Adaptation of EventDaemon to model and field changes
	+ Disabled logs consolidation on purge until it is reworked, fixed
	  missing use in purge logs model
	+ Fixed Componet::parentRow, it not longer tries to get a row with
	  undefined id
	+ Fix typo in ConfigureLogs model
	+ Mark files for removing before deleting the row from backend in
	  removeRow
	+ The Includes directives are set just for the main virtual host
	+ Fixed EventDaemon crash
2.3.11
	+ Mark files for removing before deleting the row from backend in removeRow
	+ Dashboard widgets now always read the information from RO
	+ Enable actions are now executed before enableService()
	+ Fixed regression which prevented update of the administration service
	  port when it was changed in the interface
	+ New EBox::Model::Composite::componentNames() for dynamic composites
	+ Remove _exposedMethods() feature to reduce use of AUTOLOAD
	+ Removed any message set in the model in syncRows method
	+ Added global() method to modules and components to get a coherent
	  read-write or read-only instance depending on the context
	+ Removed Model::Report and Composite::Report namespaces to simplify model
	  management and specification
	+ New redis key naming, with $mod/conf/*, $mod/state and $mod/ro/* replacing
	  /ebox/modules/$mod/*, /ebox/state/$mod/* and /ebox-ro/modules/$mod/*
	+ Removed unnecessary parentComposite methods in EBox::Model::Component
	+ Only mark modules as changed when data has really changed
	+ EBox::Global::modChange() throws exception if instance is readonly
	+ New get_state() and set_state() methods, st_* methods are kept for
	  backwards compatibility, but they are deprecated
	+ Simplified events module internals with Watcher and Dispatcher providers
	+ Model Manager is now able to properly manage read-only instances
	+ Composites can now use parentModule() like Models
	+ Renamed old EBox::GConfModule to EBox::Module::Config
	+ Unified model and composite management in the new EBox::Model::Manager
	+ Model and composites are loaded on demand to reduce memory consumption
	+ Model and composite information is now stored in .yaml schemas
	+ ModelProvider and CompositeProvider are no longer necessary
	+ Simplified DataForm using more code from DataTable
	+ Adapted RAID and restrictedResources() to the new JSON objects in redis
	+ Remove unused override modifications code
	+ Added /usr/share/zentyal/redis-cli wrapper for low-level debugging
	+ Use simpler "key: value" format for dumps instead of YAML
	+ Row id prefixes are now better chosen to avoid confusion
	+ Use JSON instead of list and hash redis types (some operations,
	  specially on lists, are up to 50% faster and caching is much simpler)
	+ Store rows as hashes instead of separated keys
	+ Remove deprecated all_dirs and all_entries methods
	+ Remove obsolete EBox::Order package
	+ Remove no longer needed redis directory tree sets
	+ Fixed isEqualTo() method on EBox::Types::Time
	+ EBox::Types::Abstract now provides default implementations of fields(),
	  _storeInGConf() and _restoreFromHash() using the new _attrs() method
	+ Remove indexes on DataTables to reduce complexity, no longer needed
	+ Simplified ProgressIndicator implementation using shared memory
	+ New EBox::Util::SHMLock package
	+ Implemented transactions for redis operations
	+ Replace old MVC cache system with a new low-level redis one
	+ Delete no longer necessary regen-redis-db tool
	+ Added new checkAll property to DataTable description to allow
	  multiple check/uncheck of boolean columns
2.3.10
	+ Added Desktop::ServiceProvider to allow modules to implement
	  requests from Zentyal desktop
	+ Added VirtualHost to manage desktop requests to Zentyal server
	+ Fix EventDaemon in the transition to MySQL
	+ Send EventDaemon errors to new rotated log file /var/log/zentyal/events.err
	+ Send an event to Zentyal Cloud when the updates are up-to-date
	+ Send an info event when modules come back to running
	+ Include additional info for current event watchers
	+ Fixed RAID report for some cases of spare devices and bitmaps
	+ Fixed log purge, SQL call must be a statement not a query
	+ Fixed regex syntax in user log queries
	+ Added missing "use Filesys::Df" to SysInfo
	+ Disabled consolidation by default until is fixed or reimplemented
	+ Fixed regresion in full log page for events
	+ Added clone action to data tables
	+ Fixed regression in modal popup when showing element table
	+ Added new type EBox::Types::KrbRealm
	+ Fix broken packages when dist-upgrading from old versions: stop ebox
	  owned processes before changing home directory
	+ Log the start and finish of start/stop modules actions
	+ Added usesPort() method to apache module
2.3.9
	+ Enable SSLInsecureRenegotiation to avoid master -> slave SOAP handsake
	  problems
	+ Added validateRowRemoval method to EBox::Model::DataTable
	+ Use rm -rf instead of remove_tree to avoid chdir permission problems
	+ Avoid problems restarting apache when .pid file does not exist
	+ Do not use graceful on apache to allow proper change of listen port
	+ Simplified apache restart mechanism and avoid some problems
2.3.8
	+ Create tables using MyISAM engine by default
	+ Delete obsolete 'admin' table
2.3.7
	+ Fixed printableName for apache module and remove entry in status widget
	+ Merged tableBodyWithoutActions.mas into tableBody.mas
	+ Removed tableBodyWithoutEdit.mas because it is no longer used
	+ Better form validation message when there are no ids for
	  foreign rows in select control with add new popup
	+ Fixed branding of RSS channel items
	+ Fixed destination path when copying zentyal.cnf to /etc/mysql/conf.d
	+ Packaging fixes for precise
2.3.6
	+ Switch from CGIs to models in System -> General
	+ New value() and setValue() methods in DataForm::setValue() for cleaner
	  code avoiding use of AUTOLOAD
	+ Added new EBox::Types::Time, EBox::Types::Date and EBox::Types::TimeZone
	+ Added new attribute 'enabled' to the Action and MultiStateAction types
	  to allow disabling an action. Accepts a scalar or a CODE ref
	+ The 'defaultValue' parameter of the types now accept a CODE ref that
	  returns the default value.
2.3.5
	+ Added force parameter in validateTypedRow
	+ Fixed 'hidden' on types when using method references
	+ Removed some console problematic characters from Util::Random::generate
	+ Added methods to manage apache CA certificates
	+ Use IO::Socket::SSL for SOAPClient connections
	+ Removed apache rewrite from old slaves implementation
	+ Do not show RSS image if custom_prefix defined
2.3.4
	+ Avoid 'negative radius' error in DiskUsage chart
	+ Fixed call to partitionFileSystems in EBox::SysInfo::logReportInfo
	+ Log audit does not ignore fields which their values could be interpreted
	  as boolean false
	+ Avoid ebox.cgi failure when showing certain strings in the error template
	+ Do not calculate md5 digests if override_user_modification is enabled
	+ Clean /var/lib/zentyal/tmp on boot
	+ Stop apache gracefully and delete unused code in Apache.pm
	+ Cache contents of module.yaml files in Global
2.3.3
	+ The editable attribute of the types now accept a reference to a function
	  to dinamically enable or disable the field.
	+ In progress bar CGIs AJAX call checks the availability of the
	  next page before loading it
	+ Replaced community logo
	+ Adapted messages in the UI for new editions
	+ Changed cookie name to remove forbidden characters to avoid
	  incompatibilities with some applications
	+ Added methods to enable/disable restart triggers
2.3.2
	+ Fixed redis unix socket permissions problem with usercorner
	+ Get row ids without safe characters checking
	+ Added EBox::Util::Random as random string generator
	+ Set log level to debug when cannot compute md5 for a nonexistent file
	+ Filtering in tables is now case insensitive
	+ ProgressIndicator no longer leaves zombie processes in the system
	+ Implemented mysqldump for logs database
	+ Remove zentyal-events cron script which should not be longer necessary
	+ Bugfix: set executable permissions to cron scripts and example hooks
	+ Added a global method to retrieve installed server edition
	+ Log also duration and compMessage to events.log
2.3.1
	+ Updated Standards-Version to 3.9.2
	+ Fixed JS client side table sorting issue due to Prototype
	  library upgrade
	+ Disable InnoDB by default to reduce memory consumption of MySQL
	+ Now events are logged in a new file (events.log) in a more
	  human-readable format
	+ Added legend to DataTables with custom actions
	+ Changed JS to allow the restore of the action cell when a delete
	  action fails
	+ Set milestone to 3.0 when creating bug reports in the trac
	+ Avoid temporal modelInstance errors when adding or removing
	  modules with LogWatchers or LogDispatcher
	+ Unallow administration port change when the port is in use
2.3
	+ Do not launch a passwordless redis instance during first install
	+ New 'types' field in LogObserver and storers/acquirers to store special
	  types like IPs or MACs in an space-efficient way
	+ Use MySQL for the logs database instead of PostgreSQL
	+ Bugfix: logs database is now properly recreated after purge & install
	+ Avoid use of AUTOLOAD to execute redis commands, improves performance
	+ Use UNIX socket to connect to redis for better performance and
	  update default redis 2.2 settings
	+ Use "sudo" group instead of "admin" one for the UI access control
	+ Added EBox::Module::Base::version() to get package version
	+ Fixed problem in consalidation report when accumulating results
	  from queries having a "group by table.field"
	+ Added missing US and Etc zones in timezone selector
	+ Replaced autotools with zbuildtools
	+ Refuse to restore configuration backup from version lesser than
	  2.1 unless forced
	+ Do not retrieve format.js in every graph to improve performance
	+ The purge-module scripts are always managed as root user
	+ New grep-redis tool to search for patterns in redis keys or
	  values
	+ Use partitionFileSystems method from EBox::FileSystem
2.2.4
	+ New internal 'call' command in Zentyal shell to 'auto-use' the module
	+ Zentyal shell now can execute commandline arguments
	+ Bugfix: EBox::Types::IPAddr::isEqualTo allows to change netmask now
	+ Removed some undefined concatenation and compare warnings in error.log
	+ Ignore check operation in RAID event watcher
	+ Skip IP addresses ending in .0 in EBox::Types::IPRange::addresses()
	+ Do not store in redis trailing dots in Host and DomainName types
	+ Added internal command to instance models and other improvements in shell
	+ Now the whole /etc/zentyal directory is backed up and a copy of the
	  previous contents is stored at /var/backups before restoring
	+ Removing a module with a LogWatcher no longer breaks the LogWatcher
	  Configuration page anymore
	+ Fixed error in change-hostname script it does not longer match substrings
	+ Bugfix: Show breadcrumbs even from models which live in a
	  composite
	+ HTTPLink now returns empty string if no HTTPUrlView is defined
	  in DataTable class
	+ Added mising use sentence in EBox::Event::Watcher::Base
2.2.3
	+ Bugfix: Avoid url rewrite to ebox.cgi when requesting to /slave
	+ Fixed logrotate configuration
	+ More resilient way to handle with missing indexes in _find
	+ Added more informative text when mispelling methods whose prefix
	  is an AUTOLOAD action
	+ A more resilient solution to load events components in EventDaemon
	+ Added one and two years to the purge logs periods
	+ Fixed downloads from EBox::Type::File
2.2.2
	+ Revert cookie name change to avoid session loss in upgrades
	+ Do not try to change owner before user ebox is created
2.2.1
	+ Removed obsolete references to /zentyal URL
	+ Create configuration backup directories on install to avoid warnings
	  accessing the samba share when there are no backups
	+ Log result of save changes, either successful or with warnings
	+ Changed cookie name to remove forbidden characters to avoid
	  incompatibilities with some applications
	+ Removed duplicated and incorrect auding logging for password change
	+ Fixed some non-translatable strings
	+ Create automatic bug reports under 2.2.X milestone instead of 2.2
	+ Fixed bug changing background color on selected software packages
2.1.34
	+ Volatile types called password are now also masked in audit log
	+ Adjust padding for module descriptions in basic software view
	+ Removed beta icon
2.1.33
	+ Fixed modal add problems when using unique option on the type
	+ Fixed error management in the first screen of modal add
	+ Unify software selection and progress colors in CSS
	+ Set proper message type in Configure Events model
	+ Fixed error checking permanentMessage types in templates/msg.mas
2.1.32
	+ Added progress bar colors to theme definition
	+ Remove no longer correct UTF8 decode in ProgressIndicator
	+ Fixed UTF8 double-encoding on unexpected error CGI
	+ Reviewed some subscription strings
	+ Always fork before apache restart to avoid port change problems
	+ Stop modules in the correct order (inverse dependencies order)
	+ Better logging of failed modules on restore
2.1.31
	+ Do not start managed daemons on boot if the module is disabled
	+ Better message on redis error
	+ Watch for dependencies before automatic enable of modules on first install
2.1.30
	+ Removed obsolete /ebox URL from RSS link
	+ Changed methods related with extra backup data in modules logs
	  to play along with changes in ebackup module
	+ Set a user for remote access for audit reasons
	+ Detect session loss on AJAX requests
2.1.29
	+ Startup does not fail if SIGPIPE received
2.1.28
	+ Added code to mitigate false positives on module existence
	+ Avoid error in logs full summary due to incorrect syntax in template
	+ Allow unsafe chars in EBox::Types::File to avoid problems in some browsers
	+ Reviewed some subscription strings
	+ Warning about language-packs installed works again after Global changes
	+ Show n components update when only zentyal packages are left to
	  upgrade in the system widget
	+ Do not show debconf warning when installing packages
	+ EBox::Types::IPAddr (and IPNetwork) now works with defaultValue
	+ Allow to hide menu items, separators and dashboard widgets via conf keys
2.1.27
	+ Do not create tables during Disaster Recovery installation
	+ Added new EBox::Util::Debconf::value to get debconf values
	+ DataTable controller does no longer try to get a deleted row
	  for gather elements values for audit log
	+ Check if Updates watcher can be enabled if the subscription
	  level is yet unknown
2.1.26
	+ Detection of broken packages works again after proper deletion
	  of dpkg_running file
	+ Keep first install redis server running until trigger
	+ Unified module restart for package trigger and init.d
	+ Use restart-trigger script in postinst for faster daemons restarting
	+ System -> Halt/Reboot works again after regression in 2.1.25
	+ Added framework to show warning messages after save changes
	+ Change caption of remote services link to Zentyal Cloud
	+ Do not show Cloud link if hide_cloud_link config key is defined
	+ Added widget_ignore_updates key to hide updates in the dashboard
	+ Differentiate ads from notes
	+ Allow custom message type on permanentMessage
	+ Only allow custom themes signed by Zentyal
	+ Removed /zentyal prefix from URLs
	+ Caps lock detection on login page now works again
	+ Added HiddenIfNotAble property to event watchers to be hidden if
	  it is unabled to monitor the event
	+ Dashboard values can be now error and good as well
	+ Include a new software updates widget
	+ Include a new alert for basic subscriptions informing about
	  software updates
	+ Add update-notifier-common to dependencies
	+ EBox::DataTable::enabledRows returns rows in proper order
	+ Use custom ads when available
	+ Disable bug report when hide_bug_report defined on theme
2.1.25
	+ Do not show disabled module warnings in usercorner
	+ Mask passwords and unify boolean values in audit log
	+ Do not override type attribute for EBox::Types::Text subtypes
	+ Corrected installation finished message after first install
	+ Added new disableAutocomplete attribute on DataTables
	+ Optional values can be unset
	+ Minor improvements on nmap scan
2.1.24
	+ Do not try to generate config for unconfigured services
	+ Remove unnecessary redis call getting _serviceConfigured value
	+ Safer sizes for audit log fields
	+ Fix non-translatable "show help" string
	+ Allow links to first install wizard showing a desired page
	+ Fixed bug in disk usage when we have both values greater and
	  lower than 1024 MB
	+ Always return a number in EBox::AuditLogging::isEnabled to avoid
	  issues when returning the module status
	+ Added noDataMsg attribute on DataTable to show a message when
	  there are no rows
2.1.23
	+ Removed some warnings during consolidation process
	+ Depend on libterm-readline-gnu-perl for history support in shells
	+ Fixed error trying to change the admin port with NTP enabled
	+ Fixed breadcrumb destination for full log query page
	+ Use printableActionName in DataTable setter
2.1.22
	+ Fixed parentRow method in EBox::Types::Row
	+ Added new optionalLabel flag to EBox::Types::Abstract to avoid
	  show the label on non-optional values that need to be set as
	  optional when using show/hide viewCustomizers
	+ Added initHTMLStateOrder to View::Customizer to avoid incorrect
	  initial states
	+ Improved exceptions info in CGIs to help bug reporting
	+ Do not show customActions when editing row on DataTables
2.1.21
	+ Fixed bug printing traces at Global.pm
	+ Check new dump_exceptions confkey instead of the debug one in CGIs
	+ Explicit conversion to int those values stored in our database
	  for correct dumping in reporting
	+ Quote values in update overwrite while consolidating for reporting
2.1.20
	+ Fixed regression in edition in place of booleans
	+ Better default balance of the dashboard based on the size of the widgets
	+ Added defaultSelectedType argument to PortRange
2.1.19
	+ Disable KeepAlive as it seems to give performance problems with Firefox
	  and set MaxClients value back to 1 in apache.conf
	+ Throw exceptions when calling methods not aplicable to RO instances
	+ Fixed problems when mixing read/write and read-only instances
	+ Date/Time and Timezone moved from NTP to core under System -> General
	+ Do not instance hidden widgets to improve dashboard performance
	+ New command shell with Zentyal environment at /usr/share/zentyal/shell
	+ Show warning when a language-pack is not installed
	+ Removed unnecessary dump/load operations to .bak yaml files
	+ AuditLogging and Logs constructor now receive the 'ro' parameter
	+ Do not show Audit Logging in Module Status widget
2.1.18
	+ New unificated zentyal-core.logrotate for all the internal logs
	+ Added forceEnabled option for logHelpers
	+ Moved carousel.js to wizard template
	+ Add ordering option to wizard pages
	+ Fixed cmp and isEqualTo methods for EBox::Types::IPAddr
	+ Fixed wrong Mb unit labels in Disk Usage and use GB when > 1024 MB
	+ Now global-action script can be called without progress indicator
	+ Fixed EBox::Types::File JavaScript setter code
	+ Added support for "Add new..." modal boxes in foreign selectors
	+ Each module can have now its customized purge-module script
	  that will be executed after the package is removed
	+ Added Administration Audit Logging to log sessions, configuration
	  changes, and show pending actions in save changes confirmation
	+ User name is stored in session
	+ Remove deprecated extendedRestore from the old Full Backup
2.1.17
	+ Fixed RAID event crash
	+ Added warning on models and composites when the module is disabled
	+ Fixed login page style with some languages
	+ Login page template can now be reused accepting title as parameter
	+ EBox::Types::File does not write on redis when it fails to
	  move the fail to its final destination
	+ Added quote column option for periodic log consolidation and
	  report consolidation
	+ Added exclude module option to backup restore
2.1.16
	+ Do not show incompatible navigator warning on Google Chrome
	+ Fixed syncRows override detection on DataTable find
	+ clean-conf script now deletes also state data
	+ Avoid 'undefined' message in selectors
2.1.15
	+ Move Disk Usage and RAID to the new Maintenance menu
	+ Always call syncRows on find (avoid data inconsistencies)
	+ Filename when downloading a conf backup now contains hostname
	+ Fixed bug in RAID template
	+ Set proper menu order in System menu (fixes NTP position)
	+ Fixed regresion in page size selector on DataTables
	+ Fixed legend style in Import/Export Configuration
2.1.14
	+ Fixed regresion with double quotes in HTML templates
	+ Fixed problems with libredis-perl version dependency
	+ Adding new apparmor profile management
2.1.13
	+ Better control of errors when saving changes
	+ Elements of Union type can be hidden
	+ Model elements can be hidden only in the viewer or the setter
	+ HTML attributtes are double-quoted
	+ Models can have sections of items
	+ Password view modified to show the confirmation field
	+ New multiselect type
	+ Redis backend now throws different kind of exceptions
2.1.12
	+ Revert no longer necessary parents workaround
	+ Hide action on viewCustomizer works now on DataTables
2.1.11
	+ Fixed bug which setted bad directory to models in tab view
	+ Union type: Use selected subtype on trailingText property if the
	  major type does not have the property
	+ Raise MaxClients to 2 to prevent apache slowness
2.1.10
	+ Security [ZSN-2-1]: Avoid XSS in process list widget
2.1.9
	+ Do not try to initialize redis client before EBox::init()
	+ Safer way to delete rows, deleting its id reference first
	+ Delete no longer needed workaround for gconf with "removed" attribute
	+ Fixed regression in port range setter
2.1.8
	+ Fixed regression in menu search
	+ Fixed missing messages of multi state actions
	+ Help toggler is shown if needed when dynamic content is received
	+ Fixed issue when disabling several actions at once in a data table view
	+ All the custom actions are disabled when one is clicked
	+ Submit wizard pages asynchronously and show loading indicator
	+ Added carousel.js for slide effects
2.1.7
	+ Fixed issues with wrong html attributes quotation
	+ Bugfix: volatile types can now calculate their value using other
	  the value from other elements in the row no matter their position
2.1.6
	+ Attach software.log to bug report if there are broken packages
	+ Added keyGenerator option to report queries
	+ Tuned apache conf to provide a better user experience
	+ Actions click handlers can contain custom javascript
	+ Restore configuration with force dependencies option continues
	  when modules referenced in the backup are not present
	+ Added new MultiStateAction type
2.1.5
	+ Avoid problems getting parent if the manager is uninitialized
	+ Rename some icon files with wrong extension
	+ Remove wrong optional attribute for read-only fields in Events
	+ Renamed all /EBox/ CGI URLs to /SysInfo/ for menu folder coherency
	+ Added support for custom actions in DataTables
	+ Replaced Halt/Reboot CGI with a model
	+ Message classes can be set from models
	+ Fixed error in Jabber dispatcher
	+ Show module name properly in log when restart from the dashboard fails
	+ Avoid warning when looking for inexistent PID in pidFileRunning
2.1.4
	+ Changed Component's parent/child relationships implementation
	+ Fixed WikiFormat on automatic bug report tickets
	+ Do not show available community version in Dashboard with QA
 	  updates
2.1.3
	+ Fall back to readonly data in config backup if there are unsaved changes
	+ Allow to automatically send a report in the unexpected error page
	+ Logs and Events are now submenus of the new Maintenance menu
	+ Configuration Report option is now present on the Import/Export section
	+ Require save changes operation after changing the language
	+ Added support for URL aliases via schemas/urls/*.urls files
	+ Allow to sort submenu items via 'order' attribute
	+ Automatically save changes after syncRows is called and mark the module
	  mark the module as unchanged unless it was previously changed
	+ Removed unnecessary ConfigureEvents composite
	+ Removed unnecessary code from syncRows in logs and events
	+ Restore configuration is safer when restoring /etc/zentyal files
	+ Fixed unescaped characters when showing an exception
	+ Fixed nested error page on AJAX requests
	+ Adapted dumpBackupExtraData to new expected return value
	+ Report remoteservices, when required, a change in administration
	  port
	+ Added continueOnModuleFail mode to configuration restore
	+ Fixed Firefox 4 issue when downloading backups
	+ Show scroll when needed in stacktraces (error page)
	+ More informative error messages when trying to restart locked modules
	  from the dashboard
	+ Creation of plpgsql language moved from EBox::Logs::initialSetup
	  to create-db script
	+ Redis backend now throws different kind of exceptions
	+ Avoid unnecesary warnings about PIDs
	+ Update Jabber dispatcher to use Net::XMPP with some refactoring
	+ Save changes messages are correctly shown with international charsets
	+ Support for bitmap option in RAID report
	+ Retry multiInsert line by line if there are encoding errors
	+ Adapted to new location of partitionsFileSystems in EBox::FileSystem
	+ Event messages are cleaned of null characters and truncated
	  before inserting in the database when is necessary
	+ Improve message for "Free storage space" event and send an info
	  message when a given partition is not full anymore
	+ Event messages now can contain newline characters
	+ Objects of select type are compared also by context
	+ Remove cache from optionsFromForeignModel since it produces
	  problems and it is useless
	+ Set title with server name if the server is subscribed
	+ Fix title HTML tag in views for Models and Composites
	+ Added lastEventsReport to be queried by remoteservices module
	+ Added EBox::Types::HTML type
	+ Added missing manage-logs script to the package
	+ Fixed problems with show/hide help switch and dynamic content
	+ Menus with subitems are now kept unfolded until a section on a
	  different menu is accessed
	+ Sliced restore mode fails correctly when schema file is missing,
	  added option to force restore without schema file
	+ Purge conf now purges the state keys as well
	+ Added EBox::Types::IPRange
2.1.2
	+ Now a menu folder can be closed clicking on it while is open
	+ Bugfix: cron scripts are renamed and no longer ignored by run-parts
	+ Added new EBox::Util::Nmap class implementing a nmap wrapper
2.1.1
	+ Fixed incoherency problems with 'on' and '1' in boolean indexes
	+ Move cron scripts from debian packaging to src/scripts/cron
	+ Trigger restart of logs and events when upgrading zentyal-core
	  without any other modules
	+ Don't restart apache twice when upgrading together with more modules
	+ Fixed params validation issues in addRow
2.1
	+ Replace YAML::Tiny with libyaml written in C through YAML::XS wrapper
	+ Minor bugfix: filter invalid '_' param added by Webkit-based browser
	  on EBox::CGI::Base::params() instead of _validateParams(), avoids
	  warning in zentyal.log when enabling modules
	+ All CGI urls renamed from /ebox to /zentyal
	+ New first() and deleteFirst() methods in EBox::Global to check
	  existence and delete the /var/lib/zentyal/.first file
	+ PO files are now included in the language-pack-zentyal-* packages
	+ Migrations are now always located under /usr/share/$package/migration
	  this change only affects to the events and logs migrations
	+ Delete no longer used domain and translationDomain methods/attributes
	+ Unified src/libexec and tools in the new src/scripts directory
	+ Remove the ebox- prefix on all the names of the /usr/share scripts
	+ New EBox::Util::SQL package with helpers to create and drop tables
	  from initial-setup and purge-module for each module
	+ Always drop tables when purging a package
	+ Delete 'ebox' user when purging zentyal-core
	+ Moved all SQL schemas from tools/sqllogs to schemas/sql
	+ SQL time-period tables are now located under schemas/sql/period
	+ Old ebox-clean-gconf renamed to /usr/share/zentyal/clean-conf and
	  ebox-unconfigure-module is now /usr/share/zentyal/unconfigure-module
	+ Added default implementation for enableActions, executing
	  /usr/share/zentyal-$modulename/enable-module if exists
	+ Optimization: Do not check if a row is unique if any field is unique
	+ Never call syncRows on read-only instances
	+ Big performance improvements using hashes and sets in redis
	  database to avoid calls to the keys command
	+ Delete useless calls to exists in EBox::Config::Redis
	+ New regen-redis-db tool to recreate the directory structure
	+ Renamed /etc/cron.hourly/90manageEBoxLogs to 90zentyal-manage-logs
	  and moved the actual code to /usr/share/zentyal/manage-logs
	+ Move /usr/share/ebox/zentyal-redisvi to /usr/share/zentyal/redisvi
	+ New /usr/share/zentyal/initial-setup script for modules postinst
	+ New /usr/share/zentyal/purge-module script for modules postrm
	+ Removed obsolete logs and events migrations
	+ Create plpgsql is now done on EBox::Logs::initialSetup
	+ Replace old ebox-migrate script with EBox::Module::Base::migrate
	+ Rotate duplicity-debug.log log if exists
	+ Bug fix: Port selected during installation is correctly saved
	+ Zentyal web UI is restarted if their dependencies are upgraded
	+ Bug fix: Logs don't include unrelated information now
	+ Add total in disk_usage report
	+ Bugfix: Events report by source now works again
	+ Do not include info messages in the events report
	+ Services event is triggered only after five failed checkings
	+ Do not add redundant includedir lines to /etc/sudoers
	+ Fixed encoding for strings read from redis server
	+ Support for redis-server 2.0 configuration
	+ Move core templates to /usr/share/zentyal/stubs/core
	+ Old /etc/ebox directory replaced with the new /etc/zentyal with
	  renamed core.conf, logs.conf and events.conf files
	+ Fixed broken link to alerts list
2.0.15
	+ Do not check the existence of cloud-prof package during the
	  restore since it is possible not to be installed while disaster
	  recovery process is done
	+ Renamed /etc/init.d/ebox to /etc/init.d/zentyal
	+ Use new zentyal-* package names
	+ Don't check .yaml existence for core modules
2.0.14
	+ Added compMessage in some events to distinguish among events if
	  required
	+ Make source in events non i18n
	+ After restore, set all the restored modules as changed
	+ Added module pre-checks for configuration backup
2.0.13
	+ Fixed dashboard graphs refresh
	+ Fixed module existence check when dpkg is running
	+ Fix typo in sudoers creation to make remote support work again
2.0.12
	+ Include status of packages in the downloadable bug report
	+ Bugfix: Avoid possible problems deleting redis.first file if not exist
2.0.11
	+ New methods entry_exists and st_entry_exists in config backend
2.0.10
	+ Now redis backend returns undef on get for undefined values
	+ Allow custom mason templates under /etc/ebox/stubs
	+ Better checks before restoring a configuration backup with
	  a set of modules different than the installed one
	+ Wait for 10 seconds to the child process when destroying the
	  progress indicator to avoid zombie processes
	+ Caught SIGPIPE when trying to contact Redis server and the
	  socket was already closed
	+ Do not stop redis server when restarting apache but only when
	  the service is asked to stop
	+ Improvements in import/export configuration (know before as
	  configuration backup)
	+ Improvements in ProgressIndicator
	+ Better behaviour of read-only rows with up/down arrows
	+ Added support for printableActionName in DataTable's
	+ Added information about automatic configuration backup
	+ Removed warning on non existent file digest
	+ Safer way to check if core modules exist during installation
2.0.9
	+ Treat wrong installed packages as not-existent modules
	+ Added a warning in dashboard informing about broken packages
	+ File sharing and mailfilter log event watchers works again since
	  it is managed several log tables per module
2.0.8
	+ Replaced zentyal-conf script with the more powerful zentyal-redisvi
	+ Set always the same default order for dashboard widgets
	+ Added help message to the configure widgets dialog
	+ Check for undefined values in logs consolidation
	+ Now dashboard notifies fails when restarting a service
	+ Fixed bug with some special characters in dashboard
	+ Fixed bug with some special characters in disk usage graph
2.0.7
	+ Pre-installation includes sudoers.d into sudoers file if it's not yet
	  installed
	+ Install apache-prefork instead of worker by default
	+ Rename service certificate to Zentyal Administration Web Server
2.0.6
	+ Use mod dependencies as default restore dependencies
	+ Fixed dependencies in events module
	+ Increased recursive dependency threshold to avoid
	  backup restoration problems
2.0.5
	+ Removed deprecated "Full backup" option from configuration backup
	+ Bugfix: SCP method works again after addition of SlicedBackup
	+ Added option in 90eboxpglogger.conf to disable logs consolidation
2.0.4
	+ Removed useless gconf backup during upgrade
	+ Fixed postinstall script problems during upgrade
2.0.3
	+ Added support for the sliced backup of the DB
	+ Hostname change is now visible in the form before saving changes
	+ Fixed config backend problems with _fileList call
	+ Added new bootDepends method to customize daemons boot order
	+ Added permanent message property to Composite
	+ Bugfix: Minor aesthetic fix in horizontal menu
	+ Bugfix: Disk usage is now reported in expected bytes
	+ Bugfix: Event dispatcher is not disabled when it is impossible
	  for it to dispatch the message
2.0.2
	+ Better message for the service status event
	+ Fixed modules configuration purge script
	+ Block enable module button after first click
	+ Avoid division by zero in progress indicator when total ticks is
	  zero
	+ Removed warning during postinst
	+ Added new subscription messages in logs, events and backup
2.0.1
	+ Bugfix: Login from Zentyal Cloud is passwordless again
	+ Some defensive code for the synchronization in Events models
	+ Bugfix: add EBox::Config::Redis::get to fetch scalar or list
	  values. Make GConfModule use it to avoid issues with directories
	  that have both sort of values.
1.5.14
	+ Fixed redis bug with dir keys prefix
	+ Improved login page style
	+ New login method using PAM instead of password file
	+ Allow to change admin passwords under System->General
	+ Avoid auto submit wizard forms
	+ Wizard skip buttons always available
	+ Rebranded post-installation questions
	+ Added zentyal-conf script to get/set redis config keys
1.5.13
	+ Added transition effect on first install slides
	+ Zentyal rebrand
	+ Added web page favicon
	+ Fixed already seen wizards apparition
	+ Fixed ro module creation with redis backend
	+ Use mason for links widgets
	+ Use new domain to official strings for subscriptions
1.5.12
	+ Added option to change hostname under System->General
	+ Show option "return to dashboard" when save changes fails.
1.5.11
	+ Added more tries on redis reconnection
	+ Fixed user corner access problems with redis server
	+ writeFile* methods reorganized
	+ Added cron as dependency as cron.hourly was never executed with anacron
	+ Improvements in consolidation of data for reports
1.5.10
	+ Fixed gconf to redis conversion for boolean values
1.5.9
	+ Improved migrations speed using the same perl interpreter
	+ Redis as configuration backend (instead of gconf)
	+ Improved error messages in ebox-software
	+ Set event source to 256 chars in database to adjust longer event
	  sources
	+ Progress bar AJAX updates are sent using JSON
	+ Fixed progress bar width problems
	+ Fixed top menu on wizards
	+ Improved error message when disconnecting a not connected database
	+ Abort installation if 'ebox' user already exists
	+ Bugfix: IP address is now properly registered if login fails
1.5.8
	+ Added template tableorderer.css.mas
	+ Added buttonless top menu option
	+ Bugfix: Save all modules on first installation
	+ Bugfix: General ebox database is now created if needed when
	  re/starting services
	+ Bugfix: Data to report are now uniform in number of elements per
	  value. This prevents errors when a value is present in a month and
	  not in another
	+ Bugfix: Don't show already visited wizard pages again
1.5.7
	+ Bugfix: Avoid error when RAID is not present
	+ Bugfix: Add ebox-consolidate-reportinfo call in daily cron script
	+ Bugfix: Called multiInsert and unbufferedInsert when necessary
	  after the loggerd reimplementation
	+ Bugfix: EBox::ThirdParty::Apache2::AuthCookie and
	  EBox::ThirdParty::Apache2::AuthCookie::Util package defined just
	  once
	+ Added util SystemKernel
	+ Improved progress indicator
	+ Changes in sudo generation to allow sudo for remote support user
	+ Initial setup wizards support
1.5.6
	+ Reimplementation of loggerd using inotify instead of File::Tail
1.5.5
	+ Asynchronous load of dashboard widgets for a smoother interface
1.5.4
	+ Changed dbus-check script to accept config file as a parameter
1.5.3
	+ Function _isDaemonRunning works now with snort in lucid
	+ Javascript refreshing instead of meta tag in log pages
	+ Updated links in dashboard widget
	+ Add package versions to downloadable ebox.log
	+ Fixed postgresql data dir path for disk usage with pg 8.4
	+ GUI improvements in search box
1.5.2
	+ Security [ESN-1-1]: Validate referer to avoid CSRF attacks
	+ Added reporting structure to events module
	+ Added new CGI to download the last lines of ebox.log
1.5.1
	+ Bugfix: Catch exception when upstart daemon does not exist and
	  return a stopped status
	+ Added method in logs module to dump database in behalf of
	ebackup module
	+ Bugfix: Do not check in row uniqueness for optional fields that
	are not passed as parameters
	+ Improve the output of ebox module status, to be consistent with the one
	  shown in the interface
	+ Add options to the report generation to allow queries to be more
	  flexible
	+ Events: Add possibility to enable watchers by default
	+ Bugfix: Adding a new field to a model now uses default
	  value instead of an empty value
	+ Added script and web interface for configuration report, added
	  more log files to the configuration report
1.5
	+ Use built-in authentication
	+ Use new upstart directory "init" instead of "event.d"
	+ Use new libjson-perl API
	+ Increase PerlInterpMaxRequests to 200
	+ Increase MaxRequestsPerChild (mpm-worker) to 200
	+ Fix issue with enconding in Ajax error responses
	+ Loggerd: if we don't have any file to watch we just sleep otherwise the process
	  will finish and upstart will try to start it over again and again.
	+ Make /etc/init.d/ebox depend on $network virtual facility
	+ Show uptime and users on General Information widget.
1.4.2
	+ Start services in the appropriate order (by dependencies) to fix a problem
	  when running /etc/init.d/ebox start in slaves (mail and other modules
	  were started before usersandgroups and thus failed)
1.4.1
	+ Remove network workarounds from /etc/init.d/ebox as we don't bring
	  interfaces down anymore
1.4
	+ Bug fix: i18n. setDomain in composites and models.
1.3.19
	+ Make the module dashboard widget update as the rest of the widgets
	+ Fix problem regarding translation of module names: fixes untranslated
	  module names in the dashboard, module status and everywhere else where
	  a module name is written
1.3.18
	+ Add version comparing function and use it instead of 'gt' in the
	  general widget
1.3.17
	+ Minor bug fix: check if value is defined in EBox::Type::Union
1.3.16
	+ Move enable field to first row in ConfigureDispatcherDataTable
	+ Add a warning to let users know that a module with unsaved changes
	  is disabled
	+ Remove events migration directory:
		- 0001_add_conf_configureeventtable.pl
		- 0002_add_conf_diskfree_watcher.pl
	+ Bug fix: We don't use names to stringify date to avoid issues
	  with DB insertions and localisation in event logging
	+ Bug fix: do not warn about disabled services which return false from
	  showModuleStatus()
	+ Add blank line under "Module Status"
	+ Installed and latest available versions of the core are now displayed
	  in the General Information widget
1.3.15
	+ Bug fix: Call EBox::Global::sortModulesByDependencies when
	  saving all modules and remove infinite loop in that method.
	  EBox::Global::modifiedModules now requires an argument to sort
	  its result dependending on enableDepends or depends attribute.
	+ Bug fix: keep menu folders open during page reloads
	+ Bug fix: enable the log events dispatcher by default now works
	+ Bug fix: fixed _lock function in EBox::Module::Base
	+ Bug fix: composites honor menuFolder()
	+ Add support for in-place edition for boolean types. (Closes
	  #1664)
	+ Add method to add new database table columnts to EBox::Migration::Helpers
	+ Bug fix: enable "Save Changes" button after an in-place edition
1.3.14
	+ Bug fix: fix critical bug in migration helper that caused some log
	  log tables to disappear
	+ Create events table
	+ Bug fix: log watcher works again
	+ Bug fix: delete cache if log index is not found as it could be
	  disabled
1.3.13
	+ Bug fix: critical error in EventDaemon that prevented properly start
	+ Cron script for manage logs does not run if another is already
	  running, hope that this will avoid problems with large logs
	+ Increased maximum size of message field in events
	+ Added script to purge logs
	+ Bug fix: multi-domain logs can be enabled again
1.3.12
	+ Added type for EBox::Dashboard::Value to stand out warning
	  messages in dashboard
	+ Added EBox::MigrationHelpers to include migration helpers, for now,
	  include a db table renaming one
	+ Bug fix: Fix mismatch in event table field names
	+ Bug fix: Add migration to create language plpgsql in database
	+ Bug fix: Add missing script for report log consolidation
	+ Bug fix: Don't show modules in logs if they are not configured. This
	  prevents some crashes when modules need information only available when
	  configured, such as mail which holds the vdomains in LDAP
	+ Added method EBox::Global::lastModificationTime to know when
	  eBox configuration was modified for last time
	+ Add support for breadcrumbs on the UI
	+ Bug fix: in Loggerd files are only parsed one time regardless of
	  how many LogHelper reference them
	+ Added precondition for Loggerd: it does not run if there isnt
	anything to watch
1.3.11
	+ Support customFilter in models for big tables
	+ Added EBox::Events::sendEvent method to send events using Perl
	  code (used by ebackup module)
	+ Bug fix: EBox::Type::Service::cmp now works when only the
	  protocols are different
	+ Check $self is defined in PgDBEngine::DESTROY
	+ Do not watch files in ebox-loggerd related to disabled modules and
	  other improvements in the daemon
	+ Silent some exceptions that are used for flow control
	+ Improve the message from Service Event Watcher
1.3.10
	+ Show warning when accesing the UI with unsupported browsers
	+ Add disableApparmorProfile to EBox::Module::Service
	+ Bug fix: add missing use
	+ Bug fix: Make EventDaemon more robust against malformed sent
	  events by only accepting EBox::Event objects
1.3.8
	+ Bug fix: fixed order in EBox::Global::modified modules. Now
	  Global and Backup use the same method to order the module list
	  by dependencies
1.3.7
	+ Bug fix: generate public.css and login.css in dynamic-www directory
	  which is /var/lib/zentyal/dynamicwww/css/ and not in /usr/share/ebox/www/css
	  as these files are generate every time eBox's apache is
	  restarted
	+ Bug fix: modules are restored now in the correct dependency
	  order
	+ ebox-make-backup accepts --destinaton flag to set backup's file name
	+ Add support for permanent messages to EBox::View::Customizer
1.3.6
	+ Bug fix: override _ids in EBox::Events::Watcher::Log to not return ids
	which do not exist
	+ Bug fix: fixed InverseMatchSelect type which is used by Firewall module
	+ New widget for the dashboard showing useful support information
	+ Bugfix: wrong permissions on CSS files caused problem with usercorner
	+ CSS are now templates for easier rebranding
	+ Added default.theme with eBox colors
1.3.5
	+ Bugfix: Allow unsafe characters in password type
	+ Add FollowSymLinks in eBox apache configuration. This is useful
	  if we use js libraries provided by packages
1.3.4
	+ Updated company name in the footer
	+ Bugfix: humanEventMessage works with multiple tableInfos now
	+ Add ebox-dbus-check to test if we can actually connect to dbus
1.3.4
	+ bugfix: empty cache before calling updatedRowNotify
	+ enable Log dispatcher by default and not allow users to disable
	it
	+ consolidation process continues in disabled but configured modules
	+ bugfix: Save Changes button doesn't turn red when accessing events for
	first time
1.3.2
	+ bugfix: workaround issue with dhcp configured interfaces at boot time
1.3.1
	+ bugfix: wrong regex in service status check
1.3.0
	+ bugfix: make full backup work again
1.1.30
	+ Change footer to new company holder
	+  RAID does not generate 'change in completion events, some text
	problems fixed with RAID events
	+ Report graphics had a datapoints limit dependent on the active
	time unit
	+ Apache certificate can be replaced by CA module
	+ Fixed regression in detailed report: total row now aggregates
	properly
	+ More characters allowed when changing password from web GUI
	+ Fixed regression with already used values in select types
	+ Do not a button to restart eBox's apache
	+ Fixed auth problem when dumping and restoring postgre database
1.1.20
	+ Added custom view support
	+ Bugfix: report models now can use the limit parameter in
	  reportRows() method
	+ use a regexp to fetch the PID in a pidfile, some files such as
	postfix's add tabs and spaces before the actual number
	+ Changed "pidfile" to "pidfiles" in _daemons() to allow checking more than
one (now it is a array ref instead of scalar)
	+ Modified Service.pm to support another output format for /etc/init.d daemon
status that returns [OK] instead of "running".
	+ unuformized case in menu entries and some more visual fixes
1.1.10
	+ Fix issue when there's a file managed by one module that has been modified
	  when saving changes
	+ Bugfix: events models are working again even if an event aware
	module is uninstalled and it is in a backup to restore
	+ Select.pm returns first value in options as default
       + Added 'parentModule' to model class to avoid recursive problems
	+ Added Float type
	+ Apache module allows to add configuration includes from other modules
	+ Display remote services button if subscribed
	+ Event daemon may received events through a named pipe
	+ Bugfix. SysInfo revokes its config correctly
	+ Added storer property to types in order to store the data in
	somewhere different from GConf
	+ Added protected property 'volatile' to the models to indicate
	that they store nothing in GConf but in somewhere different
	+ System Menu item element 'RAID' is always visible even when RAID
	is not installed
	+ Files in deleted rows are deleted when the changes are saved
	+ Fixed some bug whens backing and restore files
	+ Components can be subModels of the HasMany type
	+ Added EBox::Types::Text::WriteOnce type
	+ Do not use rows(), use row to force iteration over the rows and increase
	performance and reduce memory use.
	+ Do not suggest_sync after read operations in gconf
	+ Increase MaxRequestsPerChild to 200 in eBox's apache
	+ Make apache spawn only one child process
	+ Log module is backed up and restored normally because the old
	problem is not longer here
	+ Backup is more gentle with no backup files in backup directory,
	now it does not delete them
	+ HasMany  can retrieve again the model and row after the weak
	refence is garbage-collected. (Added to solve a bug in the doenload
	bundle dialog)
	+ EBox::Types::DomainName no longer accepts IP addresses as domain
	names
	+ Bugfix: modules that fail at configuration stage no longer appear as enabled
	+ Add parameter to EBox::Types::Select to disable options cache

0.12.103
	+ Bugfix: fix SQL statement to fetch last rows to consolidate
0.12.102
	+ Bugfix: consolidate logs using the last date and not starting from scratch
0.12.101
	+ Bugfix: DomainName type make comparisons case insensitive
	according to RFC 1035
0.12.100
	+ Bugfix: Never skip user's modifications if it set to true
	override user's changes
	+ EBox::Module::writeConfFile and EBox::Service scape file's path
	+ Bugfix. Configure logrotate to actually rotate ebox logs
	+ Fixed bug in ForcePurge logs model
	+ Fixed bug in DataTable: ModelManaged was called with tableName
	instead of context Name
	+ Fixing an `img` tag closed now properly and adding alternative
	text to match W3C validation in head title
	+ Backup pages now includes the size of the archive
	+ Fixed bug in ForcePurge logs model
	+ Now the modules can have more than one tableInfo for logging information
	+ Improve model debugging
	+ Improve restart debugging
	+ Backups and bug reports can be made from the command line
	+ Bugfix: `isEqualTo` is working now for `Boolean` types
	+ Bugfix: check if we must disable file modification checks in
	Manager::skipModification

0.12.99
	+ Add support for reporting
	+ Refresh logs automatically
	+ Reverse log order
	+ Remove temp file after it is downloaded with FromTempDir controller
0.12.3
	+ Bug fix: use the new API in purge method. Now purging logs is working
	again.
0.12.2
	+ Increase random string length used to generate the cookie to
	2048 bits
	+ Logs are show in inverse chronological order
0.12.1
	+ Bug fix: use unsafeParam for progress indicator or some i18 strings
	will fail when saving changes
0.12
	+ Bugfix: Don't assume timecol is 'timestamp' but defined by
	module developer. This allows to purge some logs tables again
	+ Add page titles to models
	+ Set default values when not given in `add` method in models
	+ Add method to manage page size in model
	+ Add hidden field to help with Ajax request and automated testing with
	  ANSTE
	+ Bugfix: cast sql types to filter fields in logs
	+ Bugfix: Restricted resources are back again to make RSS
	access policy work again
	+ Workaround bogus mason warnings
	+ Make postinst script less verbose
	+ Disable keepalive in eBox apache
	+ Do not run a startup script in eBox apache
	+ Set default purge time for logs stored in eBox db to 1 week
	+ Disable LogAdmin actions in `ebox-global-action` until LogAdmin
	feature is completely done
0.11.103
	+ Modify EBox::Types::HasMany to create directory based on its row
	+ Add _setRelationship method to set up relationships between models
	  and submodels
	+ Use the new EBox::Model::Row api
	+ Add help method to EBox::Types::Abstract
	+ Decrease size for percentage value in disk free watcher
	+ Increase channel link field size in RSS dispatcher
0.11.102
	+ Bugfix: cmp in EBox::Types::HostIP now sorts correctly
	+ updatedRowNotify in EBox::Model::DataTable receives old row as
	well as the recently updated row
	+ Added `override_user_modification` configuration parameter to
	avoid user modification checkings and override them without asking
	+ Added EBox::Model::Row to ease the management of data returned
	by models
	+ Added support to pre-save and post-save executable files. They
	must be placed at /etc/ebox/pre-save or /etc/ebox/post-save
	+ Added `findRow` method to ease find and set
0.11.101
	+ Bugfix: Fix memory leak in models while cloning types. Now
	cloning is controlled by clone method in types
	+ Bugfix: Union type now checks for its uniqueness
	+ DESTROY is not an autoloaded method anymore
	+ HasOne fields now may set printable value from the foreign field
	to set its value
	+ findId now searches as well using printableValue
	+ Bugfix. Minor bug found when key is an IP address in autoloaded
	methods
	+ Ordered tables may insert values at the beginning or the end of
	the table by "insertPosition" attribute
	+ Change notConfigured template to fix English and add link to the
	  module status section
	+ Add loading gif to module status actions
	+ Remove debug from ServiceInterface.pm
	+ Add support for custom separators to be used as index separators on
	  exposedMethods
	+ Bugfix. Stop eBox correctly when it's removed
	+ Improve apache-restart to make it more reliable.
0.11.100
	+ Bugfix. Fix issue with event filters and empty hashes
	+ Bugfix. Cache stuff in log and soap watcher to avoid memory leaks
	+ Bugfix. Fix bug that prevented the user from being warned when a row to
	  be deleted is being used by other model
	+ Bugfix. Add missing use of EBox::Global in State event watcher
	+ Added progress screen, now pogress screen keeps track of the changed
	  state of the modules and change the top page element properly
	+ Do not exec() to restart apache outside mod_perl
	+ Improve apache restart script
	+ Improve progress screen
0.11.99
	+ DataTable contains the property 'enableProperty' to set a column
	called 'enabled' to enable/disable rows from the user point of
	view. The 'enabled' column is put the first
	+ Added state to the RAID report instead of simpler active boolean
        + Fix bug when installing new event components and event GConf
	subtree has not changed
	+ Add RSS dispatcher to show eBox events under a RSS feed
	+ Rotate log files when they reach 10MB for 7 rotations
	+ Configurable minimum free space left for being notified by means
	of percentage
	+ Add File type including uploading and downloading
	+ Event daemon now checks if it is possible to send an event
	before actually sending it
	+ Added Action forms to perform an action without modifying
	persistent data
	+ Log queries are faster if there is no results
	+ Show no data stored when there are no logs for a domain
	+ Log watcher is added in order to notify when an event has
	happened. You can configure which log watcher you may enable and
	what you want to be notify by a determined filter and/or event.
	+ RAID watcher is added to check the RAID events that may happen
	when the RAID subsystem is configured in the eBox machine
	+ Change colour dataset in pie chart used for disk usage reporting
	+ Progress indicator now contains a returned value and error
	message as well
	+ Lock session file for HTTP session to avoid bugs
	related to multiple requests (AJAX) in a short time
	+ Upgrade runit dependency until 1.8.0 to avoid runit related
	issues
0.11
	+ Use apache2
	+ Add ebox-unblock-exec to unset signal mask before running  a executable
	+ Fix issue with multiple models and models with params.
	  This triggered a bug in DHCP when there was just one static
	  interface
	+ Fix _checkRowIsUnique and _checkFieldIsUnique
	+ Fix paging
	+ Trim long strings in log table, show tooltip with the whole string
	  and show links for URLs starting with "http://"
0.10.99
	+ Add disk usage information
	+ Show progress in backup process
	+ Add option to purge logs
	+ Create a link from /var/lib/zentyal/log to /var/log/ebox
	+ Fix bug with backup descriptions containing spaces
	+ Add removeAll method on data models
	+ Add HostIP, DomainName and Port types
	+ Add readonly forms to display static information
	+ Add Danish translation thanks to Allan Jacobsen
0.10
	+ New release
0.9.100
	+ Add checking for SOAP session opened
	+ Add EventDaemon
	+ Add Watcher and Dispatch framework to support an event
	  architecture on eBox
	+ Add volatile EBox::Types in order not to store their values
	  on GConf
	+ Add generic form
	+ Improvements on generic table
	+ Added Swedish translation

0.9.99
	+ Added Portuguese from Portugal translation
	+ Added Russian translation
	+ Bugfix: bad changed state in modules after restore

0.9.3
	+ New release

0.9.2
	+ Add browser warning when uploading files
	+ Enable/disable logging modules
0.9.1
	+ Fix backup issue with changed state
	+ Generic table supports custom ordering
0.9
	+ Added Polish translation
        + Bug in recognition of old CD-R writting devices fixed
	+ Added Aragonese translation
	+ Added Dutch translation
	+ Added German translation
	+ Added Portuguese translation

0.8.99
	+ Add data table model for generic Ajax tables
	+ Add types to be used by models
	+ Add MigrationBase and ebox-migrate to upgrade data models
	+ Some English fixes
0.8.1
	+ New release
0.8
	+ Fix backup issue related to bug reports
	+ Improved backup GUI
0.7.99
        + changed sudo stub to be more permissive
	+ added startup file to apache web server
	+ enhanced backup module
	+ added basic CD/DVD support to backup module
	+ added test stubs to simplify testing
	+ added test class in the spirit of Test::Class
	+ Html.pm now uses mason templates
0.7.1
	+ use Apache::Reload to reload modules when changed
	+ GUI consistency (#12)
	+ Fixed a bug for passwords longer than 16 chars
	+ ebox-sudoers-friendly added to not overwrite /etc/sudoers each time
0.7
	+ First public release
0.6
	+ Move to client
	+ Remove obsolete TODO list
	+ Remove firewall module from  base system
	+ Remove objects module from base system
	+ Remove network module from base system
	+ Add modInstances and modInstancesOfType
	+ Raname Base to ClientBase
	+ Remove calls to deprecated methods
	+ API documented using naturaldocs
	+ Update INSTALL
	+ Use a new method to get configkeys, now configkey reads every
	  [0.9
	+ Added Polish translation][0-9]+.conf file from the EBox::Config::etc() dir and
	  tries to get the value from the files in order.
	+ Display date in the correct languae in Summary
	+ Update debian scripts
	+ Several bugfixes
0.5.2
	+ Fix some packaging issues
0.5.1
	+ New menu system
	+ New firewall filtering rules
	+ 802.1q support

0.5
	+ New bug-free menus (actually Internet Explorer is the buggy piece
	  of... software that caused the reimplementation)
	+ Lots of small bugfixes
	+ Firewall: apply rules with no destination address to packets
	  routed through external interfaces only
	+ New debianize script
	+ Firewall: do not require port and protocol parameters as they
	  are now optional.
	+ Include SSL stuff in the dist tarball
	+ Let modules block changes in the network interfaces
	  configuration if they have references to the network config in
	  their config.
	+ Debian network configuration import script
	+ Fix the init.d script: it catches exceptions thrown by modules so that
	  it can try to start/stop all of them if an exception is thrown.
	+ Firewall: fix default policy bug in INPUT chains.
	+ Restore textdomain in exceptions
	+ New services section in the summary
	+ Added Error item to Summary. Catch exceptions from modules in
	  summary and generate error item
	+ Fix several errors with redirections and error handling in CGIs
	+ Several data validation functions were fixed, and a few others added
	+ Prevent the global module from keeping a reference to itself. And make
	  the read-only/read-write behavior of the factory consistent.
	+ Stop using ifconfig-wrapper and implement our own NetWrapper module
	  with wrappers for ifconfig and ip.
	+ Start/stop apache, network and firewall modules in first place.
	+ Ignore some network interface names such as irda, sit0, etc.
	+ The summary page uses read-only module instances.
	+ New DataInUse exception, old one renamed to DataExists.
	+ Network: do not overwrite resolv.conf if there are nameservers
	  given via dhcp.
	+ Do not set a default global policy for the ssh service.
	+ Check for forbiden characters when the parameter value is
	  requested by the CGI, this allows CGI's to handle the error,
	  and make some decissions before it happens.
	+ Create an "edit object" template and remove the object edition stuff
	  from the main objects page.
	+ Fix the apache restarting code.
	+ Network: Remove the route reordering feature, the kernel handles that
	  automatically.
	+ Fix tons of bugs in the network restarting code.
	+ Network: removed the 3rd nameserver configuration.
	+ Network: Get gateway info in the dhcp hook.
	+ Network: Removed default configuration from the gconf schema.
	+ New function for config-file generation
	+ New functions for pid file handling

0.4
	+ debian package
	+ added module to export/import configuration
	+ changes in firewall's API
	+ Added content filter based on dansguardian
	+ Added French translation
	+ Added Catalan translation
	+ Sudoers file is generated automatically based on module's needs
	+ Apache config file is generated by ebox  now
	+ Use SSL
	+ Added ebox.conf file
	+ Added module template generator

0.3
	+ Supports i18n
	+ API name consistency
	+ Use Mason for templates
	+ added tips to GUI
	+ added dhcp hooks
	+ administration port configuration
	+ Fixed bugs to IE compliant
	+ Revoke changes after logout
	+ Several bugfixes

0.2
	+ All modules are now based on gconf.
	+ Removed dependencies on xml-simple, xerces and xpath
	+ New MAC address field in Object members.
	+ Several bugfixes.

0.1
	+ Initial release<|MERGE_RESOLUTION|>--- conflicted
+++ resolved
@@ -1,13 +1,10 @@
 HEAD
-<<<<<<< HEAD
 	+ Use DATETIME type in date column for consolidation tables
 	+ Summarised reports shows graphs again
 	+ Events summarised report has breadcrumbs now
 	+ Base EBox::Logs::Composite::SummarizedReport to let summarised
 	  reports have common breadcrumbs
-=======
 	+ Added migration from 3.0 (apache -> webadmin)
->>>>>>> c58ebf34
 3.1.9
 	+ Fixed in-place boolean edit with non-basic types different to Union
 	+ Removed some warnings in error.log
