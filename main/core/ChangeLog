HEAD
<<<<<<< HEAD
=======
	+ Make sure that we always commit/discard audit of changes when we
	  save/revoke all modules
	+ Add new row attribute "disabled"
>>>>>>> 19e49d2e
	+ Fixed JS glitch which broke the dashboard periodical updates
	+ Better check of referer which skips cloud domain if it does not exists
	+ Avoid warning when stopping a module without FirewallHelper
3.2.1
	+ Include contents of /etc/resolv.conf in bug report
	+ Avoid Apache error screen in login when entering through Zentyal
	  Remote using password
	+ Fix warning comparing undefined string in DomainName type
	+ Rewrite row isEqualTo method using hashElements instead of elements
	+ Only allow to move dashboard widget by its handle
	+ Service type setter works again
3.2
	+ Set 3.2 versions and non-beta logo
3.1.13
	+ Added missing EBox::Gettext uses, fixes crash in view logs refresh
	+ Minor CSS style fixes
	+ Added missing use statement in EBox::Types::MultiStateAction
3.1.12
	+ Do not crash if /etc/timezone does not exist
	+ Clean /var/lib/zentyal/tmp at the first moments of boot instead of
	  when running zentyal start, this fixes problems with leftover locks
	  that affect dhclient hooks
	+ Fixed wrong case in some class names for the save changes button
	+ Fixed autoscroll in dashboard widgets
	+ Added placeholder for drag & drop of table rows
	+ No autoscroll is done when overflow happens. This makes sortable
	  work in chromium
	+ Set audit after logs when enabling in first install
	+ Avoid getting unsaved changes by using readonly instance in manage-logs
3.1.11
	+ Initial setup for webadmin is now executed in postinst
	+ Fixed webadmin port migration
3.1.10
	+ Use DATETIME type in date column for consolidation tables
	+ Summarised reports shows graphs again
	+ Events summarised report has breadcrumbs now
	+ Base EBox::Logs::Composite::SummarizedReport to let summarised
	  reports have common breadcrumbs
	+ Added migration from 3.0 (apache -> webadmin)
3.1.9
	+ Fixed in-place boolean edit with non-basic types different to Union
	+ Removed some warnings in error.log
	+ Fixed confirmation dialogs warning style
	+ Fixed configure widgets width and drop behavior
	+ Fixed regression in dashboard register link after jQuery migration
	+ Always set as changed without checking RO value, this fixes some
	  situations in which the save changes button was not enabled
	+ Fixed regression in audit log IP addresses after nginx integration
	+ Added datetime time formatter to JS graphs which show dates in X
	  axis and date and time in the tracker
	+ Fixed bug sending parameters in Zentyal.Tabs prototype
	+ Fixed side-effect in Model::Manager::_modelHasMultipleInstances() that
	  tried to load composite as model by mistake, the bug was at least
	  present sometimes when trying to generate the configuration report
	+ Throw internal exception in valueByName if elementByName is undef
	+ Added captiveportal icons to CSS
	+ Restore configuration backup from file now works again after JS
	  framework change
	+ Configuration backup download, restore and delete from the list
	  works again after the UI changes
	+ Fixed regression in tabbed composites with the jQuery changes
	+ Set proper title in dialogs when loading in an existent one
	+ Fixed regression on dashboard which allowed to move already
	  present dashboard widgets
3.1.8
	+ Always log Perl errors that are not Zentyal exceptions
	+ Move package icons from software to core as required for the menu
	+ Use dpkg --clear-avail to avoid incoherent updates information
	+ Show printableModelName in DataTables when precondition fails
	+ Fixed number of decimals in Disk Usage when unit is MB
	+ Fixed UTF-8 encoding problems in TreeView
	+ Copyright footer is now at the bottom of the menu
	+ Fixed regression on logs search caused by autoFilter changes
	+ Fix bytes formatter in graphs
	+ Simplified CSS and improved styles and icons
	+ Improved dashboard drag&drop behavior in Chrome
	+ Allow to define permanentMessage directly on models
	+ Show placeholder in dashboard widgets drag&drop
	+ Fixed crash reloading dashboard after configure widgets
	+ Only apply redirect port fix on administration port
	+ Fixed regression in user interface with DataInUse exceptions
	+ Fixed wrong behavior of software updates in dashboard widget
	+ Always show proper language name for english locales
	+ Fixed wrong redirects when using a non-default admin port
	+ Fixed regression in webadmin reload after changing the language
	+ Remove unnecessary and problematic desktop services code
	+ Added icons for disabled users.
3.1.7
	+ Avoid eval operation when using standard HtmlBlocks class
	+ Changed some code to not trigger some unnecesary warnings
	+ Fixed regression on active menu entry highlight
	+ No-committed changes does not appear in configuration changes
	  log table
	+ Added autoFilter property to method tableInfo
	+ Modules can now be marked for restart after save changes via
	  post_save_modules redis key of the global module
	+ Make all dashboards div of the same height to ease drag and drop
	+ Don't allow invalid email in create report CGI
	+ DBEngineFactory is now a singleton
	+ EBox::Util::Random mentions /dev/urandom in its error messages
	  to ease troubleshooting
	+ Assure that type's references to its row are not lost in the
	  edit form template methods
3.1.6
	+ Restyled UI
	+ Added form.js
	+ Added better 502 error page for nginx with redirect when apache is ready
	+ Always call udpateRowNotify in row update, even when the new
	  values are the same than old ones
	+ Fixed bad call to EBox::CGI::Run::urlToClass in EBox::CGi::Base
	+ Added icons for top-level menu entries and module status page
	+ Fixed bad arguments in CGI::Controller::Composite call to SUPER::new()
	+ More flexible EBox::CGI::run for inheritance
	+ Fixed encoding of parameters in confirmation dialogs
	+ Check backup integrity by listing the tar file, throw
	  InvalidData exception if the tar is corrupted
	+ Do not use hidden form fields for generating confirmation dialog JS
	+ Fixed log bugs: use correct RO mode in loggerd, fixed behaviour
	  when all log helpers are disabled, enable logs correctly when
	  added by first time to configure logs table
	+ Fixed bad interpolation in JS code in booleanInPlaceViewer.mas
	+ WizardPage CGIs can now return JSON replies as response
	+ unconfigure-module script disables also the module
	+ Restart firewall module when a firewall observer module is
	  stopped/started using zentyal init.d script
	+ Added temporary stopped state to a Service module to know if a
	  module is stopped but enabled
	+ Redirect to / from /ebox using remote access to avoid blank page
	+ Removed no longer necessary jQuery noConflict()
	+ Added combobox.js
	+ Added EBox::Model::Base as base for DataTable and the new TreeView
	+ Adapted EBox::CGI::Run for the new TreeView models
	+ Fixed DataTable row removal from the UI with 100% volatile models with
	  'ids' method overriden.
3.1.5
	+ Increased webadmin default timeout.
	+ Disable drag & drop on tables with only one row
3.1.4
	+ Don't allow to move read-only rows
	+ Better prefix for user configuration redis keys
	+ Hide disabled carousel buttons, fix modal template
	+ Fixed modal dialog template
	+ Mark save changes button as changed when moving rows
	+ Remove unused parameter in Zentyal.DataTable.changeRow
3.1.3
	+ Enhanced UI styles: dialogs, progress bars, carousel, colors and images
	+ Rows of tables can now be moved using drag & drop
	+ Added logout dialog with option of discarding changes
	+ Remember page size options per users, added 'View all' page size option
	+ Added storage of options per user
	+ Enable and/or conifgure module dependencies automatically in
	  Module Status page
	+ Adapted CGIs to new modal dialogs
	+ Ported graphs from flotr.js to flot.js
	+ Ported JS code to jQuery and jQuery-ui
	+ Removed Modalbox.js, table_orderer.js and carousel.js
	+ Left menu keyword search is now case insensitive
3.1.2
	+ Make manage administrators table resilent against invalid users
	+ Remove deprecated backup domains related from logs module
	+ Added EBox::Types::URI type
	+ Added saveReload method to use reload instead of restart to
	  reduce service downtime. Use with care and programatically
	+ Added findValueMultipleFields() to DataTable and refactor _find()
	  to allow search by multiple fields
	+ Fixed disk usage report for logs component
3.1.1
	+ Do not dump unnecessary .bak files to /var/lib/zentyal/conf
	+ Restart all the core daemons instead of only apache after logrotate
	+ Fixed graph template so it could be feed with data using decimal
	  comma, it will convert it to a JS array without problems
	+ Fixed regression parsing ModalController urls
	+ Fixed regression non-model CGIs with aliases
	+ Added a way to retrieve all Models inside a Composite and its children.
	+ Increased the size limit for file uploads.
	+ Implemented a way to include configuration files for Nginx so the SOAP
	  services are able to use Nginx for SSL.
3.1
	+ Improved the message shown when there are no changes pending to save on
	  logout.
	+ Use the X-Forwarded-Proto header for redirects construction.
	+ Added nginx as the public HTTP server of Zentyal.
	+ Renamed 'Apache' module to 'WebAdmin' module. If you need to restart the
	  web administration you must use 'service zentyal webadmin restart'.
	+ Set trac milestone for reported bugs to 3.1.X
	+ CGIs are now EBox::Module::CGI::* instead of EBox::CGI::Module::*
	+ Daemons are now disabled when configuring a module, so Zentyal can
	  manage them directly instead of being autostarted by the system
	+ EBox::Model::DataForm::formSubmitted called even where there is no
	  previous row
	+ Added Pre-Depends on mysql-server to avoid problems with upgrades
	+ Depend on mysql-server metapackage instead of mysql-server-5.5
	+ Depend on zentyal-common 3.1
3.0.20
	+ Check against inexistent path in EBox::Util::SHM::subkeys
	+ Silent diff in EBox::Types::File::isEqualTo
	+ Print correctly UTF8 characters from configuration backup description
	+ When host name is changed, update /etc/hostname
	+ Proper link to remote in configuration backup page
3.0.19
	+ Removed full restore option for restore-backup tool and
	  EBox:Backup relevant methods
	+ Optimise loading Test::Deep::NoTest to avoid test environment creation
	+ Use EBox::Module::Base::writeConfFileNoCheck to write apache
	  configuration file
	+ Log events after dispatching them in the EventDaemon and catch exception
	  to avoid crashes when mysql is already stopped
	+ Emit events on zentyal start and stop
	+ Refactor some events-related code
	+ Changed MB_widedialog CSS class to use all width available in
	  the screen
	+ Fixed a broken link to SysInfo/Composite/General when activating the
	  WebServer module.
3.0.18
	+ Pass model instance when invoking EBox::Types::Select populate function
	+ Improve dynamic editable property detection for framework types
	+ Override _validateReferer method in Desktop services CGI
	+ Don't abort configuration backup when we get a error retrieving the
	  partition table information
	+ In EBox:Model::Row, refactored elementExists and
	  elementByName to make them to have similiar code structure
	+ Improvement in test help classes and added test fakes for
	  EBox::Model::Manager and EBox::Util::SHMLock
	+ Prevented unuseful warning in
	  EBox::Model::DataTable::setDirectory when the old directory is undef
	+ Fixed unit tests under EBox/Model/t, backup configuration tests and
	  some others
	+ Remove unused method EBox::Auth::alreadyLogged()
	+ Apache::setRestrictedResource updates properly if already exists
	+ Global and Module::Config allow to set redis instance to ease testing
	+ Now EBox::GlobalImpl::lastModificationTime also checks
	  modification time of configuration files
	+ Rows in events models are now synced before running EventDaemon
	+ Better way of checking if event daemon is needed
3.0.17
	+ Allow numeric zero as search filter
	+ When filtering rows don't match agains link urls or hidden values
	+ Avoid CA file check when removing it from Apache module
	+ Silent removeCA and removeInclude exceptions when removing
	  non-existant element
	+ Fixed rollback operation in redis config backend
	+ Desktop services CGI now only returns JSON responses
	+ Log error when dynamic loading a class fails in
	  ConfigureDispatchers model
	+ Update total ticks dynamically in progress indicator if ticks overflow
3.0.16
	+ Fixed regression in boolean in-place edit with Union types
	+ Added some missing timezones to EBox::Types::TimeZone
	+ Add a new method to DBEngine 'checkForColumn' to retrieve columns
	  definition from a given table
	+ Reload models info in model manager if new modules are installed
3.0.15
	+ Make sure that halt/reboot button can be clicked only once
	+ Cleaner way of disabling dependant modules when the parent is disabled,
	  avoiding unnecessary calls to enableService each time the module status
	  page is loaded.
	+ Show confirmation dialog when trying to change host or domain
	  if zentyal-samba is installed and provisioned
	+ Modified data table controller so edit boolean in place reuses
	  the code of regular edits, avoiding getting incorrect read-only
	  values from cache
3.0.14
	+ Allow search filters with a leading '*'
	+ Better error reporting when choosing a bad search filter
	+ External exceptions from _print method are caught correctly in CGIs
	+ EBox::CGI::run now supports correct handling of APR::Error
	+ Fixed dashboard check updates ajax requests in Chrome
	+ Fixed errors with zero digits components in time type
3.0.13
	+ Better warning if size file is missing in a backup when
	  restoring it
	+ Fixed table cache behaviour on cache miss in logs module
	+ Fix wrong button label when deleting rows in 'datainuse' template
	+ Removed unused method EBox::Model::DataTable::_tailoredOrder
	+ Added force default mode and permission to writeConfFileNoCheck(),
	  writeFile() and derivatives
	+ Fixed bug in EBox:::Logs::CGI::Index with internationalized
	  parameter names
	+ DataTables with sortedBy are now orderer alphabetically with
	  proper case treatment
	+ Display messages in model even when there are not elements and
	  table body is not shown
3.0.12
	+ Improve change-hostname script, delete all references to current name
	+ Faster dashboard loading with asynchronous check of software updates
	+ Workaround for when the progress id parameter has been lost
	+ Fixed problems calling upstart coomands from cron jobs with wrong PATH
	+ Decode CGI unsafeParams as utf8
	+ Avoid double encoding when printing JSON response in EBox::CGI::Base
	+ Remove warning in EBox::Menu::Folder when currentfolder is not defined
	+ Removed unnecesary and misleading method new from EBox::Auth package
3.0.11
	+ Avoid flickering loading pages when switching between menu entries
	+ Incorrect regular expression in logs search page are correctly handled
	+ Fix input badly hidden in the logs screen
	+ reloadTable from DataTable now remove cached fields as well
3.0.10
	+ Fixed unsafe characters error when getting title of progress
	  indicator in progress dialog
	+ Added use utf8 to dashboard template to fix look of closable messages
3.0.9
	+ Adapted file downloads to the new utf8 fixes
	+ Write backup files in raw mode to avoid utf8 problems
	+ Print always utf8 in STDOUT on all CGIs
	+ Decode CGI params of values entered at the interface as utf8
	+ Proper encode/decode of utf8 with also pretty JSON
	+ Fixed utf8 decoding in date shown at dashboard
	+ Removed old workarounds for utf8 problems
	+ Added new recoveryEnabled() helper method to Module::Base
	+ Added recoveryDomainName() method to SyncProvider interface
	+ Restore backup can now install missing modules in Disaster Recovery
	+ Show specific slides when installing a commercial edition
	+ Redirect to proper CGI after login in disaster recovery mode
	+ Removed old debconf workaround for first stage installation
	+ Log redis start message as debug instead of info to avoid flood
	+ Use unsafeParam in EBox::CGI::Base::paramsAsHash
	+ EBox::Module::Service does not raise exception and logs
	  nothing when using init.d status
	+ Fixed glitch in backup CGI which sometimes showed
	  the modal dialog with a incorrect template
3.0.8
	+ Use path for default name in SyncFolders::Folder
	+ Do not restrict characters in data table searchs
	+ Fixed automatic bug report regression
	+ Fixed refresh of the table and temporal control states
	  in customActionClicked callback
	+ Modified modalbox-zentyal.js to accept wideDialog parameter
	+ Fixed template method in MultiStateAction to return the default
	  template when it is not any supplied to the object
	+ Fixed sendInPlaceBooleanValue method from table-helper.js; it
	  aborted because bad parameters of Ajax.Updater
	+ Fixed bug that made that the lock was shared between owners
	+ Some fixes in the function to add the rule for desktops services
	  to the firewall
	+ Delete obsolete EBox::CGI::MenuCSS package
3.0.7
	+ Add new EBox::Module::Service::Observer to notify modules about
	  changes in the service status
	+ Administration accounts management reflects the changes in
	  system accounts in ids() or row() method call
	+ Some fixes in the RAID event watcher
	+ foreignModelInstance returns undef if foreignModel is
	  undef. This happens when a module has been uninstalled and it is
	  referenced in other installed module (events)
	+ loggerd shows loaded LogHelpers when in debug mode
	+ Added additional info to events from RAID watcher
	+ Use sudo to remove temporal files/diectories in backup, avoiding
	  permissions errors
	+ Added exception for cloud-prof module to events dependencies
3.0.6
	+ Skip keys deleted in cache in Redis::_keys()
	+ Fixed events modules dependencies to depend on any module which
	  provides watchers or dispatchers
	+ Always call enableActions before enableService when configuring modules
	+ Added needsSaveAfterConfig state to service modules
	+ Better exceptions logging in EBox::CGI::Run
	+ Fixed 'element not exists' error when enabling a log watcher
	+ Scroll up when showing modal dialog
	+ Added fqdnChanged methods to SysInfo::Observer
	+ Fixed SSL configuration conflicts betwen SOAPClient and RESTClient
3.0.5
	+ Template ajax/simpleModalDialog.mas can now accept text
	+ Used poweroff instead of halt to assure that system is powered
	  off after halt
	+ Fixed log audit database insert error when halting or rebooting
	+ Added time-based closable notification messages
	+ Adapted to new EBox::setLocaleEnvironment method
	+ EBox::Type::File now allows ebox user to own files in directories
	  which are not writable by him
	+ Removed cron daily invocation of deprecated report scripts
3.0.4
	+ Added EBox::SyncFolders interface
	+ Fixed invokation of tar for backup of model files
	+ New observer for sysinfo module to notify modules implementing the
	  SysInfo::Observer interface when the host name or host domain is
	  changed by the user, before and after the change takes effect
	+ Stop and start apache after language change to force environment reload
	+ Reload page after language change
	+ EBox::Module::Service::isRunning() skips daemons whose precondition fail
	+ Fixed undefined reference in DataTable controller for log audit
	+ Added and used serviceId field for service certificates
	+ Fixed SQL quoting of column names in unbuffered inserts and consolidation
3.0.3
	+ Fixed bug which prevented highlight of selected item in menu
	+ Fixed base class of event dispatcher to be compatible with the
	  changes dispatcher configuration table
	+ Fixed event daemon to use dumped variables
	+ Fixed need of double-click when closing menu items in some cases
	+ Fixed logs consolidation to avoid high CPU usage
	+ In view log table: correctly align previous and first page buttons
	+ Improve host name and domain validation.
	+ Forbidden the use of a qualified hostname in change hostname form
	+ Update samba hostname-dependent fields when hostname is changed
	+ Confirmation dialog when the local domain is changed and with a
	  warning if local domain which ends in .local
3.0.2
	+ The synchronization of redis cache refuses with log message to set
	  undefined values
	+ Fixed wrong sql statement which cause unwanted logs purge
	+ DataForm does not check for uniqueness of its fields, as it only
	  contains a single row
	+ In ConfigureLogs, restored printable names for log domains
	+ Fixed dashboard update error on modules widget, counter-graph
	  widget and widget without sections
	+ Better way to fix non-root warnings during boot without interfering
	  on manual restart commands in the shell
3.0.1
	+ Properly set default language as the first element of the Select to
	  avoid its loss on the first apache restart
	+ Set milestone to 3.0.X when creating tickets in trac.zentyal.org
	+ Removed forced setting of LANG variables in mod_perl which made progress
	  indicator fail when using any language different to English
	+ Removed some frequent undef warnings
	+ Added executeOnBrothers method to EBox::Model::Component
	+ Fixed repetition of 'add' and 'number change' events in RAID watcher
	+ Fixed incorrect display of edit button in tables without editField action
	+ Cache MySQL password to avoid reading it all the time
	+ Fixed request came from non-root user warnings during boot
	+ Send info event in Runit watcher only if the service was down
	  MAX_DOWN_PERIODS
3.0
	+ Removed beta logo
	+ Set 'firstInstall' flag on modules when installing during initial install
	+ Set 'restoringBackup' flag on modules when restoring backup
	+ Call enableService after initialSetup while restoring backup
	+ Registration link in widget now have appropiate content when either
	  remoteservices or software are not installed
	+ Fixed style for disabled buttons
	+ Composite and DataTable viewers recover from errors in pageTitle method
	+ Fixed intermitent failure in progress when there are no slides
	+ Rollback redis transaction on otherwise instead finally block
	+ Members of the 'admin' group can now login again on Zentyal
	+ Multi-admin management for commercial editions
	+ First and last move row buttons are now disabled instead of hidden
	+ In save changes dialog set focus always in the 'save' button
	+ Fixed i18n problem in some cases where environment variables
	  were different than the selected locale on Zentyal UI, now
	  LANG and LC_MESSAGES are explicitly passed to mod_perl
	+ Reviewed registration strings
	+ Added template attribute to MultiStateAction to provide any kind
	  of HTML to display an action
	+ Changed icon, name and link for Zentyal Remote
	+ Fixed some compatibility issues with Internet Explorer 9
	+ Show warning with Internet Explorer 8 or older
	+ Improved dashboard buttons colors
2.3.24
	+ Do not cache undef values in EBox::Config::Redis::get()
	+ Code fix on subscription retrieval for Updates event
	+ Update validate referer to new Remote Services module API
	+ In-place booleans now properly mark the module as changed
	+ Do not try to read slides if software module is not installed
	+ Fixed wrong call in Events::isEnabledDispatcher()
	+ Updated 'created by' footer
2.3.23
	+ Change the default domain name from 'zentyal.lan' to
	  'zentyal-domain.lan'
	+ Changes in first enable to avoid letting modules unsaved
	+ Type File now accepts spaces in the file name
	+ Added setTimezone method to MyDBEngine
	+ Enable consolidation after reviewing and pruning
	+ Code typo fix in Events::isEnabledWatcher
	+ Remove all report code from core
	+ Move SysInfo report related to remoteservices module
	+ Fixed regression which removed scroll bars from popups
	+ New carousel transition for the installation slides
	+ Added option to not show final notes in progress bar
	+ EBox::Model::Component::modelGetter does not die when trying to
	  get a model for an uninstalled module
	+ Added previous/next buttons to manually switch installation slides
	+ New installation slides format
	+ Added compatibility with MS Internet Explorer >= 8
2.3.22
	+ Changed first installation workflow and wizard infraestructure
	+ Improved firewall icons
	+ Set hover style for configure rules button in firewall
	+ Do not disable InnoDB in mysql if there are other databases
	+ Progress indicator no longer calls showAds if it is undefined
	+ Send cache headers on static files to improve browsing speed
	+ Added foreignNoSyncRows and foreignFilter options to EBox::Types::Select
	+ Improved settings icon
	+ Fixed modalboxes style
	+ Improve host domain validation. Single label domains are not allowed.
2.3.21
	+ Fixes on notifyActions
	+ Check for isDaemonRunning now compatible with asterisk status
	+ Fixed warning call in EBox::Types::HasMany
2.3.20
	+ New look & feel for the web interface
	+ Adjust slides transition timeout during installation
	+ Audit changes table in save changes popup has scroll and better style
	+ Model messages are printed below model title
	+ noDataMsg now allows to add elements if it makes sense
	+ Fixed ajax/form.mas to avoid phantom change button
	+ EBox::Model::Manager::_setupModelDepends uses full paths so the
	  dependecies can discriminate between models with the same name
	+ Default row addition in DataForm does not fires validateTypedRow
	+ Code typo fix in change administration port model
	+ Set only Remote as option to export/import configuration to a
	  remote site
	+ Return undef in HasMany type when a model is not longer
	  available due to being uninstalled
	+ Added onclick atribute to the link.mas template
	+ Fix exception raising when no event component is found
	+ table_ordered.js : more robust trClick event method
	+ Changed dashboard JS which sometimes halted widget updates
	+ Added popup dialogs for import/export configuration
	+ Changes in styles and sizes of the save/revoke dialog
	+ Removed redudant code in ConfigureWatchers::syncRows which made module
	  to have an incorrect modified state
	+ Dont show in bug report removed packages with configuration
	  held as broken packages
	+ DataTable::size() now calls to syncRows()
	+ EBox::Module::Config::set_list quivalent now has the same
	  behaviour than EBox::Module::Config::set
2.3.19
	+ Manually set up models for events to take into account the
	  dynamic models from the log watcher filtering models
	+ Fixed warnings when deleting a row which is referenced in other model
	+ Disable HTML form autocompletion in admin password change model
	+ Fixed incorrect non-editable warnings in change date and time model
	+ Fixed parsing value bug in EBox::Types::Date and EBox::Types::Time
	+ Reworked mdstat parsing, added failure_spare status
	+ Configuration backup implicitly preserves ownership of files
	+ Changes in styles and sizes of the save/revoke dialog
	+ New data form row is copied from default row, avoiding letting hidden
	  fields without its default value and causing missing fields errors
	+ Always fill abstract type with its default value, this avoids
	  errors with hidden fields with default value
	+ Different page to show errors when there are broken software packages
	+ InverseMatchSelect and InverseMatchUnion use 'not' instead of '!' to
	  denote inverse match. This string is configurable with a type argument
	+ Fixed types EBox::Type::InverseMatchSelect and InverseMatchUnion
	+ Fixed bug in DataTable::setTypedRow() which produced an incorrect 'id'
	  row element in DataTable::updateRowNotify()
	+ In tableBody.mas template: decomposed table topToolbar section in methods
	+ Fixed bug in discard changes dialog
	+ Confirmation dialogs now use styled modalboxes
	+ Do not reload page after save changes dialog if operation is successful
	+ Maintenance menu is now kept open when visiting the logs index page
2.3.18
	+ Manual clone of row in DataTable::setTypedRow to avoid segfault
	+ Avoid undef warnings in EBox::Model::DataTable::_find when the
	  element value is undef
	+ Fixed kill of ebox processes during postrm
	+ Set MySQL root password in create-db script and added mysql script
	  to /usr/share/zentyal for easy access to the zentyal database
	+ Increased timeout redirecting to wizards on installation to 5 seconds
	  to avoid problems on some slow or loaded machines
	+ Save changes dialog do not appear if there are no changes
	+ Delete no longer needed duplicated code
	+ Do not go to save changes after a regular package installation
	  they are saved only in the first install
	+ Progress bar in installation refactored
2.3.17
	+ Do not use modal box for save changes during installation
	+ Hidden fields in DataTables are no longer considered compulsory
	+ Select type has now its own viewer that allows use of filter function
	+ User is now enabled together with the rest of modules on first install
2.3.16
	+ Fix 'oldRow' parameter in UpdatedRowNotify
	+ Use Clone::Fast instead of Clone
	+ Modal dialog for the save and discard changes operations
	+ Use a different lock file for the usercorner redis
	+ Improved look of tables when checkAll controls are present
	+ Better icons for clone action
	+ Added confirmation dialog feature to models; added confirmation
	  dialog to change hostname model
	+ Dynamic default values are now properly updated when adding a row
	+ Kill processes owned by the ebox user before trying to delete it
	+ Do not use sudo to call status command at EBox::Service::running
	+ Fixed regression setting default CSS class in notes
2.3.15
	+ Added missing call to updateRowNotify in DataForms
	+ Fixed silent error in EBox::Types::File templates for non-readable
	  by ebox files
	+ Use pkill instead of killall in postinst
	+ Use unset instead of delete_dir when removing rows
	+ Do not set order list for DataForms
	+ Only try to clean tmp dir on global system start
2.3.14
	+ Error message for failure in package cache creation
	+ Fixed regression when showing a data table in a modal view
	+ Do not do a redis transaction for network module init actions
	+ Fixed EBox::Module::Config::st_unset()
	+ Allowed error class in msg template
2.3.13
	+ Fixed problems in EventDaemon with JSON and blessed references
	+ More crashes avoided when watchers or dispatchers doesn't exist
	+ Proper RAID watcher reimplementation using the new state API
	+ EBox::Config::Redis singleton has now a instance() method instead of new()
	+ Deleted wrong use in ForcePurge model
2.3.12
	+ Fixed problem with watchers and dispatchers after a module deletion
	+ Fixed EBox::Model::DataTable::_checkFieldIsUnique, it failed when the
	  printableValue of the element was different to its value
	+ Fixed separation between Add table link and table body
	+ Adaptation of EventDaemon to model and field changes
	+ Disabled logs consolidation on purge until it is reworked, fixed
	  missing use in purge logs model
	+ Fixed Componet::parentRow, it not longer tries to get a row with
	  undefined id
	+ Fix typo in ConfigureLogs model
	+ Mark files for removing before deleting the row from backend in
	  removeRow
	+ The Includes directives are set just for the main virtual host
	+ Fixed EventDaemon crash
2.3.11
	+ Mark files for removing before deleting the row from backend in removeRow
	+ Dashboard widgets now always read the information from RO
	+ Enable actions are now executed before enableService()
	+ Fixed regression which prevented update of the administration service
	  port when it was changed in the interface
	+ New EBox::Model::Composite::componentNames() for dynamic composites
	+ Remove _exposedMethods() feature to reduce use of AUTOLOAD
	+ Removed any message set in the model in syncRows method
	+ Added global() method to modules and components to get a coherent
	  read-write or read-only instance depending on the context
	+ Removed Model::Report and Composite::Report namespaces to simplify model
	  management and specification
	+ New redis key naming, with $mod/conf/*, $mod/state and $mod/ro/* replacing
	  /ebox/modules/$mod/*, /ebox/state/$mod/* and /ebox-ro/modules/$mod/*
	+ Removed unnecessary parentComposite methods in EBox::Model::Component
	+ Only mark modules as changed when data has really changed
	+ EBox::Global::modChange() throws exception if instance is readonly
	+ New get_state() and set_state() methods, st_* methods are kept for
	  backwards compatibility, but they are deprecated
	+ Simplified events module internals with Watcher and Dispatcher providers
	+ Model Manager is now able to properly manage read-only instances
	+ Composites can now use parentModule() like Models
	+ Renamed old EBox::GConfModule to EBox::Module::Config
	+ Unified model and composite management in the new EBox::Model::Manager
	+ Model and composites are loaded on demand to reduce memory consumption
	+ Model and composite information is now stored in .yaml schemas
	+ ModelProvider and CompositeProvider are no longer necessary
	+ Simplified DataForm using more code from DataTable
	+ Adapted RAID and restrictedResources() to the new JSON objects in redis
	+ Remove unused override modifications code
	+ Added /usr/share/zentyal/redis-cli wrapper for low-level debugging
	+ Use simpler "key: value" format for dumps instead of YAML
	+ Row id prefixes are now better chosen to avoid confusion
	+ Use JSON instead of list and hash redis types (some operations,
	  specially on lists, are up to 50% faster and caching is much simpler)
	+ Store rows as hashes instead of separated keys
	+ Remove deprecated all_dirs and all_entries methods
	+ Remove obsolete EBox::Order package
	+ Remove no longer needed redis directory tree sets
	+ Fixed isEqualTo() method on EBox::Types::Time
	+ EBox::Types::Abstract now provides default implementations of fields(),
	  _storeInGConf() and _restoreFromHash() using the new _attrs() method
	+ Remove indexes on DataTables to reduce complexity, no longer needed
	+ Simplified ProgressIndicator implementation using shared memory
	+ New EBox::Util::SHMLock package
	+ Implemented transactions for redis operations
	+ Replace old MVC cache system with a new low-level redis one
	+ Delete no longer necessary regen-redis-db tool
	+ Added new checkAll property to DataTable description to allow
	  multiple check/uncheck of boolean columns
2.3.10
	+ Added Desktop::ServiceProvider to allow modules to implement
	  requests from Zentyal desktop
	+ Added VirtualHost to manage desktop requests to Zentyal server
	+ Fix EventDaemon in the transition to MySQL
	+ Send EventDaemon errors to new rotated log file /var/log/zentyal/events.err
	+ Send an event to Zentyal Cloud when the updates are up-to-date
	+ Send an info event when modules come back to running
	+ Include additional info for current event watchers
	+ Fixed RAID report for some cases of spare devices and bitmaps
	+ Fixed log purge, SQL call must be a statement not a query
	+ Fixed regex syntax in user log queries
	+ Added missing "use Filesys::Df" to SysInfo
	+ Disabled consolidation by default until is fixed or reimplemented
	+ Fixed regresion in full log page for events
	+ Added clone action to data tables
	+ Fixed regression in modal popup when showing element table
	+ Added new type EBox::Types::KrbRealm
	+ Fix broken packages when dist-upgrading from old versions: stop ebox
	  owned processes before changing home directory
	+ Log the start and finish of start/stop modules actions
	+ Added usesPort() method to apache module
2.3.9
	+ Enable SSLInsecureRenegotiation to avoid master -> slave SOAP handsake
	  problems
	+ Added validateRowRemoval method to EBox::Model::DataTable
	+ Use rm -rf instead of remove_tree to avoid chdir permission problems
	+ Avoid problems restarting apache when .pid file does not exist
	+ Do not use graceful on apache to allow proper change of listen port
	+ Simplified apache restart mechanism and avoid some problems
2.3.8
	+ Create tables using MyISAM engine by default
	+ Delete obsolete 'admin' table
2.3.7
	+ Fixed printableName for apache module and remove entry in status widget
	+ Merged tableBodyWithoutActions.mas into tableBody.mas
	+ Removed tableBodyWithoutEdit.mas because it is no longer used
	+ Better form validation message when there are no ids for
	  foreign rows in select control with add new popup
	+ Fixed branding of RSS channel items
	+ Fixed destination path when copying zentyal.cnf to /etc/mysql/conf.d
	+ Packaging fixes for precise
2.3.6
	+ Switch from CGIs to models in System -> General
	+ New value() and setValue() methods in DataForm::setValue() for cleaner
	  code avoiding use of AUTOLOAD
	+ Added new EBox::Types::Time, EBox::Types::Date and EBox::Types::TimeZone
	+ Added new attribute 'enabled' to the Action and MultiStateAction types
	  to allow disabling an action. Accepts a scalar or a CODE ref
	+ The 'defaultValue' parameter of the types now accept a CODE ref that
	  returns the default value.
2.3.5
	+ Added force parameter in validateTypedRow
	+ Fixed 'hidden' on types when using method references
	+ Removed some console problematic characters from Util::Random::generate
	+ Added methods to manage apache CA certificates
	+ Use IO::Socket::SSL for SOAPClient connections
	+ Removed apache rewrite from old slaves implementation
	+ Do not show RSS image if custom_prefix defined
2.3.4
	+ Avoid 'negative radius' error in DiskUsage chart
	+ Fixed call to partitionFileSystems in EBox::SysInfo::logReportInfo
	+ Log audit does not ignore fields which their values could be interpreted
	  as boolean false
	+ Avoid ebox.cgi failure when showing certain strings in the error template
	+ Do not calculate md5 digests if override_user_modification is enabled
	+ Clean /var/lib/zentyal/tmp on boot
	+ Stop apache gracefully and delete unused code in Apache.pm
	+ Cache contents of module.yaml files in Global
2.3.3
	+ The editable attribute of the types now accept a reference to a function
	  to dinamically enable or disable the field.
	+ In progress bar CGIs AJAX call checks the availability of the
	  next page before loading it
	+ Replaced community logo
	+ Adapted messages in the UI for new editions
	+ Changed cookie name to remove forbidden characters to avoid
	  incompatibilities with some applications
	+ Added methods to enable/disable restart triggers
2.3.2
	+ Fixed redis unix socket permissions problem with usercorner
	+ Get row ids without safe characters checking
	+ Added EBox::Util::Random as random string generator
	+ Set log level to debug when cannot compute md5 for a nonexistent file
	+ Filtering in tables is now case insensitive
	+ ProgressIndicator no longer leaves zombie processes in the system
	+ Implemented mysqldump for logs database
	+ Remove zentyal-events cron script which should not be longer necessary
	+ Bugfix: set executable permissions to cron scripts and example hooks
	+ Added a global method to retrieve installed server edition
	+ Log also duration and compMessage to events.log
2.3.1
	+ Updated Standards-Version to 3.9.2
	+ Fixed JS client side table sorting issue due to Prototype
	  library upgrade
	+ Disable InnoDB by default to reduce memory consumption of MySQL
	+ Now events are logged in a new file (events.log) in a more
	  human-readable format
	+ Added legend to DataTables with custom actions
	+ Changed JS to allow the restore of the action cell when a delete
	  action fails
	+ Set milestone to 3.0 when creating bug reports in the trac
	+ Avoid temporal modelInstance errors when adding or removing
	  modules with LogWatchers or LogDispatcher
	+ Unallow administration port change when the port is in use
2.3
	+ Do not launch a passwordless redis instance during first install
	+ New 'types' field in LogObserver and storers/acquirers to store special
	  types like IPs or MACs in an space-efficient way
	+ Use MySQL for the logs database instead of PostgreSQL
	+ Bugfix: logs database is now properly recreated after purge & install
	+ Avoid use of AUTOLOAD to execute redis commands, improves performance
	+ Use UNIX socket to connect to redis for better performance and
	  update default redis 2.2 settings
	+ Use "sudo" group instead of "admin" one for the UI access control
	+ Added EBox::Module::Base::version() to get package version
	+ Fixed problem in consalidation report when accumulating results
	  from queries having a "group by table.field"
	+ Added missing US and Etc zones in timezone selector
	+ Replaced autotools with zbuildtools
	+ Refuse to restore configuration backup from version lesser than
	  2.1 unless forced
	+ Do not retrieve format.js in every graph to improve performance
	+ The purge-module scripts are always managed as root user
	+ New grep-redis tool to search for patterns in redis keys or
	  values
	+ Use partitionFileSystems method from EBox::FileSystem
2.2.4
	+ New internal 'call' command in Zentyal shell to 'auto-use' the module
	+ Zentyal shell now can execute commandline arguments
	+ Bugfix: EBox::Types::IPAddr::isEqualTo allows to change netmask now
	+ Removed some undefined concatenation and compare warnings in error.log
	+ Ignore check operation in RAID event watcher
	+ Skip IP addresses ending in .0 in EBox::Types::IPRange::addresses()
	+ Do not store in redis trailing dots in Host and DomainName types
	+ Added internal command to instance models and other improvements in shell
	+ Now the whole /etc/zentyal directory is backed up and a copy of the
	  previous contents is stored at /var/backups before restoring
	+ Removing a module with a LogWatcher no longer breaks the LogWatcher
	  Configuration page anymore
	+ Fixed error in change-hostname script it does not longer match substrings
	+ Bugfix: Show breadcrumbs even from models which live in a
	  composite
	+ HTTPLink now returns empty string if no HTTPUrlView is defined
	  in DataTable class
	+ Added mising use sentence in EBox::Event::Watcher::Base
2.2.3
	+ Bugfix: Avoid url rewrite to ebox.cgi when requesting to /slave
	+ Fixed logrotate configuration
	+ More resilient way to handle with missing indexes in _find
	+ Added more informative text when mispelling methods whose prefix
	  is an AUTOLOAD action
	+ A more resilient solution to load events components in EventDaemon
	+ Added one and two years to the purge logs periods
	+ Fixed downloads from EBox::Type::File
2.2.2
	+ Revert cookie name change to avoid session loss in upgrades
	+ Do not try to change owner before user ebox is created
2.2.1
	+ Removed obsolete references to /zentyal URL
	+ Create configuration backup directories on install to avoid warnings
	  accessing the samba share when there are no backups
	+ Log result of save changes, either successful or with warnings
	+ Changed cookie name to remove forbidden characters to avoid
	  incompatibilities with some applications
	+ Removed duplicated and incorrect auding logging for password change
	+ Fixed some non-translatable strings
	+ Create automatic bug reports under 2.2.X milestone instead of 2.2
	+ Fixed bug changing background color on selected software packages
2.1.34
	+ Volatile types called password are now also masked in audit log
	+ Adjust padding for module descriptions in basic software view
	+ Removed beta icon
2.1.33
	+ Fixed modal add problems when using unique option on the type
	+ Fixed error management in the first screen of modal add
	+ Unify software selection and progress colors in CSS
	+ Set proper message type in Configure Events model
	+ Fixed error checking permanentMessage types in templates/msg.mas
2.1.32
	+ Added progress bar colors to theme definition
	+ Remove no longer correct UTF8 decode in ProgressIndicator
	+ Fixed UTF8 double-encoding on unexpected error CGI
	+ Reviewed some subscription strings
	+ Always fork before apache restart to avoid port change problems
	+ Stop modules in the correct order (inverse dependencies order)
	+ Better logging of failed modules on restore
2.1.31
	+ Do not start managed daemons on boot if the module is disabled
	+ Better message on redis error
	+ Watch for dependencies before automatic enable of modules on first install
2.1.30
	+ Removed obsolete /ebox URL from RSS link
	+ Changed methods related with extra backup data in modules logs
	  to play along with changes in ebackup module
	+ Set a user for remote access for audit reasons
	+ Detect session loss on AJAX requests
2.1.29
	+ Startup does not fail if SIGPIPE received
2.1.28
	+ Added code to mitigate false positives on module existence
	+ Avoid error in logs full summary due to incorrect syntax in template
	+ Allow unsafe chars in EBox::Types::File to avoid problems in some browsers
	+ Reviewed some subscription strings
	+ Warning about language-packs installed works again after Global changes
	+ Show n components update when only zentyal packages are left to
	  upgrade in the system widget
	+ Do not show debconf warning when installing packages
	+ EBox::Types::IPAddr (and IPNetwork) now works with defaultValue
	+ Allow to hide menu items, separators and dashboard widgets via conf keys
2.1.27
	+ Do not create tables during Disaster Recovery installation
	+ Added new EBox::Util::Debconf::value to get debconf values
	+ DataTable controller does no longer try to get a deleted row
	  for gather elements values for audit log
	+ Check if Updates watcher can be enabled if the subscription
	  level is yet unknown
2.1.26
	+ Detection of broken packages works again after proper deletion
	  of dpkg_running file
	+ Keep first install redis server running until trigger
	+ Unified module restart for package trigger and init.d
	+ Use restart-trigger script in postinst for faster daemons restarting
	+ System -> Halt/Reboot works again after regression in 2.1.25
	+ Added framework to show warning messages after save changes
	+ Change caption of remote services link to Zentyal Cloud
	+ Do not show Cloud link if hide_cloud_link config key is defined
	+ Added widget_ignore_updates key to hide updates in the dashboard
	+ Differentiate ads from notes
	+ Allow custom message type on permanentMessage
	+ Only allow custom themes signed by Zentyal
	+ Removed /zentyal prefix from URLs
	+ Caps lock detection on login page now works again
	+ Added HiddenIfNotAble property to event watchers to be hidden if
	  it is unabled to monitor the event
	+ Dashboard values can be now error and good as well
	+ Include a new software updates widget
	+ Include a new alert for basic subscriptions informing about
	  software updates
	+ Add update-notifier-common to dependencies
	+ EBox::DataTable::enabledRows returns rows in proper order
	+ Use custom ads when available
	+ Disable bug report when hide_bug_report defined on theme
2.1.25
	+ Do not show disabled module warnings in usercorner
	+ Mask passwords and unify boolean values in audit log
	+ Do not override type attribute for EBox::Types::Text subtypes
	+ Corrected installation finished message after first install
	+ Added new disableAutocomplete attribute on DataTables
	+ Optional values can be unset
	+ Minor improvements on nmap scan
2.1.24
	+ Do not try to generate config for unconfigured services
	+ Remove unnecessary redis call getting _serviceConfigured value
	+ Safer sizes for audit log fields
	+ Fix non-translatable "show help" string
	+ Allow links to first install wizard showing a desired page
	+ Fixed bug in disk usage when we have both values greater and
	  lower than 1024 MB
	+ Always return a number in EBox::AuditLogging::isEnabled to avoid
	  issues when returning the module status
	+ Added noDataMsg attribute on DataTable to show a message when
	  there are no rows
2.1.23
	+ Removed some warnings during consolidation process
	+ Depend on libterm-readline-gnu-perl for history support in shells
	+ Fixed error trying to change the admin port with NTP enabled
	+ Fixed breadcrumb destination for full log query page
	+ Use printableActionName in DataTable setter
2.1.22
	+ Fixed parentRow method in EBox::Types::Row
	+ Added new optionalLabel flag to EBox::Types::Abstract to avoid
	  show the label on non-optional values that need to be set as
	  optional when using show/hide viewCustomizers
	+ Added initHTMLStateOrder to View::Customizer to avoid incorrect
	  initial states
	+ Improved exceptions info in CGIs to help bug reporting
	+ Do not show customActions when editing row on DataTables
2.1.21
	+ Fixed bug printing traces at Global.pm
	+ Check new dump_exceptions confkey instead of the debug one in CGIs
	+ Explicit conversion to int those values stored in our database
	  for correct dumping in reporting
	+ Quote values in update overwrite while consolidating for reporting
2.1.20
	+ Fixed regression in edition in place of booleans
	+ Better default balance of the dashboard based on the size of the widgets
	+ Added defaultSelectedType argument to PortRange
2.1.19
	+ Disable KeepAlive as it seems to give performance problems with Firefox
	  and set MaxClients value back to 1 in apache.conf
	+ Throw exceptions when calling methods not aplicable to RO instances
	+ Fixed problems when mixing read/write and read-only instances
	+ Date/Time and Timezone moved from NTP to core under System -> General
	+ Do not instance hidden widgets to improve dashboard performance
	+ New command shell with Zentyal environment at /usr/share/zentyal/shell
	+ Show warning when a language-pack is not installed
	+ Removed unnecessary dump/load operations to .bak yaml files
	+ AuditLogging and Logs constructor now receive the 'ro' parameter
	+ Do not show Audit Logging in Module Status widget
2.1.18
	+ New unificated zentyal-core.logrotate for all the internal logs
	+ Added forceEnabled option for logHelpers
	+ Moved carousel.js to wizard template
	+ Add ordering option to wizard pages
	+ Fixed cmp and isEqualTo methods for EBox::Types::IPAddr
	+ Fixed wrong Mb unit labels in Disk Usage and use GB when > 1024 MB
	+ Now global-action script can be called without progress indicator
	+ Fixed EBox::Types::File JavaScript setter code
	+ Added support for "Add new..." modal boxes in foreign selectors
	+ Each module can have now its customized purge-module script
	  that will be executed after the package is removed
	+ Added Administration Audit Logging to log sessions, configuration
	  changes, and show pending actions in save changes confirmation
	+ User name is stored in session
	+ Remove deprecated extendedRestore from the old Full Backup
2.1.17
	+ Fixed RAID event crash
	+ Added warning on models and composites when the module is disabled
	+ Fixed login page style with some languages
	+ Login page template can now be reused accepting title as parameter
	+ EBox::Types::File does not write on redis when it fails to
	  move the fail to its final destination
	+ Added quote column option for periodic log consolidation and
	  report consolidation
	+ Added exclude module option to backup restore
2.1.16
	+ Do not show incompatible navigator warning on Google Chrome
	+ Fixed syncRows override detection on DataTable find
	+ clean-conf script now deletes also state data
	+ Avoid 'undefined' message in selectors
2.1.15
	+ Move Disk Usage and RAID to the new Maintenance menu
	+ Always call syncRows on find (avoid data inconsistencies)
	+ Filename when downloading a conf backup now contains hostname
	+ Fixed bug in RAID template
	+ Set proper menu order in System menu (fixes NTP position)
	+ Fixed regresion in page size selector on DataTables
	+ Fixed legend style in Import/Export Configuration
2.1.14
	+ Fixed regresion with double quotes in HTML templates
	+ Fixed problems with libredis-perl version dependency
	+ Adding new apparmor profile management
2.1.13
	+ Better control of errors when saving changes
	+ Elements of Union type can be hidden
	+ Model elements can be hidden only in the viewer or the setter
	+ HTML attributtes are double-quoted
	+ Models can have sections of items
	+ Password view modified to show the confirmation field
	+ New multiselect type
	+ Redis backend now throws different kind of exceptions
2.1.12
	+ Revert no longer necessary parents workaround
	+ Hide action on viewCustomizer works now on DataTables
2.1.11
	+ Fixed bug which setted bad directory to models in tab view
	+ Union type: Use selected subtype on trailingText property if the
	  major type does not have the property
	+ Raise MaxClients to 2 to prevent apache slowness
2.1.10
	+ Security [ZSN-2-1]: Avoid XSS in process list widget
2.1.9
	+ Do not try to initialize redis client before EBox::init()
	+ Safer way to delete rows, deleting its id reference first
	+ Delete no longer needed workaround for gconf with "removed" attribute
	+ Fixed regression in port range setter
2.1.8
	+ Fixed regression in menu search
	+ Fixed missing messages of multi state actions
	+ Help toggler is shown if needed when dynamic content is received
	+ Fixed issue when disabling several actions at once in a data table view
	+ All the custom actions are disabled when one is clicked
	+ Submit wizard pages asynchronously and show loading indicator
	+ Added carousel.js for slide effects
2.1.7
	+ Fixed issues with wrong html attributes quotation
	+ Bugfix: volatile types can now calculate their value using other
	  the value from other elements in the row no matter their position
2.1.6
	+ Attach software.log to bug report if there are broken packages
	+ Added keyGenerator option to report queries
	+ Tuned apache conf to provide a better user experience
	+ Actions click handlers can contain custom javascript
	+ Restore configuration with force dependencies option continues
	  when modules referenced in the backup are not present
	+ Added new MultiStateAction type
2.1.5
	+ Avoid problems getting parent if the manager is uninitialized
	+ Rename some icon files with wrong extension
	+ Remove wrong optional attribute for read-only fields in Events
	+ Renamed all /EBox/ CGI URLs to /SysInfo/ for menu folder coherency
	+ Added support for custom actions in DataTables
	+ Replaced Halt/Reboot CGI with a model
	+ Message classes can be set from models
	+ Fixed error in Jabber dispatcher
	+ Show module name properly in log when restart from the dashboard fails
	+ Avoid warning when looking for inexistent PID in pidFileRunning
2.1.4
	+ Changed Component's parent/child relationships implementation
	+ Fixed WikiFormat on automatic bug report tickets
	+ Do not show available community version in Dashboard with QA
 	  updates
2.1.3
	+ Fall back to readonly data in config backup if there are unsaved changes
	+ Allow to automatically send a report in the unexpected error page
	+ Logs and Events are now submenus of the new Maintenance menu
	+ Configuration Report option is now present on the Import/Export section
	+ Require save changes operation after changing the language
	+ Added support for URL aliases via schemas/urls/*.urls files
	+ Allow to sort submenu items via 'order' attribute
	+ Automatically save changes after syncRows is called and mark the module
	  mark the module as unchanged unless it was previously changed
	+ Removed unnecessary ConfigureEvents composite
	+ Removed unnecessary code from syncRows in logs and events
	+ Restore configuration is safer when restoring /etc/zentyal files
	+ Fixed unescaped characters when showing an exception
	+ Fixed nested error page on AJAX requests
	+ Adapted dumpBackupExtraData to new expected return value
	+ Report remoteservices, when required, a change in administration
	  port
	+ Added continueOnModuleFail mode to configuration restore
	+ Fixed Firefox 4 issue when downloading backups
	+ Show scroll when needed in stacktraces (error page)
	+ More informative error messages when trying to restart locked modules
	  from the dashboard
	+ Creation of plpgsql language moved from EBox::Logs::initialSetup
	  to create-db script
	+ Redis backend now throws different kind of exceptions
	+ Avoid unnecesary warnings about PIDs
	+ Update Jabber dispatcher to use Net::XMPP with some refactoring
	+ Save changes messages are correctly shown with international charsets
	+ Support for bitmap option in RAID report
	+ Retry multiInsert line by line if there are encoding errors
	+ Adapted to new location of partitionsFileSystems in EBox::FileSystem
	+ Event messages are cleaned of null characters and truncated
	  before inserting in the database when is necessary
	+ Improve message for "Free storage space" event and send an info
	  message when a given partition is not full anymore
	+ Event messages now can contain newline characters
	+ Objects of select type are compared also by context
	+ Remove cache from optionsFromForeignModel since it produces
	  problems and it is useless
	+ Set title with server name if the server is subscribed
	+ Fix title HTML tag in views for Models and Composites
	+ Added lastEventsReport to be queried by remoteservices module
	+ Added EBox::Types::HTML type
	+ Added missing manage-logs script to the package
	+ Fixed problems with show/hide help switch and dynamic content
	+ Menus with subitems are now kept unfolded until a section on a
	  different menu is accessed
	+ Sliced restore mode fails correctly when schema file is missing,
	  added option to force restore without schema file
	+ Purge conf now purges the state keys as well
	+ Added EBox::Types::IPRange
2.1.2
	+ Now a menu folder can be closed clicking on it while is open
	+ Bugfix: cron scripts are renamed and no longer ignored by run-parts
	+ Added new EBox::Util::Nmap class implementing a nmap wrapper
2.1.1
	+ Fixed incoherency problems with 'on' and '1' in boolean indexes
	+ Move cron scripts from debian packaging to src/scripts/cron
	+ Trigger restart of logs and events when upgrading zentyal-core
	  without any other modules
	+ Don't restart apache twice when upgrading together with more modules
	+ Fixed params validation issues in addRow
2.1
	+ Replace YAML::Tiny with libyaml written in C through YAML::XS wrapper
	+ Minor bugfix: filter invalid '_' param added by Webkit-based browser
	  on EBox::CGI::Base::params() instead of _validateParams(), avoids
	  warning in zentyal.log when enabling modules
	+ All CGI urls renamed from /ebox to /zentyal
	+ New first() and deleteFirst() methods in EBox::Global to check
	  existence and delete the /var/lib/zentyal/.first file
	+ PO files are now included in the language-pack-zentyal-* packages
	+ Migrations are now always located under /usr/share/$package/migration
	  this change only affects to the events and logs migrations
	+ Delete no longer used domain and translationDomain methods/attributes
	+ Unified src/libexec and tools in the new src/scripts directory
	+ Remove the ebox- prefix on all the names of the /usr/share scripts
	+ New EBox::Util::SQL package with helpers to create and drop tables
	  from initial-setup and purge-module for each module
	+ Always drop tables when purging a package
	+ Delete 'ebox' user when purging zentyal-core
	+ Moved all SQL schemas from tools/sqllogs to schemas/sql
	+ SQL time-period tables are now located under schemas/sql/period
	+ Old ebox-clean-gconf renamed to /usr/share/zentyal/clean-conf and
	  ebox-unconfigure-module is now /usr/share/zentyal/unconfigure-module
	+ Added default implementation for enableActions, executing
	  /usr/share/zentyal-$modulename/enable-module if exists
	+ Optimization: Do not check if a row is unique if any field is unique
	+ Never call syncRows on read-only instances
	+ Big performance improvements using hashes and sets in redis
	  database to avoid calls to the keys command
	+ Delete useless calls to exists in EBox::Config::Redis
	+ New regen-redis-db tool to recreate the directory structure
	+ Renamed /etc/cron.hourly/90manageEBoxLogs to 90zentyal-manage-logs
	  and moved the actual code to /usr/share/zentyal/manage-logs
	+ Move /usr/share/ebox/zentyal-redisvi to /usr/share/zentyal/redisvi
	+ New /usr/share/zentyal/initial-setup script for modules postinst
	+ New /usr/share/zentyal/purge-module script for modules postrm
	+ Removed obsolete logs and events migrations
	+ Create plpgsql is now done on EBox::Logs::initialSetup
	+ Replace old ebox-migrate script with EBox::Module::Base::migrate
	+ Rotate duplicity-debug.log log if exists
	+ Bug fix: Port selected during installation is correctly saved
	+ Zentyal web UI is restarted if their dependencies are upgraded
	+ Bug fix: Logs don't include unrelated information now
	+ Add total in disk_usage report
	+ Bugfix: Events report by source now works again
	+ Do not include info messages in the events report
	+ Services event is triggered only after five failed checkings
	+ Do not add redundant includedir lines to /etc/sudoers
	+ Fixed encoding for strings read from redis server
	+ Support for redis-server 2.0 configuration
	+ Move core templates to /usr/share/zentyal/stubs/core
	+ Old /etc/ebox directory replaced with the new /etc/zentyal with
	  renamed core.conf, logs.conf and events.conf files
	+ Fixed broken link to alerts list
2.0.15
	+ Do not check the existence of cloud-prof package during the
	  restore since it is possible not to be installed while disaster
	  recovery process is done
	+ Renamed /etc/init.d/ebox to /etc/init.d/zentyal
	+ Use new zentyal-* package names
	+ Don't check .yaml existence for core modules
2.0.14
	+ Added compMessage in some events to distinguish among events if
	  required
	+ Make source in events non i18n
	+ After restore, set all the restored modules as changed
	+ Added module pre-checks for configuration backup
2.0.13
	+ Fixed dashboard graphs refresh
	+ Fixed module existence check when dpkg is running
	+ Fix typo in sudoers creation to make remote support work again
2.0.12
	+ Include status of packages in the downloadable bug report
	+ Bugfix: Avoid possible problems deleting redis.first file if not exist
2.0.11
	+ New methods entry_exists and st_entry_exists in config backend
2.0.10
	+ Now redis backend returns undef on get for undefined values
	+ Allow custom mason templates under /etc/ebox/stubs
	+ Better checks before restoring a configuration backup with
	  a set of modules different than the installed one
	+ Wait for 10 seconds to the child process when destroying the
	  progress indicator to avoid zombie processes
	+ Caught SIGPIPE when trying to contact Redis server and the
	  socket was already closed
	+ Do not stop redis server when restarting apache but only when
	  the service is asked to stop
	+ Improvements in import/export configuration (know before as
	  configuration backup)
	+ Improvements in ProgressIndicator
	+ Better behaviour of read-only rows with up/down arrows
	+ Added support for printableActionName in DataTable's
	+ Added information about automatic configuration backup
	+ Removed warning on non existent file digest
	+ Safer way to check if core modules exist during installation
2.0.9
	+ Treat wrong installed packages as not-existent modules
	+ Added a warning in dashboard informing about broken packages
	+ File sharing and mailfilter log event watchers works again since
	  it is managed several log tables per module
2.0.8
	+ Replaced zentyal-conf script with the more powerful zentyal-redisvi
	+ Set always the same default order for dashboard widgets
	+ Added help message to the configure widgets dialog
	+ Check for undefined values in logs consolidation
	+ Now dashboard notifies fails when restarting a service
	+ Fixed bug with some special characters in dashboard
	+ Fixed bug with some special characters in disk usage graph
2.0.7
	+ Pre-installation includes sudoers.d into sudoers file if it's not yet
	  installed
	+ Install apache-prefork instead of worker by default
	+ Rename service certificate to Zentyal Administration Web Server
2.0.6
	+ Use mod dependencies as default restore dependencies
	+ Fixed dependencies in events module
	+ Increased recursive dependency threshold to avoid
	  backup restoration problems
2.0.5
	+ Removed deprecated "Full backup" option from configuration backup
	+ Bugfix: SCP method works again after addition of SlicedBackup
	+ Added option in 90eboxpglogger.conf to disable logs consolidation
2.0.4
	+ Removed useless gconf backup during upgrade
	+ Fixed postinstall script problems during upgrade
2.0.3
	+ Added support for the sliced backup of the DB
	+ Hostname change is now visible in the form before saving changes
	+ Fixed config backend problems with _fileList call
	+ Added new bootDepends method to customize daemons boot order
	+ Added permanent message property to Composite
	+ Bugfix: Minor aesthetic fix in horizontal menu
	+ Bugfix: Disk usage is now reported in expected bytes
	+ Bugfix: Event dispatcher is not disabled when it is impossible
	  for it to dispatch the message
2.0.2
	+ Better message for the service status event
	+ Fixed modules configuration purge script
	+ Block enable module button after first click
	+ Avoid division by zero in progress indicator when total ticks is
	  zero
	+ Removed warning during postinst
	+ Added new subscription messages in logs, events and backup
2.0.1
	+ Bugfix: Login from Zentyal Cloud is passwordless again
	+ Some defensive code for the synchronization in Events models
	+ Bugfix: add EBox::Config::Redis::get to fetch scalar or list
	  values. Make GConfModule use it to avoid issues with directories
	  that have both sort of values.
1.5.14
	+ Fixed redis bug with dir keys prefix
	+ Improved login page style
	+ New login method using PAM instead of password file
	+ Allow to change admin passwords under System->General
	+ Avoid auto submit wizard forms
	+ Wizard skip buttons always available
	+ Rebranded post-installation questions
	+ Added zentyal-conf script to get/set redis config keys
1.5.13
	+ Added transition effect on first install slides
	+ Zentyal rebrand
	+ Added web page favicon
	+ Fixed already seen wizards apparition
	+ Fixed ro module creation with redis backend
	+ Use mason for links widgets
	+ Use new domain to official strings for subscriptions
1.5.12
	+ Added option to change hostname under System->General
	+ Show option "return to dashboard" when save changes fails.
1.5.11
	+ Added more tries on redis reconnection
	+ Fixed user corner access problems with redis server
	+ writeFile* methods reorganized
	+ Added cron as dependency as cron.hourly was never executed with anacron
	+ Improvements in consolidation of data for reports
1.5.10
	+ Fixed gconf to redis conversion for boolean values
1.5.9
	+ Improved migrations speed using the same perl interpreter
	+ Redis as configuration backend (instead of gconf)
	+ Improved error messages in ebox-software
	+ Set event source to 256 chars in database to adjust longer event
	  sources
	+ Progress bar AJAX updates are sent using JSON
	+ Fixed progress bar width problems
	+ Fixed top menu on wizards
	+ Improved error message when disconnecting a not connected database
	+ Abort installation if 'ebox' user already exists
	+ Bugfix: IP address is now properly registered if login fails
1.5.8
	+ Added template tableorderer.css.mas
	+ Added buttonless top menu option
	+ Bugfix: Save all modules on first installation
	+ Bugfix: General ebox database is now created if needed when
	  re/starting services
	+ Bugfix: Data to report are now uniform in number of elements per
	  value. This prevents errors when a value is present in a month and
	  not in another
	+ Bugfix: Don't show already visited wizard pages again
1.5.7
	+ Bugfix: Avoid error when RAID is not present
	+ Bugfix: Add ebox-consolidate-reportinfo call in daily cron script
	+ Bugfix: Called multiInsert and unbufferedInsert when necessary
	  after the loggerd reimplementation
	+ Bugfix: EBox::ThirdParty::Apache2::AuthCookie and
	  EBox::ThirdParty::Apache2::AuthCookie::Util package defined just
	  once
	+ Added util SystemKernel
	+ Improved progress indicator
	+ Changes in sudo generation to allow sudo for remote support user
	+ Initial setup wizards support
1.5.6
	+ Reimplementation of loggerd using inotify instead of File::Tail
1.5.5
	+ Asynchronous load of dashboard widgets for a smoother interface
1.5.4
	+ Changed dbus-check script to accept config file as a parameter
1.5.3
	+ Function _isDaemonRunning works now with snort in lucid
	+ Javascript refreshing instead of meta tag in log pages
	+ Updated links in dashboard widget
	+ Add package versions to downloadable ebox.log
	+ Fixed postgresql data dir path for disk usage with pg 8.4
	+ GUI improvements in search box
1.5.2
	+ Security [ESN-1-1]: Validate referer to avoid CSRF attacks
	+ Added reporting structure to events module
	+ Added new CGI to download the last lines of ebox.log
1.5.1
	+ Bugfix: Catch exception when upstart daemon does not exist and
	  return a stopped status
	+ Added method in logs module to dump database in behalf of
	ebackup module
	+ Bugfix: Do not check in row uniqueness for optional fields that
	are not passed as parameters
	+ Improve the output of ebox module status, to be consistent with the one
	  shown in the interface
	+ Add options to the report generation to allow queries to be more
	  flexible
	+ Events: Add possibility to enable watchers by default
	+ Bugfix: Adding a new field to a model now uses default
	  value instead of an empty value
	+ Added script and web interface for configuration report, added
	  more log files to the configuration report
1.5
	+ Use built-in authentication
	+ Use new upstart directory "init" instead of "event.d"
	+ Use new libjson-perl API
	+ Increase PerlInterpMaxRequests to 200
	+ Increase MaxRequestsPerChild (mpm-worker) to 200
	+ Fix issue with enconding in Ajax error responses
	+ Loggerd: if we don't have any file to watch we just sleep otherwise the process
	  will finish and upstart will try to start it over again and again.
	+ Make /etc/init.d/ebox depend on $network virtual facility
	+ Show uptime and users on General Information widget.
1.4.2
	+ Start services in the appropriate order (by dependencies) to fix a problem
	  when running /etc/init.d/ebox start in slaves (mail and other modules
	  were started before usersandgroups and thus failed)
1.4.1
	+ Remove network workarounds from /etc/init.d/ebox as we don't bring
	  interfaces down anymore
1.4
	+ Bug fix: i18n. setDomain in composites and models.
1.3.19
	+ Make the module dashboard widget update as the rest of the widgets
	+ Fix problem regarding translation of module names: fixes untranslated
	  module names in the dashboard, module status and everywhere else where
	  a module name is written
1.3.18
	+ Add version comparing function and use it instead of 'gt' in the
	  general widget
1.3.17
	+ Minor bug fix: check if value is defined in EBox::Type::Union
1.3.16
	+ Move enable field to first row in ConfigureDispatcherDataTable
	+ Add a warning to let users know that a module with unsaved changes
	  is disabled
	+ Remove events migration directory:
		- 0001_add_conf_configureeventtable.pl
		- 0002_add_conf_diskfree_watcher.pl
	+ Bug fix: We don't use names to stringify date to avoid issues
	  with DB insertions and localisation in event logging
	+ Bug fix: do not warn about disabled services which return false from
	  showModuleStatus()
	+ Add blank line under "Module Status"
	+ Installed and latest available versions of the core are now displayed
	  in the General Information widget
1.3.15
	+ Bug fix: Call EBox::Global::sortModulesByDependencies when
	  saving all modules and remove infinite loop in that method.
	  EBox::Global::modifiedModules now requires an argument to sort
	  its result dependending on enableDepends or depends attribute.
	+ Bug fix: keep menu folders open during page reloads
	+ Bug fix: enable the log events dispatcher by default now works
	+ Bug fix: fixed _lock function in EBox::Module::Base
	+ Bug fix: composites honor menuFolder()
	+ Add support for in-place edition for boolean types. (Closes
	  #1664)
	+ Add method to add new database table columnts to EBox::Migration::Helpers
	+ Bug fix: enable "Save Changes" button after an in-place edition
1.3.14
	+ Bug fix: fix critical bug in migration helper that caused some log
	  log tables to disappear
	+ Create events table
	+ Bug fix: log watcher works again
	+ Bug fix: delete cache if log index is not found as it could be
	  disabled
1.3.13
	+ Bug fix: critical error in EventDaemon that prevented properly start
	+ Cron script for manage logs does not run if another is already
	  running, hope that this will avoid problems with large logs
	+ Increased maximum size of message field in events
	+ Added script to purge logs
	+ Bug fix: multi-domain logs can be enabled again
1.3.12
	+ Added type for EBox::Dashboard::Value to stand out warning
	  messages in dashboard
	+ Added EBox::MigrationHelpers to include migration helpers, for now,
	  include a db table renaming one
	+ Bug fix: Fix mismatch in event table field names
	+ Bug fix: Add migration to create language plpgsql in database
	+ Bug fix: Add missing script for report log consolidation
	+ Bug fix: Don't show modules in logs if they are not configured. This
	  prevents some crashes when modules need information only available when
	  configured, such as mail which holds the vdomains in LDAP
	+ Added method EBox::Global::lastModificationTime to know when
	  eBox configuration was modified for last time
	+ Add support for breadcrumbs on the UI
	+ Bug fix: in Loggerd files are only parsed one time regardless of
	  how many LogHelper reference them
	+ Added precondition for Loggerd: it does not run if there isnt
	anything to watch
1.3.11
	+ Support customFilter in models for big tables
	+ Added EBox::Events::sendEvent method to send events using Perl
	  code (used by ebackup module)
	+ Bug fix: EBox::Type::Service::cmp now works when only the
	  protocols are different
	+ Check $self is defined in PgDBEngine::DESTROY
	+ Do not watch files in ebox-loggerd related to disabled modules and
	  other improvements in the daemon
	+ Silent some exceptions that are used for flow control
	+ Improve the message from Service Event Watcher
1.3.10
	+ Show warning when accesing the UI with unsupported browsers
	+ Add disableApparmorProfile to EBox::Module::Service
	+ Bug fix: add missing use
	+ Bug fix: Make EventDaemon more robust against malformed sent
	  events by only accepting EBox::Event objects
1.3.8
	+ Bug fix: fixed order in EBox::Global::modified modules. Now
	  Global and Backup use the same method to order the module list
	  by dependencies
1.3.7
	+ Bug fix: generate public.css and login.css in dynamic-www directory
	  which is /var/lib/zentyal/dynamicwww/css/ and not in /usr/share/ebox/www/css
	  as these files are generate every time eBox's apache is
	  restarted
	+ Bug fix: modules are restored now in the correct dependency
	  order
	+ ebox-make-backup accepts --destinaton flag to set backup's file name
	+ Add support for permanent messages to EBox::View::Customizer
1.3.6
	+ Bug fix: override _ids in EBox::Events::Watcher::Log to not return ids
	which do not exist
	+ Bug fix: fixed InverseMatchSelect type which is used by Firewall module
	+ New widget for the dashboard showing useful support information
	+ Bugfix: wrong permissions on CSS files caused problem with usercorner
	+ CSS are now templates for easier rebranding
	+ Added default.theme with eBox colors
1.3.5
	+ Bugfix: Allow unsafe characters in password type
	+ Add FollowSymLinks in eBox apache configuration. This is useful
	  if we use js libraries provided by packages
1.3.4
	+ Updated company name in the footer
	+ Bugfix: humanEventMessage works with multiple tableInfos now
	+ Add ebox-dbus-check to test if we can actually connect to dbus
1.3.4
	+ bugfix: empty cache before calling updatedRowNotify
	+ enable Log dispatcher by default and not allow users to disable
	it
	+ consolidation process continues in disabled but configured modules
	+ bugfix: Save Changes button doesn't turn red when accessing events for
	first time
1.3.2
	+ bugfix: workaround issue with dhcp configured interfaces at boot time
1.3.1
	+ bugfix: wrong regex in service status check
1.3.0
	+ bugfix: make full backup work again
1.1.30
	+ Change footer to new company holder
	+  RAID does not generate 'change in completion events, some text
	problems fixed with RAID events
	+ Report graphics had a datapoints limit dependent on the active
	time unit
	+ Apache certificate can be replaced by CA module
	+ Fixed regression in detailed report: total row now aggregates
	properly
	+ More characters allowed when changing password from web GUI
	+ Fixed regression with already used values in select types
	+ Do not a button to restart eBox's apache
	+ Fixed auth problem when dumping and restoring postgre database
1.1.20
	+ Added custom view support
	+ Bugfix: report models now can use the limit parameter in
	  reportRows() method
	+ use a regexp to fetch the PID in a pidfile, some files such as
	postfix's add tabs and spaces before the actual number
	+ Changed "pidfile" to "pidfiles" in _daemons() to allow checking more than
one (now it is a array ref instead of scalar)
	+ Modified Service.pm to support another output format for /etc/init.d daemon
status that returns [OK] instead of "running".
	+ unuformized case in menu entries and some more visual fixes
1.1.10
	+ Fix issue when there's a file managed by one module that has been modified
	  when saving changes
	+ Bugfix: events models are working again even if an event aware
	module is uninstalled and it is in a backup to restore
	+ Select.pm returns first value in options as default
       + Added 'parentModule' to model class to avoid recursive problems
	+ Added Float type
	+ Apache module allows to add configuration includes from other modules
	+ Display remote services button if subscribed
	+ Event daemon may received events through a named pipe
	+ Bugfix. SysInfo revokes its config correctly
	+ Added storer property to types in order to store the data in
	somewhere different from GConf
	+ Added protected property 'volatile' to the models to indicate
	that they store nothing in GConf but in somewhere different
	+ System Menu item element 'RAID' is always visible even when RAID
	is not installed
	+ Files in deleted rows are deleted when the changes are saved
	+ Fixed some bug whens backing and restore files
	+ Components can be subModels of the HasMany type
	+ Added EBox::Types::Text::WriteOnce type
	+ Do not use rows(), use row to force iteration over the rows and increase
	performance and reduce memory use.
	+ Do not suggest_sync after read operations in gconf
	+ Increase MaxRequestsPerChild to 200 in eBox's apache
	+ Make apache spawn only one child process
	+ Log module is backed up and restored normally because the old
	problem is not longer here
	+ Backup is more gentle with no backup files in backup directory,
	now it does not delete them
	+ HasMany  can retrieve again the model and row after the weak
	refence is garbage-collected. (Added to solve a bug in the doenload
	bundle dialog)
	+ EBox::Types::DomainName no longer accepts IP addresses as domain
	names
	+ Bugfix: modules that fail at configuration stage no longer appear as enabled
	+ Add parameter to EBox::Types::Select to disable options cache

0.12.103
	+ Bugfix: fix SQL statement to fetch last rows to consolidate
0.12.102
	+ Bugfix: consolidate logs using the last date and not starting from scratch
0.12.101
	+ Bugfix: DomainName type make comparisons case insensitive
	according to RFC 1035
0.12.100
	+ Bugfix: Never skip user's modifications if it set to true
	override user's changes
	+ EBox::Module::writeConfFile and EBox::Service scape file's path
	+ Bugfix. Configure logrotate to actually rotate ebox logs
	+ Fixed bug in ForcePurge logs model
	+ Fixed bug in DataTable: ModelManaged was called with tableName
	instead of context Name
	+ Fixing an `img` tag closed now properly and adding alternative
	text to match W3C validation in head title
	+ Backup pages now includes the size of the archive
	+ Fixed bug in ForcePurge logs model
	+ Now the modules can have more than one tableInfo for logging information
	+ Improve model debugging
	+ Improve restart debugging
	+ Backups and bug reports can be made from the command line
	+ Bugfix: `isEqualTo` is working now for `Boolean` types
	+ Bugfix: check if we must disable file modification checks in
	Manager::skipModification

0.12.99
	+ Add support for reporting
	+ Refresh logs automatically
	+ Reverse log order
	+ Remove temp file after it is downloaded with FromTempDir controller
0.12.3
	+ Bug fix: use the new API in purge method. Now purging logs is working
	again.
0.12.2
	+ Increase random string length used to generate the cookie to
	2048 bits
	+ Logs are show in inverse chronological order
0.12.1
	+ Bug fix: use unsafeParam for progress indicator or some i18 strings
	will fail when saving changes
0.12
	+ Bugfix: Don't assume timecol is 'timestamp' but defined by
	module developer. This allows to purge some logs tables again
	+ Add page titles to models
	+ Set default values when not given in `add` method in models
	+ Add method to manage page size in model
	+ Add hidden field to help with Ajax request and automated testing with
	  ANSTE
	+ Bugfix: cast sql types to filter fields in logs
	+ Bugfix: Restricted resources are back again to make RSS
	access policy work again
	+ Workaround bogus mason warnings
	+ Make postinst script less verbose
	+ Disable keepalive in eBox apache
	+ Do not run a startup script in eBox apache
	+ Set default purge time for logs stored in eBox db to 1 week
	+ Disable LogAdmin actions in `ebox-global-action` until LogAdmin
	feature is completely done
0.11.103
	+ Modify EBox::Types::HasMany to create directory based on its row
	+ Add _setRelationship method to set up relationships between models
	  and submodels
	+ Use the new EBox::Model::Row api
	+ Add help method to EBox::Types::Abstract
	+ Decrease size for percentage value in disk free watcher
	+ Increase channel link field size in RSS dispatcher
0.11.102
	+ Bugfix: cmp in EBox::Types::HostIP now sorts correctly
	+ updatedRowNotify in EBox::Model::DataTable receives old row as
	well as the recently updated row
	+ Added `override_user_modification` configuration parameter to
	avoid user modification checkings and override them without asking
	+ Added EBox::Model::Row to ease the management of data returned
	by models
	+ Added support to pre-save and post-save executable files. They
	must be placed at /etc/ebox/pre-save or /etc/ebox/post-save
	+ Added `findRow` method to ease find and set
0.11.101
	+ Bugfix: Fix memory leak in models while cloning types. Now
	cloning is controlled by clone method in types
	+ Bugfix: Union type now checks for its uniqueness
	+ DESTROY is not an autoloaded method anymore
	+ HasOne fields now may set printable value from the foreign field
	to set its value
	+ findId now searches as well using printableValue
	+ Bugfix. Minor bug found when key is an IP address in autoloaded
	methods
	+ Ordered tables may insert values at the beginning or the end of
	the table by "insertPosition" attribute
	+ Change notConfigured template to fix English and add link to the
	  module status section
	+ Add loading gif to module status actions
	+ Remove debug from ServiceInterface.pm
	+ Add support for custom separators to be used as index separators on
	  exposedMethods
	+ Bugfix. Stop eBox correctly when it's removed
	+ Improve apache-restart to make it more reliable.
0.11.100
	+ Bugfix. Fix issue with event filters and empty hashes
	+ Bugfix. Cache stuff in log and soap watcher to avoid memory leaks
	+ Bugfix. Fix bug that prevented the user from being warned when a row to
	  be deleted is being used by other model
	+ Bugfix. Add missing use of EBox::Global in State event watcher
	+ Added progress screen, now pogress screen keeps track of the changed
	  state of the modules and change the top page element properly
	+ Do not exec() to restart apache outside mod_perl
	+ Improve apache restart script
	+ Improve progress screen
0.11.99
	+ DataTable contains the property 'enableProperty' to set a column
	called 'enabled' to enable/disable rows from the user point of
	view. The 'enabled' column is put the first
	+ Added state to the RAID report instead of simpler active boolean
        + Fix bug when installing new event components and event GConf
	subtree has not changed
	+ Add RSS dispatcher to show eBox events under a RSS feed
	+ Rotate log files when they reach 10MB for 7 rotations
	+ Configurable minimum free space left for being notified by means
	of percentage
	+ Add File type including uploading and downloading
	+ Event daemon now checks if it is possible to send an event
	before actually sending it
	+ Added Action forms to perform an action without modifying
	persistent data
	+ Log queries are faster if there is no results
	+ Show no data stored when there are no logs for a domain
	+ Log watcher is added in order to notify when an event has
	happened. You can configure which log watcher you may enable and
	what you want to be notify by a determined filter and/or event.
	+ RAID watcher is added to check the RAID events that may happen
	when the RAID subsystem is configured in the eBox machine
	+ Change colour dataset in pie chart used for disk usage reporting
	+ Progress indicator now contains a returned value and error
	message as well
	+ Lock session file for HTTP session to avoid bugs
	related to multiple requests (AJAX) in a short time
	+ Upgrade runit dependency until 1.8.0 to avoid runit related
	issues
0.11
	+ Use apache2
	+ Add ebox-unblock-exec to unset signal mask before running  a executable
	+ Fix issue with multiple models and models with params.
	  This triggered a bug in DHCP when there was just one static
	  interface
	+ Fix _checkRowIsUnique and _checkFieldIsUnique
	+ Fix paging
	+ Trim long strings in log table, show tooltip with the whole string
	  and show links for URLs starting with "http://"
0.10.99
	+ Add disk usage information
	+ Show progress in backup process
	+ Add option to purge logs
	+ Create a link from /var/lib/zentyal/log to /var/log/ebox
	+ Fix bug with backup descriptions containing spaces
	+ Add removeAll method on data models
	+ Add HostIP, DomainName and Port types
	+ Add readonly forms to display static information
	+ Add Danish translation thanks to Allan Jacobsen
0.10
	+ New release
0.9.100
	+ Add checking for SOAP session opened
	+ Add EventDaemon
	+ Add Watcher and Dispatch framework to support an event
	  architecture on eBox
	+ Add volatile EBox::Types in order not to store their values
	  on GConf
	+ Add generic form
	+ Improvements on generic table
	+ Added Swedish translation

0.9.99
	+ Added Portuguese from Portugal translation
	+ Added Russian translation
	+ Bugfix: bad changed state in modules after restore

0.9.3
	+ New release

0.9.2
	+ Add browser warning when uploading files
	+ Enable/disable logging modules
0.9.1
	+ Fix backup issue with changed state
	+ Generic table supports custom ordering
0.9
	+ Added Polish translation
        + Bug in recognition of old CD-R writting devices fixed
	+ Added Aragonese translation
	+ Added Dutch translation
	+ Added German translation
	+ Added Portuguese translation

0.8.99
	+ Add data table model for generic Ajax tables
	+ Add types to be used by models
	+ Add MigrationBase and ebox-migrate to upgrade data models
	+ Some English fixes
0.8.1
	+ New release
0.8
	+ Fix backup issue related to bug reports
	+ Improved backup GUI
0.7.99
        + changed sudo stub to be more permissive
	+ added startup file to apache web server
	+ enhanced backup module
	+ added basic CD/DVD support to backup module
	+ added test stubs to simplify testing
	+ added test class in the spirit of Test::Class
	+ Html.pm now uses mason templates
0.7.1
	+ use Apache::Reload to reload modules when changed
	+ GUI consistency (#12)
	+ Fixed a bug for passwords longer than 16 chars
	+ ebox-sudoers-friendly added to not overwrite /etc/sudoers each time
0.7
	+ First public release
0.6
	+ Move to client
	+ Remove obsolete TODO list
	+ Remove firewall module from  base system
	+ Remove objects module from base system
	+ Remove network module from base system
	+ Add modInstances and modInstancesOfType
	+ Raname Base to ClientBase
	+ Remove calls to deprecated methods
	+ API documented using naturaldocs
	+ Update INSTALL
	+ Use a new method to get configkeys, now configkey reads every
	  [0.9
	+ Added Polish translation][0-9]+.conf file from the EBox::Config::etc() dir and
	  tries to get the value from the files in order.
	+ Display date in the correct languae in Summary
	+ Update debian scripts
	+ Several bugfixes
0.5.2
	+ Fix some packaging issues
0.5.1
	+ New menu system
	+ New firewall filtering rules
	+ 802.1q support

0.5
	+ New bug-free menus (actually Internet Explorer is the buggy piece
	  of... software that caused the reimplementation)
	+ Lots of small bugfixes
	+ Firewall: apply rules with no destination address to packets
	  routed through external interfaces only
	+ New debianize script
	+ Firewall: do not require port and protocol parameters as they
	  are now optional.
	+ Include SSL stuff in the dist tarball
	+ Let modules block changes in the network interfaces
	  configuration if they have references to the network config in
	  their config.
	+ Debian network configuration import script
	+ Fix the init.d script: it catches exceptions thrown by modules so that
	  it can try to start/stop all of them if an exception is thrown.
	+ Firewall: fix default policy bug in INPUT chains.
	+ Restore textdomain in exceptions
	+ New services section in the summary
	+ Added Error item to Summary. Catch exceptions from modules in
	  summary and generate error item
	+ Fix several errors with redirections and error handling in CGIs
	+ Several data validation functions were fixed, and a few others added
	+ Prevent the global module from keeping a reference to itself. And make
	  the read-only/read-write behavior of the factory consistent.
	+ Stop using ifconfig-wrapper and implement our own NetWrapper module
	  with wrappers for ifconfig and ip.
	+ Start/stop apache, network and firewall modules in first place.
	+ Ignore some network interface names such as irda, sit0, etc.
	+ The summary page uses read-only module instances.
	+ New DataInUse exception, old one renamed to DataExists.
	+ Network: do not overwrite resolv.conf if there are nameservers
	  given via dhcp.
	+ Do not set a default global policy for the ssh service.
	+ Check for forbiden characters when the parameter value is
	  requested by the CGI, this allows CGI's to handle the error,
	  and make some decissions before it happens.
	+ Create an "edit object" template and remove the object edition stuff
	  from the main objects page.
	+ Fix the apache restarting code.
	+ Network: Remove the route reordering feature, the kernel handles that
	  automatically.
	+ Fix tons of bugs in the network restarting code.
	+ Network: removed the 3rd nameserver configuration.
	+ Network: Get gateway info in the dhcp hook.
	+ Network: Removed default configuration from the gconf schema.
	+ New function for config-file generation
	+ New functions for pid file handling

0.4
	+ debian package
	+ added module to export/import configuration
	+ changes in firewall's API
	+ Added content filter based on dansguardian
	+ Added French translation
	+ Added Catalan translation
	+ Sudoers file is generated automatically based on module's needs
	+ Apache config file is generated by ebox  now
	+ Use SSL
	+ Added ebox.conf file
	+ Added module template generator

0.3
	+ Supports i18n
	+ API name consistency
	+ Use Mason for templates
	+ added tips to GUI
	+ added dhcp hooks
	+ administration port configuration
	+ Fixed bugs to IE compliant
	+ Revoke changes after logout
	+ Several bugfixes

0.2
	+ All modules are now based on gconf.
	+ Removed dependencies on xml-simple, xerces and xpath
	+ New MAC address field in Object members.
	+ Several bugfixes.

0.1
	+ Initial release<|MERGE_RESOLUTION|>--- conflicted
+++ resolved
@@ -1,10 +1,7 @@
 HEAD
-<<<<<<< HEAD
-=======
 	+ Make sure that we always commit/discard audit of changes when we
 	  save/revoke all modules
 	+ Add new row attribute "disabled"
->>>>>>> 19e49d2e
 	+ Fixed JS glitch which broke the dashboard periodical updates
 	+ Better check of referer which skips cloud domain if it does not exists
 	+ Avoid warning when stopping a module without FirewallHelper
