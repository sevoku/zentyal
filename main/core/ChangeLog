--- conflicted
+++ resolved
@@ -1,7 +1,5 @@
 HEAD
-<<<<<<< HEAD
 	+ Redirect to proper CGI after login in disaster recovery mode
-=======
 	+ Template ajax/simpleModalDialog.mas can now accept text
 	+ Used poweroff instead of halt to assure that system is powered
 	  off after halt
@@ -10,7 +8,6 @@
 	+ Adapted to new EBox::setLocaleEnvironment method
 	+ EBox::Type::File now allows ebox user to own files in directories
 	  which are not writable by him
->>>>>>> 0748d511
 	+ Removed cron daily invocation of deprecated report scripts
 3.0.4
 	+ Added EBox::SyncFolders interface
