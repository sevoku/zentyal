<<<<<<< HEAD
3.0.3
	+ Fixed bug which prevented highlight of selected item in menu
	+ Fixed base class of event dispatcher to be compatible with the
	  changes dispatcher configuration table
	+ Fixed event daemon to use dumped variables
=======
HEAD
	+ Fixed SQL quoting of column names in unbuffered inserts and consolidation
>>>>>>> 94c6ac14
	+ Fixed need of double-click when closing menu items in some cases
	+ Fixed logs consolidation to avoid high CPU usage
	+ In view log table: correctly align previous and first page buttons
	+ Improve host name and domain validation.
	+ Forbidden the use of a qualified hostname in change hostname form
	+ Update samba hostname-dependent fields when hostname is changed
	+ Confirmation dialog when the local domain is changed and with a
	  warning if local domain which ends in .local
3.0.2
	+ The synchronization of redis cache refuses with log message to set
	  undefined values
	+ Fixed wrong sql statement which cause unwanted logs purge
	+ DataForm does not check for uniqueness of its fields, as it only
	  contains a single row
	+ In ConfigureLogs, restored printable names for log domains
	+ Fixed dashboard update error on modules widget, counter-graph
	  widget and widget without sections
	+ Better way to fix non-root warnings during boot without interfering
	  on manual restart commands in the shell
3.0.1
	+ Properly set default language as the first element of the Select to
	  avoid its loss on the first apache restart
	+ Set milestone to 3.0.X when creating tickets in trac.zentyal.org
	+ Removed forced setting of LANG variables in mod_perl which made progress
	  indicator fail when using any language different to English
	+ Removed some frequent undef warnings
	+ Added executeOnBrothers method to EBox::Model::Component
	+ Fixed repetition of 'add' and 'number change' events in RAID watcher
	+ Fixed incorrect display of edit button in tables without editField action
	+ Cache MySQL password to avoid reading it all the time
	+ Fixed request came from non-root user warnings during boot
	+ Send info event in Runit watcher only if the service was down
	  MAX_DOWN_PERIODS
3.0
	+ Removed beta logo
	+ Set 'firstInstall' flag on modules when installing during initial install
	+ Set 'restoringBackup' flag on modules when restoring backup
	+ Call enableService after initialSetup while restoring backup
	+ Registration link in widget now have appropiate content when either
	  remoteservices or software are not installed
	+ Fixed style for disabled buttons
	+ Composite and DataTable viewers recover from errors in pageTitle method
	+ Fixed intermitent failure in progress when there are no slides
	+ Rollback redis transaction on otherwise instead finally block
	+ Members of the 'admin' group can now login again on Zentyal
	+ Multi-admin management for commercial editions
	+ First and last move row buttons are now disabled instead of hidden
	+ In save changes dialog set focus always in the 'save' button
	+ Fixed i18n problem in some cases where environment variables
	  were different than the selected locale on Zentyal UI, now
	  LANG and LC_MESSAGES are explicitly passed to mod_perl
	+ Reviewed registration strings
	+ Added template attribute to MultiStateAction to provide any kind
	  of HTML to display an action
	+ Changed icon, name and link for Zentyal Remote
	+ Fixed some compatibility issues with Internet Explorer 9
	+ Show warning with Internet Explorer 8 or older
	+ Improved dashboard buttons colors
2.3.24
	+ Do not cache undef values in EBox::Config::Redis::get()
	+ Code fix on subscription retrieval for Updates event
	+ Update validate referer to new Remote Services module API
	+ In-place booleans now properly mark the module as changed
	+ Do not try to read slides if software module is not installed
	+ Fixed wrong call in Events::isEnabledDispatcher()
	+ Updated 'created by' footer
2.3.23
	+ Change the default domain name from 'zentyal.lan' to
	  'zentyal-domain.lan'
	+ Changes in first enable to avoid letting modules unsaved
	+ Type File now accepts spaces in the file name
	+ Added setTimezone method to MyDBEngine
	+ Enable consolidation after reviewing and pruning
	+ Code typo fix in Events::isEnabledWatcher
	+ Remove all report code from core
	+ Move SysInfo report related to remoteservices module
	+ Fixed regression which removed scroll bars from popups
	+ New carousel transition for the installation slides
	+ Added option to not show final notes in progress bar
	+ EBox::Model::Component::modelGetter does not die when trying to
	  get a model for an uninstalled module
	+ Added previous/next buttons to manually switch installation slides
	+ New installation slides format
	+ Added compatibility with MS Internet Explorer >= 8
2.3.22
	+ Changed first installation workflow and wizard infraestructure
	+ Improved firewall icons
	+ Set hover style for configure rules button in firewall
	+ Do not disable InnoDB in mysql if there are other databases
	+ Progress indicator no longer calls showAds if it is undefined
	+ Send cache headers on static files to improve browsing speed
	+ Added foreignNoSyncRows and foreignFilter options to EBox::Types::Select
	+ Improved settings icon
	+ Fixed modalboxes style
	+ Improve host domain validation. Single label domains are not allowed.
2.3.21
	+ Fixes on notifyActions
	+ Check for isDaemonRunning now compatible with asterisk status
	+ Fixed warning call in EBox::Types::HasMany
2.3.20
	+ New look & feel for the web interface
	+ Adjust slides transition timeout during installation
	+ Audit changes table in save changes popup has scroll and better style
	+ Model messages are printed below model title
	+ noDataMsg now allows to add elements if it makes sense
	+ Fixed ajax/form.mas to avoid phantom change button
	+ EBox::Model::Manager::_setupModelDepends uses full paths so the
	  dependecies can discriminate between models with the same name
	+ Default row addition in DataForm does not fires validateTypedRow
	+ Code typo fix in change administration port model
	+ Set only Remote as option to export/import configuration to a
	  remote site
	+ Return undef in HasMany type when a model is not longer
	  available due to being uninstalled
	+ Added onclick atribute to the link.mas template
	+ Fix exception raising when no event component is found
	+ table_ordered.js : more robust trClick event method
	+ Changed dashboard JS which sometimes halted widget updates
	+ Added popup dialogs for import/export configuration
	+ Changes in styles and sizes of the save/revoke dialog
	+ Removed redudant code in ConfigureWatchers::syncRows which made module
	  to have an incorrect modified state
	+ Dont show in bug report removed packages with configuration
	  held as broken packages
	+ DataTable::size() now calls to syncRows()
	+ EBox::Module::Config::set_list quivalent now has the same
	  behaviour than EBox::Module::Config::set
2.3.19
	+ Manually set up models for events to take into account the
	  dynamic models from the log watcher filtering models
	+ Fixed warnings when deleting a row which is referenced in other model
	+ Disable HTML form autocompletion in admin password change model
	+ Fixed incorrect non-editable warnings in change date and time model
	+ Fixed parsing value bug in EBox::Types::Date and EBox::Types::Time
	+ Reworked mdstat parsing, added failure_spare status
	+ Configuration backup implicitly preserves ownership of files
	+ Changes in styles and sizes of the save/revoke dialog
	+ New data form row is copied from default row, avoiding letting hidden
	  fields without its default value and causing missing fields errors
	+ Always fill abstract type with its default value, this avoids
	  errors with hidden fields with default value
	+ Different page to show errors when there are broken software packages
	+ InverseMatchSelect and InverseMatchUnion use 'not' instead of '!' to
	  denote inverse match. This string is configurable with a type argument
	+ Fixed types EBox::Type::InverseMatchSelect and InverseMatchUnion
	+ Fixed bug in DataTable::setTypedRow() which produced an incorrect 'id'
	  row element in DataTable::updateRowNotify()
	+ In tableBody.mas template: decomposed table topToolbar section in methods
	+ Fixed bug in discard changes dialog
	+ Confirmation dialogs now use styled modalboxes
	+ Do not reload page after save changes dialog if operation is successful
	+ Maintenance menu is now kept open when visiting the logs index page
2.3.18
	+ Manual clone of row in DataTable::setTypedRow to avoid segfault
	+ Avoid undef warnings in EBox::Model::DataTable::_find when the
	  element value is undef
	+ Fixed kill of ebox processes during postrm
	+ Set MySQL root password in create-db script and added mysql script
	  to /usr/share/zentyal for easy access to the zentyal database
	+ Increased timeout redirecting to wizards on installation to 5 seconds
	  to avoid problems on some slow or loaded machines
	+ Save changes dialog do not appear if there are no changes
	+ Delete no longer needed duplicated code
	+ Do not go to save changes after a regular package installation
	  they are saved only in the first install
	+ Progress bar in installation refactored
2.3.17
	+ Do not use modal box for save changes during installation
	+ Hidden fields in DataTables are no longer considered compulsory
	+ Select type has now its own viewer that allows use of filter function
	+ User is now enabled together with the rest of modules on first install
2.3.16
	+ Fix 'oldRow' parameter in UpdatedRowNotify
	+ Use Clone::Fast instead of Clone
	+ Modal dialog for the save and discard changes operations
	+ Use a different lock file for the usercorner redis
	+ Improved look of tables when checkAll controls are present
	+ Better icons for clone action
	+ Added confirmation dialog feature to models; added confirmation
	  dialog to change hostname model
	+ Dynamic default values are now properly updated when adding a row
	+ Kill processes owned by the ebox user before trying to delete it
	+ Do not use sudo to call status command at EBox::Service::running
	+ Fixed regression setting default CSS class in notes
2.3.15
	+ Added missing call to updateRowNotify in DataForms
	+ Fixed silent error in EBox::Types::File templates for non-readable
	  by ebox files
	+ Use pkill instead of killall in postinst
	+ Use unset instead of delete_dir when removing rows
	+ Do not set order list for DataForms
	+ Only try to clean tmp dir on global system start
2.3.14
	+ Error message for failure in package cache creation
	+ Fixed regression when showing a data table in a modal view
	+ Do not do a redis transaction for network module init actions
	+ Fixed EBox::Module::Config::st_unset()
	+ Allowed error class in msg template
2.3.13
	+ Fixed problems in EventDaemon with JSON and blessed references
	+ More crashes avoided when watchers or dispatchers doesn't exist
	+ Proper RAID watcher reimplementation using the new state API
	+ EBox::Config::Redis singleton has now a instance() method instead of new()
	+ Deleted wrong use in ForcePurge model
2.3.12
	+ Fixed problem with watchers and dispatchers after a module deletion
	+ Fixed EBox::Model::DataTable::_checkFieldIsUnique, it failed when the
	  printableValue of the element was different to its value
	+ Fixed separation between Add table link and table body
	+ Adaptation of EventDaemon to model and field changes
	+ Disabled logs consolidation on purge until it is reworked, fixed
	  missing use in purge logs model
	+ Fixed Componet::parentRow, it not longer tries to get a row with
	  undefined id
	+ Fix typo in ConfigureLogs model
	+ Mark files for removing before deleting the row from backend in
	  removeRow
	+ The Includes directives are set just for the main virtual host
	+ Fixed EventDaemon crash
2.3.11
	+ Mark files for removing before deleting the row from backend in removeRow
	+ Dashboard widgets now always read the information from RO
	+ Enable actions are now executed before enableService()
	+ Fixed regression which prevented update of the administration service
	  port when it was changed in the interface
	+ New EBox::Model::Composite::componentNames() for dynamic composites
	+ Remove _exposedMethods() feature to reduce use of AUTOLOAD
	+ Removed any message set in the model in syncRows method
	+ Added global() method to modules and components to get a coherent
	  read-write or read-only instance depending on the context
	+ Removed Model::Report and Composite::Report namespaces to simplify model
	  management and specification
	+ New redis key naming, with $mod/conf/*, $mod/state and $mod/ro/* replacing
	  /ebox/modules/$mod/*, /ebox/state/$mod/* and /ebox-ro/modules/$mod/*
	+ Removed unnecessary parentComposite methods in EBox::Model::Component
	+ Only mark modules as changed when data has really changed
	+ EBox::Global::modChange() throws exception if instance is readonly
	+ New get_state() and set_state() methods, st_* methods are kept for
	  backwards compatibility, but they are deprecated
	+ Simplified events module internals with Watcher and Dispatcher providers
	+ Model Manager is now able to properly manage read-only instances
	+ Composites can now use parentModule() like Models
	+ Renamed old EBox::GConfModule to EBox::Module::Config
	+ Unified model and composite management in the new EBox::Model::Manager
	+ Model and composites are loaded on demand to reduce memory consumption
	+ Model and composite information is now stored in .yaml schemas
	+ ModelProvider and CompositeProvider are no longer necessary
	+ Simplified DataForm using more code from DataTable
	+ Adapted RAID and restrictedResources() to the new JSON objects in redis
	+ Remove unused override modifications code
	+ Added /usr/share/zentyal/redis-cli wrapper for low-level debugging
	+ Use simpler "key: value" format for dumps instead of YAML
	+ Row id prefixes are now better chosen to avoid confusion
	+ Use JSON instead of list and hash redis types (some operations,
	  specially on lists, are up to 50% faster and caching is much simpler)
	+ Store rows as hashes instead of separated keys
	+ Remove deprecated all_dirs and all_entries methods
	+ Remove obsolete EBox::Order package
	+ Remove no longer needed redis directory tree sets
	+ Fixed isEqualTo() method on EBox::Types::Time
	+ EBox::Types::Abstract now provides default implementations of fields(),
	  _storeInGConf() and _restoreFromHash() using the new _attrs() method
	+ Remove indexes on DataTables to reduce complexity, no longer needed
	+ Simplified ProgressIndicator implementation using shared memory
	+ New EBox::Util::SHMLock package
	+ Implemented transactions for redis operations
	+ Replace old MVC cache system with a new low-level redis one
	+ Delete no longer necessary regen-redis-db tool
	+ Added new checkAll property to DataTable description to allow
	  multiple check/uncheck of boolean columns
2.3.10
	+ Added Desktop::ServiceProvider to allow modules to implement
	  requests from Zentyal desktop
	+ Added VirtualHost to manage desktop requests to Zentyal server
	+ Fix EventDaemon in the transition to MySQL
	+ Send EventDaemon errors to new rotated log file /var/log/zentyal/events.err
	+ Send an event to Zentyal Cloud when the updates are up-to-date
	+ Send an info event when modules come back to running
	+ Include additional info for current event watchers
	+ Fixed RAID report for some cases of spare devices and bitmaps
	+ Fixed log purge, SQL call must be a statement not a query
	+ Fixed regex syntax in user log queries
	+ Added missing "use Filesys::Df" to SysInfo
	+ Disabled consolidation by default until is fixed or reimplemented
	+ Fixed regresion in full log page for events
	+ Added clone action to data tables
	+ Fixed regression in modal popup when showing element table
	+ Added new type EBox::Types::KrbRealm
	+ Fix broken packages when dist-upgrading from old versions: stop ebox
	  owned processes before changing home directory
	+ Log the start and finish of start/stop modules actions
	+ Added usesPort() method to apache module
2.3.9
	+ Enable SSLInsecureRenegotiation to avoid master -> slave SOAP handsake
	  problems
	+ Added validateRowRemoval method to EBox::Model::DataTable
	+ Use rm -rf instead of remove_tree to avoid chdir permission problems
	+ Avoid problems restarting apache when .pid file does not exist
	+ Do not use graceful on apache to allow proper change of listen port
	+ Simplified apache restart mechanism and avoid some problems
2.3.8
	+ Create tables using MyISAM engine by default
	+ Delete obsolete 'admin' table
2.3.7
	+ Fixed printableName for apache module and remove entry in status widget
	+ Merged tableBodyWithoutActions.mas into tableBody.mas
	+ Removed tableBodyWithoutEdit.mas because it is no longer used
	+ Better form validation message when there are no ids for
	  foreign rows in select control with add new popup
	+ Fixed branding of RSS channel items
	+ Fixed destination path when copying zentyal.cnf to /etc/mysql/conf.d
	+ Packaging fixes for precise
2.3.6
	+ Switch from CGIs to models in System -> General
	+ New value() and setValue() methods in DataForm::setValue() for cleaner
	  code avoiding use of AUTOLOAD
	+ Added new EBox::Types::Time, EBox::Types::Date and EBox::Types::TimeZone
	+ Added new attribute 'enabled' to the Action and MultiStateAction types
	  to allow disabling an action. Accepts a scalar or a CODE ref
	+ The 'defaultValue' parameter of the types now accept a CODE ref that
	  returns the default value.
2.3.5
	+ Added force parameter in validateTypedRow
	+ Fixed 'hidden' on types when using method references
	+ Removed some console problematic characters from Util::Random::generate
	+ Added methods to manage apache CA certificates
	+ Use IO::Socket::SSL for SOAPClient connections
	+ Removed apache rewrite from old slaves implementation
	+ Do not show RSS image if custom_prefix defined
2.3.4
	+ Avoid 'negative radius' error in DiskUsage chart
	+ Fixed call to partitionFileSystems in EBox::SysInfo::logReportInfo
	+ Log audit does not ignore fields which their values could be interpreted
	  as boolean false
	+ Avoid ebox.cgi failure when showing certain strings in the error template
	+ Do not calculate md5 digests if override_user_modification is enabled
	+ Clean /var/lib/zentyal/tmp on boot
	+ Stop apache gracefully and delete unused code in Apache.pm
	+ Cache contents of module.yaml files in Global
2.3.3
	+ The editable attribute of the types now accept a reference to a function
	  to dinamically enable or disable the field.
	+ In progress bar CGIs AJAX call checks the availability of the
	  next page before loading it
	+ Replaced community logo
	+ Adapted messages in the UI for new editions
	+ Changed cookie name to remove forbidden characters to avoid
	  incompatibilities with some applications
	+ Added methods to enable/disable restart triggers
2.3.2
	+ Fixed redis unix socket permissions problem with usercorner
	+ Get row ids without safe characters checking
	+ Added EBox::Util::Random as random string generator
	+ Set log level to debug when cannot compute md5 for a nonexistent file
	+ Filtering in tables is now case insensitive
	+ ProgressIndicator no longer leaves zombie processes in the system
	+ Implemented mysqldump for logs database
	+ Remove zentyal-events cron script which should not be longer necessary
	+ Bugfix: set executable permissions to cron scripts and example hooks
	+ Added a global method to retrieve installed server edition
	+ Log also duration and compMessage to events.log
2.3.1
	+ Updated Standards-Version to 3.9.2
	+ Fixed JS client side table sorting issue due to Prototype
	  library upgrade
	+ Disable InnoDB by default to reduce memory consumption of MySQL
	+ Now events are logged in a new file (events.log) in a more
	  human-readable format
	+ Added legend to DataTables with custom actions
	+ Changed JS to allow the restore of the action cell when a delete
	  action fails
	+ Set milestone to 3.0 when creating bug reports in the trac
	+ Avoid temporal modelInstance errors when adding or removing
	  modules with LogWatchers or LogDispatcher
	+ Unallow administration port change when the port is in use
2.3
	+ Do not launch a passwordless redis instance during first install
	+ New 'types' field in LogObserver and storers/acquirers to store special
	  types like IPs or MACs in an space-efficient way
	+ Use MySQL for the logs database instead of PostgreSQL
	+ Bugfix: logs database is now properly recreated after purge & install
	+ Avoid use of AUTOLOAD to execute redis commands, improves performance
	+ Use UNIX socket to connect to redis for better performance and
	  update default redis 2.2 settings
	+ Use "sudo" group instead of "admin" one for the UI access control
	+ Added EBox::Module::Base::version() to get package version
	+ Fixed problem in consalidation report when accumulating results
	  from queries having a "group by table.field"
	+ Added missing US and Etc zones in timezone selector
	+ Replaced autotools with zbuildtools
	+ Refuse to restore configuration backup from version lesser than
	  2.1 unless forced
	+ Do not retrieve format.js in every graph to improve performance
	+ The purge-module scripts are always managed as root user
	+ New grep-redis tool to search for patterns in redis keys or
	  values
	+ Use partitionFileSystems method from EBox::FileSystem
2.2.4
	+ New internal 'call' command in Zentyal shell to 'auto-use' the module
	+ Zentyal shell now can execute commandline arguments
	+ Bugfix: EBox::Types::IPAddr::isEqualTo allows to change netmask now
	+ Removed some undefined concatenation and compare warnings in error.log
	+ Ignore check operation in RAID event watcher
	+ Skip IP addresses ending in .0 in EBox::Types::IPRange::addresses()
	+ Do not store in redis trailing dots in Host and DomainName types
	+ Added internal command to instance models and other improvements in shell
	+ Now the whole /etc/zentyal directory is backed up and a copy of the
	  previous contents is stored at /var/backups before restoring
	+ Removing a module with a LogWatcher no longer breaks the LogWatcher
	  Configuration page anymore
	+ Fixed error in change-hostname script it does not longer match substrings
	+ Bugfix: Show breadcrumbs even from models which live in a
	  composite
	+ HTTPLink now returns empty string if no HTTPUrlView is defined
	  in DataTable class
	+ Added mising use sentence in EBox::Event::Watcher::Base
2.2.3
	+ Bugfix: Avoid url rewrite to ebox.cgi when requesting to /slave
	+ Fixed logrotate configuration
	+ More resilient way to handle with missing indexes in _find
	+ Added more informative text when mispelling methods whose prefix
	  is an AUTOLOAD action
	+ A more resilient solution to load events components in EventDaemon
	+ Added one and two years to the purge logs periods
	+ Fixed downloads from EBox::Type::File
2.2.2
	+ Revert cookie name change to avoid session loss in upgrades
	+ Do not try to change owner before user ebox is created
2.2.1
	+ Removed obsolete references to /zentyal URL
	+ Create configuration backup directories on install to avoid warnings
	  accessing the samba share when there are no backups
	+ Log result of save changes, either successful or with warnings
	+ Changed cookie name to remove forbidden characters to avoid
	  incompatibilities with some applications
	+ Removed duplicated and incorrect auding logging for password change
	+ Fixed some non-translatable strings
	+ Create automatic bug reports under 2.2.X milestone instead of 2.2
	+ Fixed bug changing background color on selected software packages
2.1.34
	+ Volatile types called password are now also masked in audit log
	+ Adjust padding for module descriptions in basic software view
	+ Removed beta icon
2.1.33
	+ Fixed modal add problems when using unique option on the type
	+ Fixed error management in the first screen of modal add
	+ Unify software selection and progress colors in CSS
	+ Set proper message type in Configure Events model
	+ Fixed error checking permanentMessage types in templates/msg.mas
2.1.32
	+ Added progress bar colors to theme definition
	+ Remove no longer correct UTF8 decode in ProgressIndicator
	+ Fixed UTF8 double-encoding on unexpected error CGI
	+ Reviewed some subscription strings
	+ Always fork before apache restart to avoid port change problems
	+ Stop modules in the correct order (inverse dependencies order)
	+ Better logging of failed modules on restore
2.1.31
	+ Do not start managed daemons on boot if the module is disabled
	+ Better message on redis error
	+ Watch for dependencies before automatic enable of modules on first install
2.1.30
	+ Removed obsolete /ebox URL from RSS link
	+ Changed methods related with extra backup data in modules logs
	  to play along with changes in ebackup module
	+ Set a user for remote access for audit reasons
	+ Detect session loss on AJAX requests
2.1.29
	+ Startup does not fail if SIGPIPE received
2.1.28
	+ Added code to mitigate false positives on module existence
	+ Avoid error in logs full summary due to incorrect syntax in template
	+ Allow unsafe chars in EBox::Types::File to avoid problems in some browsers
	+ Reviewed some subscription strings
	+ Warning about language-packs installed works again after Global changes
	+ Show n components update when only zentyal packages are left to
	  upgrade in the system widget
	+ Do not show debconf warning when installing packages
	+ EBox::Types::IPAddr (and IPNetwork) now works with defaultValue
	+ Allow to hide menu items, separators and dashboard widgets via conf keys
2.1.27
	+ Do not create tables during Disaster Recovery installation
	+ Added new EBox::Util::Debconf::value to get debconf values
	+ DataTable controller does no longer try to get a deleted row
	  for gather elements values for audit log
	+ Check if Updates watcher can be enabled if the subscription
	  level is yet unknown
2.1.26
	+ Detection of broken packages works again after proper deletion
	  of dpkg_running file
	+ Keep first install redis server running until trigger
	+ Unified module restart for package trigger and init.d
	+ Use restart-trigger script in postinst for faster daemons restarting
	+ System -> Halt/Reboot works again after regression in 2.1.25
	+ Added framework to show warning messages after save changes
	+ Change caption of remote services link to Zentyal Cloud
	+ Do not show Cloud link if hide_cloud_link config key is defined
	+ Added widget_ignore_updates key to hide updates in the dashboard
	+ Differentiate ads from notes
	+ Allow custom message type on permanentMessage
	+ Only allow custom themes signed by Zentyal
	+ Removed /zentyal prefix from URLs
	+ Caps lock detection on login page now works again
	+ Added HiddenIfNotAble property to event watchers to be hidden if
	  it is unabled to monitor the event
	+ Dashboard values can be now error and good as well
	+ Include a new software updates widget
	+ Include a new alert for basic subscriptions informing about
	  software updates
	+ Add update-notifier-common to dependencies
	+ EBox::DataTable::enabledRows returns rows in proper order
	+ Use custom ads when available
	+ Disable bug report when hide_bug_report defined on theme
2.1.25
	+ Do not show disabled module warnings in usercorner
	+ Mask passwords and unify boolean values in audit log
	+ Do not override type attribute for EBox::Types::Text subtypes
	+ Corrected installation finished message after first install
	+ Added new disableAutocomplete attribute on DataTables
	+ Optional values can be unset
	+ Minor improvements on nmap scan
2.1.24
	+ Do not try to generate config for unconfigured services
	+ Remove unnecessary redis call getting _serviceConfigured value
	+ Safer sizes for audit log fields
	+ Fix non-translatable "show help" string
	+ Allow links to first install wizard showing a desired page
	+ Fixed bug in disk usage when we have both values greater and
	  lower than 1024 MB
	+ Always return a number in EBox::AuditLogging::isEnabled to avoid
	  issues when returning the module status
	+ Added noDataMsg attribute on DataTable to show a message when
	  there are no rows
2.1.23
	+ Removed some warnings during consolidation process
	+ Depend on libterm-readline-gnu-perl for history support in shells
	+ Fixed error trying to change the admin port with NTP enabled
	+ Fixed breadcrumb destination for full log query page
	+ Use printableActionName in DataTable setter
2.1.22
	+ Fixed parentRow method in EBox::Types::Row
	+ Added new optionalLabel flag to EBox::Types::Abstract to avoid
	  show the label on non-optional values that need to be set as
	  optional when using show/hide viewCustomizers
	+ Added initHTMLStateOrder to View::Customizer to avoid incorrect
	  initial states
	+ Improved exceptions info in CGIs to help bug reporting
	+ Do not show customActions when editing row on DataTables
2.1.21
	+ Fixed bug printing traces at Global.pm
	+ Check new dump_exceptions confkey instead of the debug one in CGIs
	+ Explicit conversion to int those values stored in our database
	  for correct dumping in reporting
	+ Quote values in update overwrite while consolidating for reporting
2.1.20
	+ Fixed regression in edition in place of booleans
	+ Better default balance of the dashboard based on the size of the widgets
	+ Added defaultSelectedType argument to PortRange
2.1.19
	+ Disable KeepAlive as it seems to give performance problems with Firefox
	  and set MaxClients value back to 1 in apache.conf
	+ Throw exceptions when calling methods not aplicable to RO instances
	+ Fixed problems when mixing read/write and read-only instances
	+ Date/Time and Timezone moved from NTP to core under System -> General
	+ Do not instance hidden widgets to improve dashboard performance
	+ New command shell with Zentyal environment at /usr/share/zentyal/shell
	+ Show warning when a language-pack is not installed
	+ Removed unnecessary dump/load operations to .bak yaml files
	+ AuditLogging and Logs constructor now receive the 'ro' parameter
	+ Do not show Audit Logging in Module Status widget
2.1.18
	+ New unificated zentyal-core.logrotate for all the internal logs
	+ Added forceEnabled option for logHelpers
	+ Moved carousel.js to wizard template
	+ Add ordering option to wizard pages
	+ Fixed cmp and isEqualTo methods for EBox::Types::IPAddr
	+ Fixed wrong Mb unit labels in Disk Usage and use GB when > 1024 MB
	+ Now global-action script can be called without progress indicator
	+ Fixed EBox::Types::File JavaScript setter code
	+ Added support for "Add new..." modal boxes in foreign selectors
	+ Each module can have now its customized purge-module script
	  that will be executed after the package is removed
	+ Added Administration Audit Logging to log sessions, configuration
	  changes, and show pending actions in save changes confirmation
	+ User name is stored in session
	+ Remove deprecated extendedRestore from the old Full Backup
2.1.17
	+ Fixed RAID event crash
	+ Added warning on models and composites when the module is disabled
	+ Fixed login page style with some languages
	+ Login page template can now be reused accepting title as parameter
	+ EBox::Types::File does not write on redis when it fails to
	  move the fail to its final destination
	+ Added quote column option for periodic log consolidation and
	  report consolidation
	+ Added exclude module option to backup restore
2.1.16
	+ Do not show incompatible navigator warning on Google Chrome
	+ Fixed syncRows override detection on DataTable find
	+ clean-conf script now deletes also state data
	+ Avoid 'undefined' message in selectors
2.1.15
	+ Move Disk Usage and RAID to the new Maintenance menu
	+ Always call syncRows on find (avoid data inconsistencies)
	+ Filename when downloading a conf backup now contains hostname
	+ Fixed bug in RAID template
	+ Set proper menu order in System menu (fixes NTP position)
	+ Fixed regresion in page size selector on DataTables
	+ Fixed legend style in Import/Export Configuration
2.1.14
	+ Fixed regresion with double quotes in HTML templates
	+ Fixed problems with libredis-perl version dependency
	+ Adding new apparmor profile management
2.1.13
	+ Better control of errors when saving changes
	+ Elements of Union type can be hidden
	+ Model elements can be hidden only in the viewer or the setter
	+ HTML attributtes are double-quoted
	+ Models can have sections of items
	+ Password view modified to show the confirmation field
	+ New multiselect type
	+ Redis backend now throws different kind of exceptions
2.1.12
	+ Revert no longer necessary parents workaround
	+ Hide action on viewCustomizer works now on DataTables
2.1.11
	+ Fixed bug which setted bad directory to models in tab view
	+ Union type: Use selected subtype on trailingText property if the
	  major type does not have the property
	+ Raise MaxClients to 2 to prevent apache slowness
2.1.10
	+ Security [ZSN-2-1]: Avoid XSS in process list widget
2.1.9
	+ Do not try to initialize redis client before EBox::init()
	+ Safer way to delete rows, deleting its id reference first
	+ Delete no longer needed workaround for gconf with "removed" attribute
	+ Fixed regression in port range setter
2.1.8
	+ Fixed regression in menu search
	+ Fixed missing messages of multi state actions
	+ Help toggler is shown if needed when dynamic content is received
	+ Fixed issue when disabling several actions at once in a data table view
	+ All the custom actions are disabled when one is clicked
	+ Submit wizard pages asynchronously and show loading indicator
	+ Added carousel.js for slide effects
2.1.7
	+ Fixed issues with wrong html attributes quotation
	+ Bugfix: volatile types can now calculate their value using other
	  the value from other elements in the row no matter their position
2.1.6
	+ Attach software.log to bug report if there are broken packages
	+ Added keyGenerator option to report queries
	+ Tuned apache conf to provide a better user experience
	+ Actions click handlers can contain custom javascript
	+ Restore configuration with force dependencies option continues
	  when modules referenced in the backup are not present
	+ Added new MultiStateAction type
2.1.5
	+ Avoid problems getting parent if the manager is uninitialized
	+ Rename some icon files with wrong extension
	+ Remove wrong optional attribute for read-only fields in Events
	+ Renamed all /EBox/ CGI URLs to /SysInfo/ for menu folder coherency
	+ Added support for custom actions in DataTables
	+ Replaced Halt/Reboot CGI with a model
	+ Message classes can be set from models
	+ Fixed error in Jabber dispatcher
	+ Show module name properly in log when restart from the dashboard fails
	+ Avoid warning when looking for inexistent PID in pidFileRunning
2.1.4
	+ Changed Component's parent/child relationships implementation
	+ Fixed WikiFormat on automatic bug report tickets
	+ Do not show available community version in Dashboard with QA
 	  updates
2.1.3
	+ Fall back to readonly data in config backup if there are unsaved changes
	+ Allow to automatically send a report in the unexpected error page
	+ Logs and Events are now submenus of the new Maintenance menu
	+ Configuration Report option is now present on the Import/Export section
	+ Require save changes operation after changing the language
	+ Added support for URL aliases via schemas/urls/*.urls files
	+ Allow to sort submenu items via 'order' attribute
	+ Automatically save changes after syncRows is called and mark the module
	  mark the module as unchanged unless it was previously changed
	+ Removed unnecessary ConfigureEvents composite
	+ Removed unnecessary code from syncRows in logs and events
	+ Restore configuration is safer when restoring /etc/zentyal files
	+ Fixed unescaped characters when showing an exception
	+ Fixed nested error page on AJAX requests
	+ Adapted dumpBackupExtraData to new expected return value
	+ Report remoteservices, when required, a change in administration
	  port
	+ Added continueOnModuleFail mode to configuration restore
	+ Fixed Firefox 4 issue when downloading backups
	+ Show scroll when needed in stacktraces (error page)
	+ More informative error messages when trying to restart locked modules
	  from the dashboard
	+ Creation of plpgsql language moved from EBox::Logs::initialSetup
	  to create-db script
	+ Redis backend now throws different kind of exceptions
	+ Avoid unnecesary warnings about PIDs
	+ Update Jabber dispatcher to use Net::XMPP with some refactoring
	+ Save changes messages are correctly shown with international charsets
	+ Support for bitmap option in RAID report
	+ Retry multiInsert line by line if there are encoding errors
	+ Adapted to new location of partitionsFileSystems in EBox::FileSystem
	+ Event messages are cleaned of null characters and truncated
	  before inserting in the database when is necessary
	+ Improve message for "Free storage space" event and send an info
	  message when a given partition is not full anymore
	+ Event messages now can contain newline characters
	+ Objects of select type are compared also by context
	+ Remove cache from optionsFromForeignModel since it produces
	  problems and it is useless
	+ Set title with server name if the server is subscribed
	+ Fix title HTML tag in views for Models and Composites
	+ Added lastEventsReport to be queried by remoteservices module
	+ Added EBox::Types::HTML type
	+ Added missing manage-logs script to the package
	+ Fixed problems with show/hide help switch and dynamic content
	+ Menus with subitems are now kept unfolded until a section on a
	  different menu is accessed
	+ Sliced restore mode fails correctly when schema file is missing,
	  added option to force restore without schema file
	+ Purge conf now purges the state keys as well
	+ Added EBox::Types::IPRange
2.1.2
	+ Now a menu folder can be closed clicking on it while is open
	+ Bugfix: cron scripts are renamed and no longer ignored by run-parts
	+ Added new EBox::Util::Nmap class implementing a nmap wrapper
2.1.1
	+ Fixed incoherency problems with 'on' and '1' in boolean indexes
	+ Move cron scripts from debian packaging to src/scripts/cron
	+ Trigger restart of logs and events when upgrading zentyal-core
	  without any other modules
	+ Don't restart apache twice when upgrading together with more modules
	+ Fixed params validation issues in addRow
2.1
	+ Replace YAML::Tiny with libyaml written in C through YAML::XS wrapper
	+ Minor bugfix: filter invalid '_' param added by Webkit-based browser
	  on EBox::CGI::Base::params() instead of _validateParams(), avoids
	  warning in zentyal.log when enabling modules
	+ All CGI urls renamed from /ebox to /zentyal
	+ New first() and deleteFirst() methods in EBox::Global to check
	  existence and delete the /var/lib/zentyal/.first file
	+ PO files are now included in the language-pack-zentyal-* packages
	+ Migrations are now always located under /usr/share/$package/migration
	  this change only affects to the events and logs migrations
	+ Delete no longer used domain and translationDomain methods/attributes
	+ Unified src/libexec and tools in the new src/scripts directory
	+ Remove the ebox- prefix on all the names of the /usr/share scripts
	+ New EBox::Util::SQL package with helpers to create and drop tables
	  from initial-setup and purge-module for each module
	+ Always drop tables when purging a package
	+ Delete 'ebox' user when purging zentyal-core
	+ Moved all SQL schemas from tools/sqllogs to schemas/sql
	+ SQL time-period tables are now located under schemas/sql/period
	+ Old ebox-clean-gconf renamed to /usr/share/zentyal/clean-conf and
	  ebox-unconfigure-module is now /usr/share/zentyal/unconfigure-module
	+ Added default implementation for enableActions, executing
	  /usr/share/zentyal-$modulename/enable-module if exists
	+ Optimization: Do not check if a row is unique if any field is unique
	+ Never call syncRows on read-only instances
	+ Big performance improvements using hashes and sets in redis
	  database to avoid calls to the keys command
	+ Delete useless calls to exists in EBox::Config::Redis
	+ New regen-redis-db tool to recreate the directory structure
	+ Renamed /etc/cron.hourly/90manageEBoxLogs to 90zentyal-manage-logs
	  and moved the actual code to /usr/share/zentyal/manage-logs
	+ Move /usr/share/ebox/zentyal-redisvi to /usr/share/zentyal/redisvi
	+ New /usr/share/zentyal/initial-setup script for modules postinst
	+ New /usr/share/zentyal/purge-module script for modules postrm
	+ Removed obsolete logs and events migrations
	+ Create plpgsql is now done on EBox::Logs::initialSetup
	+ Replace old ebox-migrate script with EBox::Module::Base::migrate
	+ Rotate duplicity-debug.log log if exists
	+ Bug fix: Port selected during installation is correctly saved
	+ Zentyal web UI is restarted if their dependencies are upgraded
	+ Bug fix: Logs don't include unrelated information now
	+ Add total in disk_usage report
	+ Bugfix: Events report by source now works again
	+ Do not include info messages in the events report
	+ Services event is triggered only after five failed checkings
	+ Do not add redundant includedir lines to /etc/sudoers
	+ Fixed encoding for strings read from redis server
	+ Support for redis-server 2.0 configuration
	+ Move core templates to /usr/share/zentyal/stubs/core
	+ Old /etc/ebox directory replaced with the new /etc/zentyal with
	  renamed core.conf, logs.conf and events.conf files
	+ Fixed broken link to alerts list
2.0.15
	+ Do not check the existence of cloud-prof package during the
	  restore since it is possible not to be installed while disaster
	  recovery process is done
	+ Renamed /etc/init.d/ebox to /etc/init.d/zentyal
	+ Use new zentyal-* package names
	+ Don't check .yaml existence for core modules
2.0.14
	+ Added compMessage in some events to distinguish among events if
	  required
	+ Make source in events non i18n
	+ After restore, set all the restored modules as changed
	+ Added module pre-checks for configuration backup
2.0.13
	+ Fixed dashboard graphs refresh
	+ Fixed module existence check when dpkg is running
	+ Fix typo in sudoers creation to make remote support work again
2.0.12
	+ Include status of packages in the downloadable bug report
	+ Bugfix: Avoid possible problems deleting redis.first file if not exist
2.0.11
	+ New methods entry_exists and st_entry_exists in config backend
2.0.10
	+ Now redis backend returns undef on get for undefined values
	+ Allow custom mason templates under /etc/ebox/stubs
	+ Better checks before restoring a configuration backup with
	  a set of modules different than the installed one
	+ Wait for 10 seconds to the child process when destroying the
	  progress indicator to avoid zombie processes
	+ Caught SIGPIPE when trying to contact Redis server and the
	  socket was already closed
	+ Do not stop redis server when restarting apache but only when
	  the service is asked to stop
	+ Improvements in import/export configuration (know before as
	  configuration backup)
	+ Improvements in ProgressIndicator
	+ Better behaviour of read-only rows with up/down arrows
	+ Added support for printableActionName in DataTable's
	+ Added information about automatic configuration backup
	+ Removed warning on non existent file digest
	+ Safer way to check if core modules exist during installation
2.0.9
	+ Treat wrong installed packages as not-existent modules
	+ Added a warning in dashboard informing about broken packages
	+ File sharing and mailfilter log event watchers works again since
	  it is managed several log tables per module
2.0.8
	+ Replaced zentyal-conf script with the more powerful zentyal-redisvi
	+ Set always the same default order for dashboard widgets
	+ Added help message to the configure widgets dialog
	+ Check for undefined values in logs consolidation
	+ Now dashboard notifies fails when restarting a service
	+ Fixed bug with some special characters in dashboard
	+ Fixed bug with some special characters in disk usage graph
2.0.7
	+ Pre-installation includes sudoers.d into sudoers file if it's not yet
	  installed
	+ Install apache-prefork instead of worker by default
	+ Rename service certificate to Zentyal Administration Web Server
2.0.6
	+ Use mod dependencies as default restore dependencies
	+ Fixed dependencies in events module
	+ Increased recursive dependency threshold to avoid
	  backup restoration problems
2.0.5
	+ Removed deprecated "Full backup" option from configuration backup
	+ Bugfix: SCP method works again after addition of SlicedBackup
	+ Added option in 90eboxpglogger.conf to disable logs consolidation
2.0.4
	+ Removed useless gconf backup during upgrade
	+ Fixed postinstall script problems during upgrade
2.0.3
	+ Added support for the sliced backup of the DB
	+ Hostname change is now visible in the form before saving changes
	+ Fixed config backend problems with _fileList call
	+ Added new bootDepends method to customize daemons boot order
	+ Added permanent message property to Composite
	+ Bugfix: Minor aesthetic fix in horizontal menu
	+ Bugfix: Disk usage is now reported in expected bytes
	+ Bugfix: Event dispatcher is not disabled when it is impossible
	  for it to dispatch the message
2.0.2
	+ Better message for the service status event
	+ Fixed modules configuration purge script
	+ Block enable module button after first click
	+ Avoid division by zero in progress indicator when total ticks is
	  zero
	+ Removed warning during postinst
	+ Added new subscription messages in logs, events and backup
2.0.1
	+ Bugfix: Login from Zentyal Cloud is passwordless again
	+ Some defensive code for the synchronization in Events models
	+ Bugfix: add EBox::Config::Redis::get to fetch scalar or list
	  values. Make GConfModule use it to avoid issues with directories
	  that have both sort of values.
1.5.14
	+ Fixed redis bug with dir keys prefix
	+ Improved login page style
	+ New login method using PAM instead of password file
	+ Allow to change admin passwords under System->General
	+ Avoid auto submit wizard forms
	+ Wizard skip buttons always available
	+ Rebranded post-installation questions
	+ Added zentyal-conf script to get/set redis config keys
1.5.13
	+ Added transition effect on first install slides
	+ Zentyal rebrand
	+ Added web page favicon
	+ Fixed already seen wizards apparition
	+ Fixed ro module creation with redis backend
	+ Use mason for links widgets
	+ Use new domain to official strings for subscriptions
1.5.12
	+ Added option to change hostname under System->General
	+ Show option "return to dashboard" when save changes fails.
1.5.11
	+ Added more tries on redis reconnection
	+ Fixed user corner access problems with redis server
	+ writeFile* methods reorganized
	+ Added cron as dependency as cron.hourly was never executed with anacron
	+ Improvements in consolidation of data for reports
1.5.10
	+ Fixed gconf to redis conversion for boolean values
1.5.9
	+ Improved migrations speed using the same perl interpreter
	+ Redis as configuration backend (instead of gconf)
	+ Improved error messages in ebox-software
	+ Set event source to 256 chars in database to adjust longer event
	  sources
	+ Progress bar AJAX updates are sent using JSON
	+ Fixed progress bar width problems
	+ Fixed top menu on wizards
	+ Improved error message when disconnecting a not connected database
	+ Abort installation if 'ebox' user already exists
	+ Bugfix: IP address is now properly registered if login fails
1.5.8
	+ Added template tableorderer.css.mas
	+ Added buttonless top menu option
	+ Bugfix: Save all modules on first installation
	+ Bugfix: General ebox database is now created if needed when
	  re/starting services
	+ Bugfix: Data to report are now uniform in number of elements per
	  value. This prevents errors when a value is present in a month and
	  not in another
	+ Bugfix: Don't show already visited wizard pages again
1.5.7
	+ Bugfix: Avoid error when RAID is not present
	+ Bugfix: Add ebox-consolidate-reportinfo call in daily cron script
	+ Bugfix: Called multiInsert and unbufferedInsert when necessary
	  after the loggerd reimplementation
	+ Bugfix: EBox::ThirdParty::Apache2::AuthCookie and
	  EBox::ThirdParty::Apache2::AuthCookie::Util package defined just
	  once
	+ Added util SystemKernel
	+ Improved progress indicator
	+ Changes in sudo generation to allow sudo for remote support user
	+ Initial setup wizards support
1.5.6
	+ Reimplementation of loggerd using inotify instead of File::Tail
1.5.5
	+ Asynchronous load of dashboard widgets for a smoother interface
1.5.4
	+ Changed dbus-check script to accept config file as a parameter
1.5.3
	+ Function _isDaemonRunning works now with snort in lucid
	+ Javascript refreshing instead of meta tag in log pages
	+ Updated links in dashboard widget
	+ Add package versions to downloadable ebox.log
	+ Fixed postgresql data dir path for disk usage with pg 8.4
	+ GUI improvements in search box
1.5.2
	+ Security [ESN-1-1]: Validate referer to avoid CSRF attacks
	+ Added reporting structure to events module
	+ Added new CGI to download the last lines of ebox.log
1.5.1
	+ Bugfix: Catch exception when upstart daemon does not exist and
	  return a stopped status
	+ Added method in logs module to dump database in behalf of
	ebackup module
	+ Bugfix: Do not check in row uniqueness for optional fields that
	are not passed as parameters
	+ Improve the output of ebox module status, to be consistent with the one
	  shown in the interface
	+ Add options to the report generation to allow queries to be more
	  flexible
	+ Events: Add possibility to enable watchers by default
	+ Bugfix: Adding a new field to a model now uses default
	  value instead of an empty value
	+ Added script and web interface for configuration report, added
	  more log files to the configuration report
1.5
	+ Use built-in authentication
	+ Use new upstart directory "init" instead of "event.d"
	+ Use new libjson-perl API
	+ Increase PerlInterpMaxRequests to 200
	+ Increase MaxRequestsPerChild (mpm-worker) to 200
	+ Fix issue with enconding in Ajax error responses
	+ Loggerd: if we don't have any file to watch we just sleep otherwise the process
	  will finish and upstart will try to start it over again and again.
	+ Make /etc/init.d/ebox depend on $network virtual facility
	+ Show uptime and users on General Information widget.
1.4.2
	+ Start services in the appropriate order (by dependencies) to fix a problem
	  when running /etc/init.d/ebox start in slaves (mail and other modules
	  were started before usersandgroups and thus failed)
1.4.1
	+ Remove network workarounds from /etc/init.d/ebox as we don't bring
	  interfaces down anymore
1.4
	+ Bug fix: i18n. setDomain in composites and models.
1.3.19
	+ Make the module dashboard widget update as the rest of the widgets
	+ Fix problem regarding translation of module names: fixes untranslated
	  module names in the dashboard, module status and everywhere else where
	  a module name is written
1.3.18
	+ Add version comparing function and use it instead of 'gt' in the
	  general widget
1.3.17
	+ Minor bug fix: check if value is defined in EBox::Type::Union
1.3.16
	+ Move enable field to first row in ConfigureDispatcherDataTable
	+ Add a warning to let users know that a module with unsaved changes
	  is disabled
	+ Remove events migration directory:
		- 0001_add_conf_configureeventtable.pl
		- 0002_add_conf_diskfree_watcher.pl
	+ Bug fix: We don't use names to stringify date to avoid issues
	  with DB insertions and localisation in event logging
	+ Bug fix: do not warn about disabled services which return false from
	  showModuleStatus()
	+ Add blank line under "Module Status"
	+ Installed and latest available versions of the core are now displayed
	  in the General Information widget
1.3.15
	+ Bug fix: Call EBox::Global::sortModulesByDependencies when
	  saving all modules and remove infinite loop in that method.
	  EBox::Global::modifiedModules now requires an argument to sort
	  its result dependending on enableDepends or depends attribute.
	+ Bug fix: keep menu folders open during page reloads
	+ Bug fix: enable the log events dispatcher by default now works
	+ Bug fix: fixed _lock function in EBox::Module::Base
	+ Bug fix: composites honor menuFolder()
	+ Add support for in-place edition for boolean types. (Closes
	  #1664)
	+ Add method to add new database table columnts to EBox::Migration::Helpers
	+ Bug fix: enable "Save Changes" button after an in-place edition
1.3.14
	+ Bug fix: fix critical bug in migration helper that caused some log
	  log tables to disappear
	+ Create events table
	+ Bug fix: log watcher works again
	+ Bug fix: delete cache if log index is not found as it could be
	  disabled
1.3.13
	+ Bug fix: critical error in EventDaemon that prevented properly start
	+ Cron script for manage logs does not run if another is already
	  running, hope that this will avoid problems with large logs
	+ Increased maximum size of message field in events
	+ Added script to purge logs
	+ Bug fix: multi-domain logs can be enabled again
1.3.12
	+ Added type for EBox::Dashboard::Value to stand out warning
	  messages in dashboard
	+ Added EBox::MigrationHelpers to include migration helpers, for now,
	  include a db table renaming one
	+ Bug fix: Fix mismatch in event table field names
	+ Bug fix: Add migration to create language plpgsql in database
	+ Bug fix: Add missing script for report log consolidation
	+ Bug fix: Don't show modules in logs if they are not configured. This
	  prevents some crashes when modules need information only available when
	  configured, such as mail which holds the vdomains in LDAP
	+ Added method EBox::Global::lastModificationTime to know when
	  eBox configuration was modified for last time
	+ Add support for breadcrumbs on the UI
	+ Bug fix: in Loggerd files are only parsed one time regardless of
	  how many LogHelper reference them
	+ Added precondition for Loggerd: it does not run if there isnt
	anything to watch
1.3.11
	+ Support customFilter in models for big tables
	+ Added EBox::Events::sendEvent method to send events using Perl
	  code (used by ebackup module)
	+ Bug fix: EBox::Type::Service::cmp now works when only the
	  protocols are different
	+ Check $self is defined in PgDBEngine::DESTROY
	+ Do not watch files in ebox-loggerd related to disabled modules and
	  other improvements in the daemon
	+ Silent some exceptions that are used for flow control
	+ Improve the message from Service Event Watcher
1.3.10
	+ Show warning when accesing the UI with unsupported browsers
	+ Add disableApparmorProfile to EBox::Module::Service
	+ Bug fix: add missing use
	+ Bug fix: Make EventDaemon more robust against malformed sent
	  events by only accepting EBox::Event objects
1.3.8
	+ Bug fix: fixed order in EBox::Global::modified modules. Now
	  Global and Backup use the same method to order the module list
	  by dependencies
1.3.7
	+ Bug fix: generate public.css and login.css in dynamic-www directory
	  which is /var/lib/zentyal/dynamicwww/css/ and not in /usr/share/ebox/www/css
	  as these files are generate every time eBox's apache is
	  restarted
	+ Bug fix: modules are restored now in the correct dependency
	  order
	+ ebox-make-backup accepts --destinaton flag to set backup's file name
	+ Add support for permanent messages to EBox::View::Customizer
1.3.6
	+ Bug fix: override _ids in EBox::Events::Watcher::Log to not return ids
	which do not exist
	+ Bug fix: fixed InverseMatchSelect type which is used by Firewall module
	+ New widget for the dashboard showing useful support information
	+ Bugfix: wrong permissions on CSS files caused problem with usercorner
	+ CSS are now templates for easier rebranding
	+ Added default.theme with eBox colors
1.3.5
	+ Bugfix: Allow unsafe characters in password type
	+ Add FollowSymLinks in eBox apache configuration. This is useful
	  if we use js libraries provided by packages
1.3.4
	+ Updated company name in the footer
	+ Bugfix: humanEventMessage works with multiple tableInfos now
	+ Add ebox-dbus-check to test if we can actually connect to dbus
1.3.4
	+ bugfix: empty cache before calling updatedRowNotify
	+ enable Log dispatcher by default and not allow users to disable
	it
	+ consolidation process continues in disabled but configured modules
	+ bugfix: Save Changes button doesn't turn red when accessing events for
	first time
1.3.2
	+ bugfix: workaround issue with dhcp configured interfaces at boot time
1.3.1
	+ bugfix: wrong regex in service status check
1.3.0
	+ bugfix: make full backup work again
1.1.30
	+ Change footer to new company holder
	+  RAID does not generate 'change in completion events, some text
	problems fixed with RAID events
	+ Report graphics had a datapoints limit dependent on the active
	time unit
	+ Apache certificate can be replaced by CA module
	+ Fixed regression in detailed report: total row now aggregates
	properly
	+ More characters allowed when changing password from web GUI
	+ Fixed regression with already used values in select types
	+ Do not a button to restart eBox's apache
	+ Fixed auth problem when dumping and restoring postgre database
1.1.20
	+ Added custom view support
	+ Bugfix: report models now can use the limit parameter in
	  reportRows() method
	+ use a regexp to fetch the PID in a pidfile, some files such as
	postfix's add tabs and spaces before the actual number
	+ Changed "pidfile" to "pidfiles" in _daemons() to allow checking more than
one (now it is a array ref instead of scalar)
	+ Modified Service.pm to support another output format for /etc/init.d daemon
status that returns [OK] instead of "running".
	+ unuformized case in menu entries and some more visual fixes
1.1.10
	+ Fix issue when there's a file managed by one module that has been modified
	  when saving changes
	+ Bugfix: events models are working again even if an event aware
	module is uninstalled and it is in a backup to restore
	+ Select.pm returns first value in options as default
       + Added 'parentModule' to model class to avoid recursive problems
	+ Added Float type
	+ Apache module allows to add configuration includes from other modules
	+ Display remote services button if subscribed
	+ Event daemon may received events through a named pipe
	+ Bugfix. SysInfo revokes its config correctly
	+ Added storer property to types in order to store the data in
	somewhere different from GConf
	+ Added protected property 'volatile' to the models to indicate
	that they store nothing in GConf but in somewhere different
	+ System Menu item element 'RAID' is always visible even when RAID
	is not installed
	+ Files in deleted rows are deleted when the changes are saved
	+ Fixed some bug whens backing and restore files
	+ Components can be subModels of the HasMany type
	+ Added EBox::Types::Text::WriteOnce type
	+ Do not use rows(), use row to force iteration over the rows and increase
	performance and reduce memory use.
	+ Do not suggest_sync after read operations in gconf
	+ Increase MaxRequestsPerChild to 200 in eBox's apache
	+ Make apache spawn only one child process
	+ Log module is backed up and restored normally because the old
	problem is not longer here
	+ Backup is more gentle with no backup files in backup directory,
	now it does not delete them
	+ HasMany  can retrieve again the model and row after the weak
	refence is garbage-collected. (Added to solve a bug in the doenload
	bundle dialog)
	+ EBox::Types::DomainName no longer accepts IP addresses as domain
	names
	+ Bugfix: modules that fail at configuration stage no longer appear as enabled
	+ Add parameter to EBox::Types::Select to disable options cache

0.12.103
	+ Bugfix: fix SQL statement to fetch last rows to consolidate
0.12.102
	+ Bugfix: consolidate logs using the last date and not starting from scratch
0.12.101
	+ Bugfix: DomainName type make comparisons case insensitive
	according to RFC 1035
0.12.100
	+ Bugfix: Never skip user's modifications if it set to true
	override user's changes
	+ EBox::Module::writeConfFile and EBox::Service scape file's path
	+ Bugfix. Configure logrotate to actually rotate ebox logs
	+ Fixed bug in ForcePurge logs model
	+ Fixed bug in DataTable: ModelManaged was called with tableName
	instead of context Name
	+ Fixing an `img` tag closed now properly and adding alternative
	text to match W3C validation in head title
	+ Backup pages now includes the size of the archive
	+ Fixed bug in ForcePurge logs model
	+ Now the modules can have more than one tableInfo for logging information
	+ Improve model debugging
	+ Improve restart debugging
	+ Backups and bug reports can be made from the command line
	+ Bugfix: `isEqualTo` is working now for `Boolean` types
	+ Bugfix: check if we must disable file modification checks in
	Manager::skipModification

0.12.99
	+ Add support for reporting
	+ Refresh logs automatically
	+ Reverse log order
	+ Remove temp file after it is downloaded with FromTempDir controller
0.12.3
	+ Bug fix: use the new API in purge method. Now purging logs is working
	again.
0.12.2
	+ Increase random string length used to generate the cookie to
	2048 bits
	+ Logs are show in inverse chronological order
0.12.1
	+ Bug fix: use unsafeParam for progress indicator or some i18 strings
	will fail when saving changes
0.12
	+ Bugfix: Don't assume timecol is 'timestamp' but defined by
	module developer. This allows to purge some logs tables again
	+ Add page titles to models
	+ Set default values when not given in `add` method in models
	+ Add method to manage page size in model
	+ Add hidden field to help with Ajax request and automated testing with
	  ANSTE
	+ Bugfix: cast sql types to filter fields in logs
	+ Bugfix: Restricted resources are back again to make RSS
	access policy work again
	+ Workaround bogus mason warnings
	+ Make postinst script less verbose
	+ Disable keepalive in eBox apache
	+ Do not run a startup script in eBox apache
	+ Set default purge time for logs stored in eBox db to 1 week
	+ Disable LogAdmin actions in `ebox-global-action` until LogAdmin
	feature is completely done
0.11.103
	+ Modify EBox::Types::HasMany to create directory based on its row
	+ Add _setRelationship method to set up relationships between models
	  and submodels
	+ Use the new EBox::Model::Row api
	+ Add help method to EBox::Types::Abstract
	+ Decrease size for percentage value in disk free watcher
	+ Increase channel link field size in RSS dispatcher
0.11.102
	+ Bugfix: cmp in EBox::Types::HostIP now sorts correctly
	+ updatedRowNotify in EBox::Model::DataTable receives old row as
	well as the recently updated row
	+ Added `override_user_modification` configuration parameter to
	avoid user modification checkings and override them without asking
	+ Added EBox::Model::Row to ease the management of data returned
	by models
	+ Added support to pre-save and post-save executable files. They
	must be placed at /etc/ebox/pre-save or /etc/ebox/post-save
	+ Added `findRow` method to ease find and set
0.11.101
	+ Bugfix: Fix memory leak in models while cloning types. Now
	cloning is controlled by clone method in types
	+ Bugfix: Union type now checks for its uniqueness
	+ DESTROY is not an autoloaded method anymore
	+ HasOne fields now may set printable value from the foreign field
	to set its value
	+ findId now searches as well using printableValue
	+ Bugfix. Minor bug found when key is an IP address in autoloaded
	methods
	+ Ordered tables may insert values at the beginning or the end of
	the table by "insertPosition" attribute
	+ Change notConfigured template to fix English and add link to the
	  module status section
	+ Add loading gif to module status actions
	+ Remove debug from ServiceInterface.pm
	+ Add support for custom separators to be used as index separators on
	  exposedMethods
	+ Bugfix. Stop eBox correctly when it's removed
	+ Improve apache-restart to make it more reliable.
0.11.100
	+ Bugfix. Fix issue with event filters and empty hashes
	+ Bugfix. Cache stuff in log and soap watcher to avoid memory leaks
	+ Bugfix. Fix bug that prevented the user from being warned when a row to
	  be deleted is being used by other model
	+ Bugfix. Add missing use of EBox::Global in State event watcher
	+ Added progress screen, now pogress screen keeps track of the changed
	  state of the modules and change the top page element properly
	+ Do not exec() to restart apache outside mod_perl
	+ Improve apache restart script
	+ Improve progress screen
0.11.99
	+ DataTable contains the property 'enableProperty' to set a column
	called 'enabled' to enable/disable rows from the user point of
	view. The 'enabled' column is put the first
	+ Added state to the RAID report instead of simpler active boolean
        + Fix bug when installing new event components and event GConf
	subtree has not changed
	+ Add RSS dispatcher to show eBox events under a RSS feed
	+ Rotate log files when they reach 10MB for 7 rotations
	+ Configurable minimum free space left for being notified by means
	of percentage
	+ Add File type including uploading and downloading
	+ Event daemon now checks if it is possible to send an event
	before actually sending it
	+ Added Action forms to perform an action without modifying
	persistent data
	+ Log queries are faster if there is no results
	+ Show no data stored when there are no logs for a domain
	+ Log watcher is added in order to notify when an event has
	happened. You can configure which log watcher you may enable and
	what you want to be notify by a determined filter and/or event.
	+ RAID watcher is added to check the RAID events that may happen
	when the RAID subsystem is configured in the eBox machine
	+ Change colour dataset in pie chart used for disk usage reporting
	+ Progress indicator now contains a returned value and error
	message as well
	+ Lock session file for HTTP session to avoid bugs
	related to multiple requests (AJAX) in a short time
	+ Upgrade runit dependency until 1.8.0 to avoid runit related
	issues
0.11
	+ Use apache2
	+ Add ebox-unblock-exec to unset signal mask before running  a executable
	+ Fix issue with multiple models and models with params.
	  This triggered a bug in DHCP when there was just one static
	  interface
	+ Fix _checkRowIsUnique and _checkFieldIsUnique
	+ Fix paging
	+ Trim long strings in log table, show tooltip with the whole string
	  and show links for URLs starting with "http://"
0.10.99
	+ Add disk usage information
	+ Show progress in backup process
	+ Add option to purge logs
	+ Create a link from /var/lib/zentyal/log to /var/log/ebox
	+ Fix bug with backup descriptions containing spaces
	+ Add removeAll method on data models
	+ Add HostIP, DomainName and Port types
	+ Add readonly forms to display static information
	+ Add Danish translation thanks to Allan Jacobsen
0.10
	+ New release
0.9.100
	+ Add checking for SOAP session opened
	+ Add EventDaemon
	+ Add Watcher and Dispatch framework to support an event
	  architecture on eBox
	+ Add volatile EBox::Types in order not to store their values
	  on GConf
	+ Add generic form
	+ Improvements on generic table
	+ Added Swedish translation

0.9.99
	+ Added Portuguese from Portugal translation
	+ Added Russian translation
	+ Bugfix: bad changed state in modules after restore

0.9.3
	+ New release

0.9.2
	+ Add browser warning when uploading files
	+ Enable/disable logging modules
0.9.1
	+ Fix backup issue with changed state
	+ Generic table supports custom ordering
0.9
	+ Added Polish translation
        + Bug in recognition of old CD-R writting devices fixed
	+ Added Aragonese translation
	+ Added Dutch translation
	+ Added German translation
	+ Added Portuguese translation

0.8.99
	+ Add data table model for generic Ajax tables
	+ Add types to be used by models
	+ Add MigrationBase and ebox-migrate to upgrade data models
	+ Some English fixes
0.8.1
	+ New release
0.8
	+ Fix backup issue related to bug reports
	+ Improved backup GUI
0.7.99
        + changed sudo stub to be more permissive
	+ added startup file to apache web server
	+ enhanced backup module
	+ added basic CD/DVD support to backup module
	+ added test stubs to simplify testing
	+ added test class in the spirit of Test::Class
	+ Html.pm now uses mason templates
0.7.1
	+ use Apache::Reload to reload modules when changed
	+ GUI consistency (#12)
	+ Fixed a bug for passwords longer than 16 chars
	+ ebox-sudoers-friendly added to not overwrite /etc/sudoers each time
0.7
	+ First public release
0.6
	+ Move to client
	+ Remove obsolete TODO list
	+ Remove firewall module from  base system
	+ Remove objects module from base system
	+ Remove network module from base system
	+ Add modInstances and modInstancesOfType
	+ Raname Base to ClientBase
	+ Remove calls to deprecated methods
	+ API documented using naturaldocs
	+ Update INSTALL
	+ Use a new method to get configkeys, now configkey reads every
	  [0.9
	+ Added Polish translation][0-9]+.conf file from the EBox::Config::etc() dir and
	  tries to get the value from the files in order.
	+ Display date in the correct languae in Summary
	+ Update debian scripts
	+ Several bugfixes
0.5.2
	+ Fix some packaging issues
0.5.1
	+ New menu system
	+ New firewall filtering rules
	+ 802.1q support

0.5
	+ New bug-free menus (actually Internet Explorer is the buggy piece
	  of... software that caused the reimplementation)
	+ Lots of small bugfixes
	+ Firewall: apply rules with no destination address to packets
	  routed through external interfaces only
	+ New debianize script
	+ Firewall: do not require port and protocol parameters as they
	  are now optional.
	+ Include SSL stuff in the dist tarball
	+ Let modules block changes in the network interfaces
	  configuration if they have references to the network config in
	  their config.
	+ Debian network configuration import script
	+ Fix the init.d script: it catches exceptions thrown by modules so that
	  it can try to start/stop all of them if an exception is thrown.
	+ Firewall: fix default policy bug in INPUT chains.
	+ Restore textdomain in exceptions
	+ New services section in the summary
	+ Added Error item to Summary. Catch exceptions from modules in
	  summary and generate error item
	+ Fix several errors with redirections and error handling in CGIs
	+ Several data validation functions were fixed, and a few others added
	+ Prevent the global module from keeping a reference to itself. And make
	  the read-only/read-write behavior of the factory consistent.
	+ Stop using ifconfig-wrapper and implement our own NetWrapper module
	  with wrappers for ifconfig and ip.
	+ Start/stop apache, network and firewall modules in first place.
	+ Ignore some network interface names such as irda, sit0, etc.
	+ The summary page uses read-only module instances.
	+ New DataInUse exception, old one renamed to DataExists.
	+ Network: do not overwrite resolv.conf if there are nameservers
	  given via dhcp.
	+ Do not set a default global policy for the ssh service.
	+ Check for forbiden characters when the parameter value is
	  requested by the CGI, this allows CGI's to handle the error,
	  and make some decissions before it happens.
	+ Create an "edit object" template and remove the object edition stuff
	  from the main objects page.
	+ Fix the apache restarting code.
	+ Network: Remove the route reordering feature, the kernel handles that
	  automatically.
	+ Fix tons of bugs in the network restarting code.
	+ Network: removed the 3rd nameserver configuration.
	+ Network: Get gateway info in the dhcp hook.
	+ Network: Removed default configuration from the gconf schema.
	+ New function for config-file generation
	+ New functions for pid file handling

0.4
	+ debian package
	+ added module to export/import configuration
	+ changes in firewall's API
	+ Added content filter based on dansguardian
	+ Added French translation
	+ Added Catalan translation
	+ Sudoers file is generated automatically based on module's needs
	+ Apache config file is generated by ebox  now
	+ Use SSL
	+ Added ebox.conf file
	+ Added module template generator

0.3
	+ Supports i18n
	+ API name consistency
	+ Use Mason for templates
	+ added tips to GUI
	+ added dhcp hooks
	+ administration port configuration
	+ Fixed bugs to IE compliant
	+ Revoke changes after logout
	+ Several bugfixes

0.2
	+ All modules are now based on gconf.
	+ Removed dependencies on xml-simple, xerces and xpath
	+ New MAC address field in Object members.
	+ Several bugfixes.

0.1
	+ Initial release<|MERGE_RESOLUTION|>--- conflicted
+++ resolved
@@ -1,13 +1,10 @@
-<<<<<<< HEAD
+HEAD
+	+ Fixed SQL quoting of column names in unbuffered inserts and consolidation
 3.0.3
 	+ Fixed bug which prevented highlight of selected item in menu
 	+ Fixed base class of event dispatcher to be compatible with the
 	  changes dispatcher configuration table
 	+ Fixed event daemon to use dumped variables
-=======
-HEAD
-	+ Fixed SQL quoting of column names in unbuffered inserts and consolidation
->>>>>>> 94c6ac14
 	+ Fixed need of double-click when closing menu items in some cases
 	+ Fixed logs consolidation to avoid high CPU usage
 	+ In view log table: correctly align previous and first page buttons
