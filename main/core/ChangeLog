--- conflicted
+++ resolved
@@ -1,5 +1,6 @@
 HEAD
-<<<<<<< HEAD
+	+ Disabled logs consolidation on purge until it is reworked, fixed
+	  missing use in purge logs model
 	+ Fixed Componet::parentRow, it not longer tries to get a row with
 	  undefined id
 	+ Fix typo in ConfigureLogs model
@@ -59,10 +60,6 @@
 	+ Added new checkAll property to DataTable description to allow
 	  multiple check/uncheck of boolean columns
 2.3.10
-=======
-	+ Disabled logs consolidation on purge until it is reworked, fixed
-	missing use in purge logs model
->>>>>>> e4395469
 	+ Added Desktop::ServiceProvider to allow modules to implement
 	  requests from Zentyal desktop
 	+ Added VirtualHost to manage desktop requests to Zentyal server
