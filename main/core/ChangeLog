<<<<<<< HEAD
3.2
	+ Set 3.2 versions and non-beta logo
=======
HEAD
	+ Added missing EBox::Gettext uses, fixes crash in view logs refresh
>>>>>>> 091aa9cc
	+ Minor CSS style fixes
	+ Added missing use statement in EBox::Types::MultiStateAction
3.1.12
	+ Do not crash if /etc/timezone does not exist
	+ Clean /var/lib/zentyal/tmp at the first moments of boot instead of
	  when running zentyal start, this fixes problems with leftover locks
	  that affect dhclient hooks
	+ Fixed wrong case in some class names for the save changes button
	+ Fixed autoscroll in dashboard widgets
	+ Added placeholder for drag & drop of table rows
	+ No autoscroll is done when overflow happens. This makes sortable
	  work in chromium
	+ Set audit after logs when enabling in first install
	+ Avoid getting unsaved changes by using readonly instance in manage-logs
3.1.11
	+ Initial setup for webadmin is now executed in postinst
	+ Fixed webadmin port migration
3.1.10
	+ Use DATETIME type in date column for consolidation tables
	+ Summarised reports shows graphs again
	+ Events summarised report has breadcrumbs now
	+ Base EBox::Logs::Composite::SummarizedReport to let summarised
	  reports have common breadcrumbs
	+ Added migration from 3.0 (apache -> webadmin)
3.1.9
	+ Fixed in-place boolean edit with non-basic types different to Union
	+ Removed some warnings in error.log
	+ Fixed confirmation dialogs warning style
	+ Fixed configure widgets width and drop behavior
	+ Fixed regression in dashboard register link after jQuery migration
	+ Always set as changed without checking RO value, this fixes some
	  situations in which the save changes button was not enabled
	+ Fixed regression in audit log IP addresses after nginx integration
	+ Added datetime time formatter to JS graphs which show dates in X
	  axis and date and time in the tracker
	+ Fixed bug sending parameters in Zentyal.Tabs prototype
	+ Fixed side-effect in Model::Manager::_modelHasMultipleInstances() that
	  tried to load composite as model by mistake, the bug was at least
	  present sometimes when trying to generate the configuration report
	+ Throw internal exception in valueByName if elementByName is undef
	+ Added captiveportal icons to CSS
	+ Restore configuration backup from file now works again after JS
	  framework change
	+ Configuration backup download, restore and delete from the list
	  works again after the UI changes
	+ Fixed regression in tabbed composites with the jQuery changes
	+ Set proper title in dialogs when loading in an existent one
	+ Fixed regression on dashboard which allowed to move already
	  present dashboard widgets
3.1.8
	+ Always log Perl errors that are not Zentyal exceptions
	+ Move package icons from software to core as required for the menu
	+ Use dpkg --clear-avail to avoid incoherent updates information
	+ Show printableModelName in DataTables when precondition fails
	+ Fixed number of decimals in Disk Usage when unit is MB
	+ Fixed UTF-8 encoding problems in TreeView
	+ Copyright footer is now at the bottom of the menu
	+ Fixed regression on logs search caused by autoFilter changes
	+ Fix bytes formatter in graphs
	+ Simplified CSS and improved styles and icons
	+ Improved dashboard drag&drop behavior in Chrome
	+ Allow to define permanentMessage directly on models
	+ Show placeholder in dashboard widgets drag&drop
	+ Fixed crash reloading dashboard after configure widgets
	+ Only apply redirect port fix on administration port
	+ Fixed regression in user interface with DataInUse exceptions
	+ Fixed wrong behavior of software updates in dashboard widget
	+ Always show proper language name for english locales
	+ Fixed wrong redirects when using a non-default admin port
	+ Fixed regression in webadmin reload after changing the language
	+ Remove unnecessary and problematic desktop services code
	+ Added icons for disabled users.
3.1.7
	+ Avoid eval operation when using standard HtmlBlocks class
	+ Changed some code to not trigger some unnecesary warnings
	+ Fixed regression on active menu entry highlight
	+ No-committed changes does not appear in configuration changes
	  log table
	+ Added autoFilter property to method tableInfo
	+ Modules can now be marked for restart after save changes via
	  post_save_modules redis key of the global module
	+ Make all dashboards div of the same height to ease drag and drop
	+ Don't allow invalid email in create report CGI
	+ DBEngineFactory is now a singleton
	+ EBox::Util::Random mentions /dev/urandom in its error messages
	  to ease troubleshooting
	+ Assure that type's references to its row are not lost in the
	  edit form template methods
3.1.6
	+ Restyled UI
	+ Added form.js
	+ Added better 502 error page for nginx with redirect when apache is ready
	+ Always call udpateRowNotify in row update, even when the new
	  values are the same than old ones
	+ Fixed bad call to EBox::CGI::Run::urlToClass in EBox::CGi::Base
	+ Added icons for top-level menu entries and module status page
	+ Fixed bad arguments in CGI::Controller::Composite call to SUPER::new()
	+ More flexible EBox::CGI::run for inheritance
	+ Fixed encoding of parameters in confirmation dialogs
	+ Check backup integrity by listing the tar file, throw
	  InvalidData exception if the tar is corrupted
	+ Do not use hidden form fields for generating confirmation dialog JS
	+ Fixed log bugs: use correct RO mode in loggerd, fixed behaviour
	  when all log helpers are disabled, enable logs correctly when
	  added by first time to configure logs table
	+ Fixed bad interpolation in JS code in booleanInPlaceViewer.mas
	+ WizardPage CGIs can now return JSON replies as response
	+ unconfigure-module script disables also the module
	+ Restart firewall module when a firewall observer module is
	  stopped/started using zentyal init.d script
	+ Added temporary stopped state to a Service module to know if a
	  module is stopped but enabled
	+ Redirect to / from /ebox using remote access to avoid blank page
	+ Removed no longer necessary jQuery noConflict()
	+ Added combobox.js
	+ Added EBox::Model::Base as base for DataTable and the new TreeView
	+ Adapted EBox::CGI::Run for the new TreeView models
	+ Fixed DataTable row removal from the UI with 100% volatile models with
	  'ids' method overriden.
3.1.5
	+ Increased webadmin default timeout.
	+ Disable drag & drop on tables with only one row
3.1.4
	+ Don't allow to move read-only rows
	+ Better prefix for user configuration redis keys
	+ Hide disabled carousel buttons, fix modal template
	+ Fixed modal dialog template
	+ Mark save changes button as changed when moving rows
	+ Remove unused parameter in Zentyal.DataTable.changeRow
3.1.3
	+ Enhanced UI styles: dialogs, progress bars, carousel, colors and images
	+ Rows of tables can now be moved using drag & drop
	+ Added logout dialog with option of discarding changes
	+ Remember page size options per users, added 'View all' page size option
	+ Added storage of options per user
	+ Enable and/or conifgure module dependencies automatically in
	  Module Status page
	+ Adapted CGIs to new modal dialogs
	+ Ported graphs from flotr.js to flot.js
	+ Ported JS code to jQuery and jQuery-ui
	+ Removed Modalbox.js, table_orderer.js and carousel.js
	+ Left menu keyword search is now case insensitive
3.1.2
	+ Make manage administrators table resilent against invalid users
	+ Remove deprecated backup domains related from logs module
	+ Added EBox::Types::URI type
	+ Added saveReload method to use reload instead of restart to
	  reduce service downtime. Use with care and programatically
	+ Added findValueMultipleFields() to DataTable and refactor _find()
	  to allow search by multiple fields
	+ Fixed disk usage report for logs component
3.1.1
	+ Do not dump unnecessary .bak files to /var/lib/zentyal/conf
	+ Restart all the core daemons instead of only apache after logrotate
	+ Fixed graph template so it could be feed with data using decimal
	  comma, it will convert it to a JS array without problems
	+ Fixed regression parsing ModalController urls
	+ Fixed regression non-model CGIs with aliases
	+ Added a way to retrieve all Models inside a Composite and its children.
	+ Increased the size limit for file uploads.
	+ Implemented a way to include configuration files for Nginx so the SOAP
	  services are able to use Nginx for SSL.
3.1
	+ Improved the message shown when there are no changes pending to save on
	  logout.
	+ Use the X-Forwarded-Proto header for redirects construction.
	+ Added nginx as the public HTTP server of Zentyal.
	+ Renamed 'Apache' module to 'WebAdmin' module. If you need to restart the
	  web administration you must use 'service zentyal webadmin restart'.
	+ Set trac milestone for reported bugs to 3.1.X
	+ CGIs are now EBox::Module::CGI::* instead of EBox::CGI::Module::*
	+ Daemons are now disabled when configuring a module, so Zentyal can
	  manage them directly instead of being autostarted by the system
	+ EBox::Model::DataForm::formSubmitted called even where there is no
	  previous row
	+ Added Pre-Depends on mysql-server to avoid problems with upgrades
	+ Depend on mysql-server metapackage instead of mysql-server-5.5
	+ Depend on zentyal-common 3.1
3.0.20
	+ Check against inexistent path in EBox::Util::SHM::subkeys
	+ Silent diff in EBox::Types::File::isEqualTo
	+ Print correctly UTF8 characters from configuration backup description
	+ When host name is changed, update /etc/hostname
	+ Proper link to remote in configuration backup page
3.0.19
	+ Removed full restore option for restore-backup tool and
	  EBox:Backup relevant methods
	+ Optimise loading Test::Deep::NoTest to avoid test environment creation
	+ Use EBox::Module::Base::writeConfFileNoCheck to write apache
	  configuration file
	+ Log events after dispatching them in the EventDaemon and catch exception
	  to avoid crashes when mysql is already stopped
	+ Emit events on zentyal start and stop
	+ Refactor some events-related code
	+ Changed MB_widedialog CSS class to use all width available in
	  the screen
	+ Fixed a broken link to SysInfo/Composite/General when activating the
	  WebServer module.
3.0.18
	+ Pass model instance when invoking EBox::Types::Select populate function
	+ Improve dynamic editable property detection for framework types
	+ Override _validateReferer method in Desktop services CGI
	+ Don't abort configuration backup when we get a error retrieving the
	  partition table information
	+ In EBox:Model::Row, refactored elementExists and
	  elementByName to make them to have similiar code structure
	+ Improvement in test help classes and added test fakes for
	  EBox::Model::Manager and EBox::Util::SHMLock
	+ Prevented unuseful warning in
	  EBox::Model::DataTable::setDirectory when the old directory is undef
	+ Fixed unit tests under EBox/Model/t, backup configuration tests and
	  some others
	+ Remove unused method EBox::Auth::alreadyLogged()
	+ Apache::setRestrictedResource updates properly if already exists
	+ Global and Module::Config allow to set redis instance to ease testing
	+ Now EBox::GlobalImpl::lastModificationTime also checks
	  modification time of configuration files
	+ Rows in events models are now synced before running EventDaemon
	+ Better way of checking if event daemon is needed
3.0.17
	+ Allow numeric zero as search filter
	+ When filtering rows don't match agains link urls or hidden values
	+ Avoid CA file check when removing it from Apache module
	+ Silent removeCA and removeInclude exceptions when removing
	  non-existant element
	+ Fixed rollback operation in redis config backend
	+ Desktop services CGI now only returns JSON responses
	+ Log error when dynamic loading a class fails in
	  ConfigureDispatchers model
	+ Update total ticks dynamically in progress indicator if ticks overflow
3.0.16
	+ Fixed regression in boolean in-place edit with Union types
	+ Added some missing timezones to EBox::Types::TimeZone
	+ Add a new method to DBEngine 'checkForColumn' to retrieve columns
	  definition from a given table
	+ Reload models info in model manager if new modules are installed
3.0.15
	+ Make sure that halt/reboot button can be clicked only once
	+ Cleaner way of disabling dependant modules when the parent is disabled,
	  avoiding unnecessary calls to enableService each time the module status
	  page is loaded.
	+ Show confirmation dialog when trying to change host or domain
	  if zentyal-samba is installed and provisioned
	+ Modified data table controller so edit boolean in place reuses
	  the code of regular edits, avoiding getting incorrect read-only
	  values from cache
3.0.14
	+ Allow search filters with a leading '*'
	+ Better error reporting when choosing a bad search filter
	+ External exceptions from _print method are caught correctly in CGIs
	+ EBox::CGI::run now supports correct handling of APR::Error
	+ Fixed dashboard check updates ajax requests in Chrome
	+ Fixed errors with zero digits components in time type
3.0.13
	+ Better warning if size file is missing in a backup when
	  restoring it
	+ Fixed table cache behaviour on cache miss in logs module
	+ Fix wrong button label when deleting rows in 'datainuse' template
	+ Removed unused method EBox::Model::DataTable::_tailoredOrder
	+ Added force default mode and permission to writeConfFileNoCheck(),
	  writeFile() and derivatives
	+ Fixed bug in EBox:::Logs::CGI::Index with internationalized
	  parameter names
	+ DataTables with sortedBy are now orderer alphabetically with
	  proper case treatment
	+ Display messages in model even when there are not elements and
	  table body is not shown
3.0.12
	+ Improve change-hostname script, delete all references to current name
	+ Faster dashboard loading with asynchronous check of software updates
	+ Workaround for when the progress id parameter has been lost
	+ Fixed problems calling upstart coomands from cron jobs with wrong PATH
	+ Decode CGI unsafeParams as utf8
	+ Avoid double encoding when printing JSON response in EBox::CGI::Base
	+ Remove warning in EBox::Menu::Folder when currentfolder is not defined
	+ Removed unnecesary and misleading method new from EBox::Auth package
3.0.11
	+ Avoid flickering loading pages when switching between menu entries
	+ Incorrect regular expression in logs search page are correctly handled
	+ Fix input badly hidden in the logs screen
	+ reloadTable from DataTable now remove cached fields as well
3.0.10
	+ Fixed unsafe characters error when getting title of progress
	  indicator in progress dialog
	+ Added use utf8 to dashboard template to fix look of closable messages
3.0.9
	+ Adapted file downloads to the new utf8 fixes
	+ Write backup files in raw mode to avoid utf8 problems
	+ Print always utf8 in STDOUT on all CGIs
	+ Decode CGI params of values entered at the interface as utf8
	+ Proper encode/decode of utf8 with also pretty JSON
	+ Fixed utf8 decoding in date shown at dashboard
	+ Removed old workarounds for utf8 problems
	+ Added new recoveryEnabled() helper method to Module::Base
	+ Added recoveryDomainName() method to SyncProvider interface
	+ Restore backup can now install missing modules in Disaster Recovery
	+ Show specific slides when installing a commercial edition
	+ Redirect to proper CGI after login in disaster recovery mode
	+ Removed old debconf workaround for first stage installation
	+ Log redis start message as debug instead of info to avoid flood
	+ Use unsafeParam in EBox::CGI::Base::paramsAsHash
	+ EBox::Module::Service does not raise exception and logs
	  nothing when using init.d status
	+ Fixed glitch in backup CGI which sometimes showed
	  the modal dialog with a incorrect template
3.0.8
	+ Use path for default name in SyncFolders::Folder
	+ Do not restrict characters in data table searchs
	+ Fixed automatic bug report regression
	+ Fixed refresh of the table and temporal control states
	  in customActionClicked callback
	+ Modified modalbox-zentyal.js to accept wideDialog parameter
	+ Fixed template method in MultiStateAction to return the default
	  template when it is not any supplied to the object
	+ Fixed sendInPlaceBooleanValue method from table-helper.js; it
	  aborted because bad parameters of Ajax.Updater
	+ Fixed bug that made that the lock was shared between owners
	+ Some fixes in the function to add the rule for desktops services
	  to the firewall
	+ Delete obsolete EBox::CGI::MenuCSS package
3.0.7
	+ Add new EBox::Module::Service::Observer to notify modules about
	  changes in the service status
	+ Administration accounts management reflects the changes in
	  system accounts in ids() or row() method call
	+ Some fixes in the RAID event watcher
	+ foreignModelInstance returns undef if foreignModel is
	  undef. This happens when a module has been uninstalled and it is
	  referenced in other installed module (events)
	+ loggerd shows loaded LogHelpers when in debug mode
	+ Added additional info to events from RAID watcher
	+ Use sudo to remove temporal files/diectories in backup, avoiding
	  permissions errors
	+ Added exception for cloud-prof module to events dependencies
3.0.6
	+ Skip keys deleted in cache in Redis::_keys()
	+ Fixed events modules dependencies to depend on any module which
	  provides watchers or dispatchers
	+ Always call enableActions before enableService when configuring modules
	+ Added needsSaveAfterConfig state to service modules
	+ Better exceptions logging in EBox::CGI::Run
	+ Fixed 'element not exists' error when enabling a log watcher
	+ Scroll up when showing modal dialog
	+ Added fqdnChanged methods to SysInfo::Observer
	+ Fixed SSL configuration conflicts betwen SOAPClient and RESTClient
3.0.5
	+ Template ajax/simpleModalDialog.mas can now accept text
	+ Used poweroff instead of halt to assure that system is powered
	  off after halt
	+ Fixed log audit database insert error when halting or rebooting
	+ Added time-based closable notification messages
	+ Adapted to new EBox::setLocaleEnvironment method
	+ EBox::Type::File now allows ebox user to own files in directories
	  which are not writable by him
	+ Removed cron daily invocation of deprecated report scripts
3.0.4
	+ Added EBox::SyncFolders interface
	+ Fixed invokation of tar for backup of model files
	+ New observer for sysinfo module to notify modules implementing the
	  SysInfo::Observer interface when the host name or host domain is
	  changed by the user, before and after the change takes effect
	+ Stop and start apache after language change to force environment reload
	+ Reload page after language change
	+ EBox::Module::Service::isRunning() skips daemons whose precondition fail
	+ Fixed undefined reference in DataTable controller for log audit
	+ Added and used serviceId field for service certificates
	+ Fixed SQL quoting of column names in unbuffered inserts and consolidation
3.0.3
	+ Fixed bug which prevented highlight of selected item in menu
	+ Fixed base class of event dispatcher to be compatible with the
	  changes dispatcher configuration table
	+ Fixed event daemon to use dumped variables
	+ Fixed need of double-click when closing menu items in some cases
	+ Fixed logs consolidation to avoid high CPU usage
	+ In view log table: correctly align previous and first page buttons
	+ Improve host name and domain validation.
	+ Forbidden the use of a qualified hostname in change hostname form
	+ Update samba hostname-dependent fields when hostname is changed
	+ Confirmation dialog when the local domain is changed and with a
	  warning if local domain which ends in .local
3.0.2
	+ The synchronization of redis cache refuses with log message to set
	  undefined values
	+ Fixed wrong sql statement which cause unwanted logs purge
	+ DataForm does not check for uniqueness of its fields, as it only
	  contains a single row
	+ In ConfigureLogs, restored printable names for log domains
	+ Fixed dashboard update error on modules widget, counter-graph
	  widget and widget without sections
	+ Better way to fix non-root warnings during boot without interfering
	  on manual restart commands in the shell
3.0.1
	+ Properly set default language as the first element of the Select to
	  avoid its loss on the first apache restart
	+ Set milestone to 3.0.X when creating tickets in trac.zentyal.org
	+ Removed forced setting of LANG variables in mod_perl which made progress
	  indicator fail when using any language different to English
	+ Removed some frequent undef warnings
	+ Added executeOnBrothers method to EBox::Model::Component
	+ Fixed repetition of 'add' and 'number change' events in RAID watcher
	+ Fixed incorrect display of edit button in tables without editField action
	+ Cache MySQL password to avoid reading it all the time
	+ Fixed request came from non-root user warnings during boot
	+ Send info event in Runit watcher only if the service was down
	  MAX_DOWN_PERIODS
3.0
	+ Removed beta logo
	+ Set 'firstInstall' flag on modules when installing during initial install
	+ Set 'restoringBackup' flag on modules when restoring backup
	+ Call enableService after initialSetup while restoring backup
	+ Registration link in widget now have appropiate content when either
	  remoteservices or software are not installed
	+ Fixed style for disabled buttons
	+ Composite and DataTable viewers recover from errors in pageTitle method
	+ Fixed intermitent failure in progress when there are no slides
	+ Rollback redis transaction on otherwise instead finally block
	+ Members of the 'admin' group can now login again on Zentyal
	+ Multi-admin management for commercial editions
	+ First and last move row buttons are now disabled instead of hidden
	+ In save changes dialog set focus always in the 'save' button
	+ Fixed i18n problem in some cases where environment variables
	  were different than the selected locale on Zentyal UI, now
	  LANG and LC_MESSAGES are explicitly passed to mod_perl
	+ Reviewed registration strings
	+ Added template attribute to MultiStateAction to provide any kind
	  of HTML to display an action
	+ Changed icon, name and link for Zentyal Remote
	+ Fixed some compatibility issues with Internet Explorer 9
	+ Show warning with Internet Explorer 8 or older
	+ Improved dashboard buttons colors
2.3.24
	+ Do not cache undef values in EBox::Config::Redis::get()
	+ Code fix on subscription retrieval for Updates event
	+ Update validate referer to new Remote Services module API
	+ In-place booleans now properly mark the module as changed
	+ Do not try to read slides if software module is not installed
	+ Fixed wrong call in Events::isEnabledDispatcher()
	+ Updated 'created by' footer
2.3.23
	+ Change the default domain name from 'zentyal.lan' to
	  'zentyal-domain.lan'
	+ Changes in first enable to avoid letting modules unsaved
	+ Type File now accepts spaces in the file name
	+ Added setTimezone method to MyDBEngine
	+ Enable consolidation after reviewing and pruning
	+ Code typo fix in Events::isEnabledWatcher
	+ Remove all report code from core
	+ Move SysInfo report related to remoteservices module
	+ Fixed regression which removed scroll bars from popups
	+ New carousel transition for the installation slides
	+ Added option to not show final notes in progress bar
	+ EBox::Model::Component::modelGetter does not die when trying to
	  get a model for an uninstalled module
	+ Added previous/next buttons to manually switch installation slides
	+ New installation slides format
	+ Added compatibility with MS Internet Explorer >= 8
2.3.22
	+ Changed first installation workflow and wizard infraestructure
	+ Improved firewall icons
	+ Set hover style for configure rules button in firewall
	+ Do not disable InnoDB in mysql if there are other databases
	+ Progress indicator no longer calls showAds if it is undefined
	+ Send cache headers on static files to improve browsing speed
	+ Added foreignNoSyncRows and foreignFilter options to EBox::Types::Select
	+ Improved settings icon
	+ Fixed modalboxes style
	+ Improve host domain validation. Single label domains are not allowed.
2.3.21
	+ Fixes on notifyActions
	+ Check for isDaemonRunning now compatible with asterisk status
	+ Fixed warning call in EBox::Types::HasMany
2.3.20
	+ New look & feel for the web interface
	+ Adjust slides transition timeout during installation
	+ Audit changes table in save changes popup has scroll and better style
	+ Model messages are printed below model title
	+ noDataMsg now allows to add elements if it makes sense
	+ Fixed ajax/form.mas to avoid phantom change button
	+ EBox::Model::Manager::_setupModelDepends uses full paths so the
	  dependecies can discriminate between models with the same name
	+ Default row addition in DataForm does not fires validateTypedRow
	+ Code typo fix in change administration port model
	+ Set only Remote as option to export/import configuration to a
	  remote site
	+ Return undef in HasMany type when a model is not longer
	  available due to being uninstalled
	+ Added onclick atribute to the link.mas template
	+ Fix exception raising when no event component is found
	+ table_ordered.js : more robust trClick event method
	+ Changed dashboard JS which sometimes halted widget updates
	+ Added popup dialogs for import/export configuration
	+ Changes in styles and sizes of the save/revoke dialog
	+ Removed redudant code in ConfigureWatchers::syncRows which made module
	  to have an incorrect modified state
	+ Dont show in bug report removed packages with configuration
	  held as broken packages
	+ DataTable::size() now calls to syncRows()
	+ EBox::Module::Config::set_list quivalent now has the same
	  behaviour than EBox::Module::Config::set
2.3.19
	+ Manually set up models for events to take into account the
	  dynamic models from the log watcher filtering models
	+ Fixed warnings when deleting a row which is referenced in other model
	+ Disable HTML form autocompletion in admin password change model
	+ Fixed incorrect non-editable warnings in change date and time model
	+ Fixed parsing value bug in EBox::Types::Date and EBox::Types::Time
	+ Reworked mdstat parsing, added failure_spare status
	+ Configuration backup implicitly preserves ownership of files
	+ Changes in styles and sizes of the save/revoke dialog
	+ New data form row is copied from default row, avoiding letting hidden
	  fields without its default value and causing missing fields errors
	+ Always fill abstract type with its default value, this avoids
	  errors with hidden fields with default value
	+ Different page to show errors when there are broken software packages
	+ InverseMatchSelect and InverseMatchUnion use 'not' instead of '!' to
	  denote inverse match. This string is configurable with a type argument
	+ Fixed types EBox::Type::InverseMatchSelect and InverseMatchUnion
	+ Fixed bug in DataTable::setTypedRow() which produced an incorrect 'id'
	  row element in DataTable::updateRowNotify()
	+ In tableBody.mas template: decomposed table topToolbar section in methods
	+ Fixed bug in discard changes dialog
	+ Confirmation dialogs now use styled modalboxes
	+ Do not reload page after save changes dialog if operation is successful
	+ Maintenance menu is now kept open when visiting the logs index page
2.3.18
	+ Manual clone of row in DataTable::setTypedRow to avoid segfault
	+ Avoid undef warnings in EBox::Model::DataTable::_find when the
	  element value is undef
	+ Fixed kill of ebox processes during postrm
	+ Set MySQL root password in create-db script and added mysql script
	  to /usr/share/zentyal for easy access to the zentyal database
	+ Increased timeout redirecting to wizards on installation to 5 seconds
	  to avoid problems on some slow or loaded machines
	+ Save changes dialog do not appear if there are no changes
	+ Delete no longer needed duplicated code
	+ Do not go to save changes after a regular package installation
	  they are saved only in the first install
	+ Progress bar in installation refactored
2.3.17
	+ Do not use modal box for save changes during installation
	+ Hidden fields in DataTables are no longer considered compulsory
	+ Select type has now its own viewer that allows use of filter function
	+ User is now enabled together with the rest of modules on first install
2.3.16
	+ Fix 'oldRow' parameter in UpdatedRowNotify
	+ Use Clone::Fast instead of Clone
	+ Modal dialog for the save and discard changes operations
	+ Use a different lock file for the usercorner redis
	+ Improved look of tables when checkAll controls are present
	+ Better icons for clone action
	+ Added confirmation dialog feature to models; added confirmation
	  dialog to change hostname model
	+ Dynamic default values are now properly updated when adding a row
	+ Kill processes owned by the ebox user before trying to delete it
	+ Do not use sudo to call status command at EBox::Service::running
	+ Fixed regression setting default CSS class in notes
2.3.15
	+ Added missing call to updateRowNotify in DataForms
	+ Fixed silent error in EBox::Types::File templates for non-readable
	  by ebox files
	+ Use pkill instead of killall in postinst
	+ Use unset instead of delete_dir when removing rows
	+ Do not set order list for DataForms
	+ Only try to clean tmp dir on global system start
2.3.14
	+ Error message for failure in package cache creation
	+ Fixed regression when showing a data table in a modal view
	+ Do not do a redis transaction for network module init actions
	+ Fixed EBox::Module::Config::st_unset()
	+ Allowed error class in msg template
2.3.13
	+ Fixed problems in EventDaemon with JSON and blessed references
	+ More crashes avoided when watchers or dispatchers doesn't exist
	+ Proper RAID watcher reimplementation using the new state API
	+ EBox::Config::Redis singleton has now a instance() method instead of new()
	+ Deleted wrong use in ForcePurge model
2.3.12
	+ Fixed problem with watchers and dispatchers after a module deletion
	+ Fixed EBox::Model::DataTable::_checkFieldIsUnique, it failed when the
	  printableValue of the element was different to its value
	+ Fixed separation between Add table link and table body
	+ Adaptation of EventDaemon to model and field changes
	+ Disabled logs consolidation on purge until it is reworked, fixed
	  missing use in purge logs model
	+ Fixed Componet::parentRow, it not longer tries to get a row with
	  undefined id
	+ Fix typo in ConfigureLogs model
	+ Mark files for removing before deleting the row from backend in
	  removeRow
	+ The Includes directives are set just for the main virtual host
	+ Fixed EventDaemon crash
2.3.11
	+ Mark files for removing before deleting the row from backend in removeRow
	+ Dashboard widgets now always read the information from RO
	+ Enable actions are now executed before enableService()
	+ Fixed regression which prevented update of the administration service
	  port when it was changed in the interface
	+ New EBox::Model::Composite::componentNames() for dynamic composites
	+ Remove _exposedMethods() feature to reduce use of AUTOLOAD
	+ Removed any message set in the model in syncRows method
	+ Added global() method to modules and components to get a coherent
	  read-write or read-only instance depending on the context
	+ Removed Model::Report and Composite::Report namespaces to simplify model
	  management and specification
	+ New redis key naming, with $mod/conf/*, $mod/state and $mod/ro/* replacing
	  /ebox/modules/$mod/*, /ebox/state/$mod/* and /ebox-ro/modules/$mod/*
	+ Removed unnecessary parentComposite methods in EBox::Model::Component
	+ Only mark modules as changed when data has really changed
	+ EBox::Global::modChange() throws exception if instance is readonly
	+ New get_state() and set_state() methods, st_* methods are kept for
	  backwards compatibility, but they are deprecated
	+ Simplified events module internals with Watcher and Dispatcher providers
	+ Model Manager is now able to properly manage read-only instances
	+ Composites can now use parentModule() like Models
	+ Renamed old EBox::GConfModule to EBox::Module::Config
	+ Unified model and composite management in the new EBox::Model::Manager
	+ Model and composites are loaded on demand to reduce memory consumption
	+ Model and composite information is now stored in .yaml schemas
	+ ModelProvider and CompositeProvider are no longer necessary
	+ Simplified DataForm using more code from DataTable
	+ Adapted RAID and restrictedResources() to the new JSON objects in redis
	+ Remove unused override modifications code
	+ Added /usr/share/zentyal/redis-cli wrapper for low-level debugging
	+ Use simpler "key: value" format for dumps instead of YAML
	+ Row id prefixes are now better chosen to avoid confusion
	+ Use JSON instead of list and hash redis types (some operations,
	  specially on lists, are up to 50% faster and caching is much simpler)
	+ Store rows as hashes instead of separated keys
	+ Remove deprecated all_dirs and all_entries methods
	+ Remove obsolete EBox::Order package
	+ Remove no longer needed redis directory tree sets
	+ Fixed isEqualTo() method on EBox::Types::Time
	+ EBox::Types::Abstract now provides default implementations of fields(),
	  _storeInGConf() and _restoreFromHash() using the new _attrs() method
	+ Remove indexes on DataTables to reduce complexity, no longer needed
	+ Simplified ProgressIndicator implementation using shared memory
	+ New EBox::Util::SHMLock package
	+ Implemented transactions for redis operations
	+ Replace old MVC cache system with a new low-level redis one
	+ Delete no longer necessary regen-redis-db tool
	+ Added new checkAll property to DataTable description to allow
	  multiple check/uncheck of boolean columns
2.3.10
	+ Added Desktop::ServiceProvider to allow modules to implement
	  requests from Zentyal desktop
	+ Added VirtualHost to manage desktop requests to Zentyal server
	+ Fix EventDaemon in the transition to MySQL
	+ Send EventDaemon errors to new rotated log file /var/log/zentyal/events.err
	+ Send an event to Zentyal Cloud when the updates are up-to-date
	+ Send an info event when modules come back to running
	+ Include additional info for current event watchers
	+ Fixed RAID report for some cases of spare devices and bitmaps
	+ Fixed log purge, SQL call must be a statement not a query
	+ Fixed regex syntax in user log queries
	+ Added missing "use Filesys::Df" to SysInfo
	+ Disabled consolidation by default until is fixed or reimplemented
	+ Fixed regresion in full log page for events
	+ Added clone action to data tables
	+ Fixed regression in modal popup when showing element table
	+ Added new type EBox::Types::KrbRealm
	+ Fix broken packages when dist-upgrading from old versions: stop ebox
	  owned processes before changing home directory
	+ Log the start and finish of start/stop modules actions
	+ Added usesPort() method to apache module
2.3.9
	+ Enable SSLInsecureRenegotiation to avoid master -> slave SOAP handsake
	  problems
	+ Added validateRowRemoval method to EBox::Model::DataTable
	+ Use rm -rf instead of remove_tree to avoid chdir permission problems
	+ Avoid problems restarting apache when .pid file does not exist
	+ Do not use graceful on apache to allow proper change of listen port
	+ Simplified apache restart mechanism and avoid some problems
2.3.8
	+ Create tables using MyISAM engine by default
	+ Delete obsolete 'admin' table
2.3.7
	+ Fixed printableName for apache module and remove entry in status widget
	+ Merged tableBodyWithoutActions.mas into tableBody.mas
	+ Removed tableBodyWithoutEdit.mas because it is no longer used
	+ Better form validation message when there are no ids for
	  foreign rows in select control with add new popup
	+ Fixed branding of RSS channel items
	+ Fixed destination path when copying zentyal.cnf to /etc/mysql/conf.d
	+ Packaging fixes for precise
2.3.6
	+ Switch from CGIs to models in System -> General
	+ New value() and setValue() methods in DataForm::setValue() for cleaner
	  code avoiding use of AUTOLOAD
	+ Added new EBox::Types::Time, EBox::Types::Date and EBox::Types::TimeZone
	+ Added new attribute 'enabled' to the Action and MultiStateAction types
	  to allow disabling an action. Accepts a scalar or a CODE ref
	+ The 'defaultValue' parameter of the types now accept a CODE ref that
	  returns the default value.
2.3.5
	+ Added force parameter in validateTypedRow
	+ Fixed 'hidden' on types when using method references
	+ Removed some console problematic characters from Util::Random::generate
	+ Added methods to manage apache CA certificates
	+ Use IO::Socket::SSL for SOAPClient connections
	+ Removed apache rewrite from old slaves implementation
	+ Do not show RSS image if custom_prefix defined
2.3.4
	+ Avoid 'negative radius' error in DiskUsage chart
	+ Fixed call to partitionFileSystems in EBox::SysInfo::logReportInfo
	+ Log audit does not ignore fields which their values could be interpreted
	  as boolean false
	+ Avoid ebox.cgi failure when showing certain strings in the error template
	+ Do not calculate md5 digests if override_user_modification is enabled
	+ Clean /var/lib/zentyal/tmp on boot
	+ Stop apache gracefully and delete unused code in Apache.pm
	+ Cache contents of module.yaml files in Global
2.3.3
	+ The editable attribute of the types now accept a reference to a function
	  to dinamically enable or disable the field.
	+ In progress bar CGIs AJAX call checks the availability of the
	  next page before loading it
	+ Replaced community logo
	+ Adapted messages in the UI for new editions
	+ Changed cookie name to remove forbidden characters to avoid
	  incompatibilities with some applications
	+ Added methods to enable/disable restart triggers
2.3.2
	+ Fixed redis unix socket permissions problem with usercorner
	+ Get row ids without safe characters checking
	+ Added EBox::Util::Random as random string generator
	+ Set log level to debug when cannot compute md5 for a nonexistent file
	+ Filtering in tables is now case insensitive
	+ ProgressIndicator no longer leaves zombie processes in the system
	+ Implemented mysqldump for logs database
	+ Remove zentyal-events cron script which should not be longer necessary
	+ Bugfix: set executable permissions to cron scripts and example hooks
	+ Added a global method to retrieve installed server edition
	+ Log also duration and compMessage to events.log
2.3.1
	+ Updated Standards-Version to 3.9.2
	+ Fixed JS client side table sorting issue due to Prototype
	  library upgrade
	+ Disable InnoDB by default to reduce memory consumption of MySQL
	+ Now events are logged in a new file (events.log) in a more
	  human-readable format
	+ Added legend to DataTables with custom actions
	+ Changed JS to allow the restore of the action cell when a delete
	  action fails
	+ Set milestone to 3.0 when creating bug reports in the trac
	+ Avoid temporal modelInstance errors when adding or removing
	  modules with LogWatchers or LogDispatcher
	+ Unallow administration port change when the port is in use
2.3
	+ Do not launch a passwordless redis instance during first install
	+ New 'types' field in LogObserver and storers/acquirers to store special
	  types like IPs or MACs in an space-efficient way
	+ Use MySQL for the logs database instead of PostgreSQL
	+ Bugfix: logs database is now properly recreated after purge & install
	+ Avoid use of AUTOLOAD to execute redis commands, improves performance
	+ Use UNIX socket to connect to redis for better performance and
	  update default redis 2.2 settings
	+ Use "sudo" group instead of "admin" one for the UI access control
	+ Added EBox::Module::Base::version() to get package version
	+ Fixed problem in consalidation report when accumulating results
	  from queries having a "group by table.field"
	+ Added missing US and Etc zones in timezone selector
	+ Replaced autotools with zbuildtools
	+ Refuse to restore configuration backup from version lesser than
	  2.1 unless forced
	+ Do not retrieve format.js in every graph to improve performance
	+ The purge-module scripts are always managed as root user
	+ New grep-redis tool to search for patterns in redis keys or
	  values
	+ Use partitionFileSystems method from EBox::FileSystem
2.2.4
	+ New internal 'call' command in Zentyal shell to 'auto-use' the module
	+ Zentyal shell now can execute commandline arguments
	+ Bugfix: EBox::Types::IPAddr::isEqualTo allows to change netmask now
	+ Removed some undefined concatenation and compare warnings in error.log
	+ Ignore check operation in RAID event watcher
	+ Skip IP addresses ending in .0 in EBox::Types::IPRange::addresses()
	+ Do not store in redis trailing dots in Host and DomainName types
	+ Added internal command to instance models and other improvements in shell
	+ Now the whole /etc/zentyal directory is backed up and a copy of the
	  previous contents is stored at /var/backups before restoring
	+ Removing a module with a LogWatcher no longer breaks the LogWatcher
	  Configuration page anymore
	+ Fixed error in change-hostname script it does not longer match substrings
	+ Bugfix: Show breadcrumbs even from models which live in a
	  composite
	+ HTTPLink now returns empty string if no HTTPUrlView is defined
	  in DataTable class
	+ Added mising use sentence in EBox::Event::Watcher::Base
2.2.3
	+ Bugfix: Avoid url rewrite to ebox.cgi when requesting to /slave
	+ Fixed logrotate configuration
	+ More resilient way to handle with missing indexes in _find
	+ Added more informative text when mispelling methods whose prefix
	  is an AUTOLOAD action
	+ A more resilient solution to load events components in EventDaemon
	+ Added one and two years to the purge logs periods
	+ Fixed downloads from EBox::Type::File
2.2.2
	+ Revert cookie name change to avoid session loss in upgrades
	+ Do not try to change owner before user ebox is created
2.2.1
	+ Removed obsolete references to /zentyal URL
	+ Create configuration backup directories on install to avoid warnings
	  accessing the samba share when there are no backups
	+ Log result of save changes, either successful or with warnings
	+ Changed cookie name to remove forbidden characters to avoid
	  incompatibilities with some applications
	+ Removed duplicated and incorrect auding logging for password change
	+ Fixed some non-translatable strings
	+ Create automatic bug reports under 2.2.X milestone instead of 2.2
	+ Fixed bug changing background color on selected software packages
2.1.34
	+ Volatile types called password are now also masked in audit log
	+ Adjust padding for module descriptions in basic software view
	+ Removed beta icon
2.1.33
	+ Fixed modal add problems when using unique option on the type
	+ Fixed error management in the first screen of modal add
	+ Unify software selection and progress colors in CSS
	+ Set proper message type in Configure Events model
	+ Fixed error checking permanentMessage types in templates/msg.mas
2.1.32
	+ Added progress bar colors to theme definition
	+ Remove no longer correct UTF8 decode in ProgressIndicator
	+ Fixed UTF8 double-encoding on unexpected error CGI
	+ Reviewed some subscription strings
	+ Always fork before apache restart to avoid port change problems
	+ Stop modules in the correct order (inverse dependencies order)
	+ Better logging of failed modules on restore
2.1.31
	+ Do not start managed daemons on boot if the module is disabled
	+ Better message on redis error
	+ Watch for dependencies before automatic enable of modules on first install
2.1.30
	+ Removed obsolete /ebox URL from RSS link
	+ Changed methods related with extra backup data in modules logs
	  to play along with changes in ebackup module
	+ Set a user for remote access for audit reasons
	+ Detect session loss on AJAX requests
2.1.29
	+ Startup does not fail if SIGPIPE received
2.1.28
	+ Added code to mitigate false positives on module existence
	+ Avoid error in logs full summary due to incorrect syntax in template
	+ Allow unsafe chars in EBox::Types::File to avoid problems in some browsers
	+ Reviewed some subscription strings
	+ Warning about language-packs installed works again after Global changes
	+ Show n components update when only zentyal packages are left to
	  upgrade in the system widget
	+ Do not show debconf warning when installing packages
	+ EBox::Types::IPAddr (and IPNetwork) now works with defaultValue
	+ Allow to hide menu items, separators and dashboard widgets via conf keys
2.1.27
	+ Do not create tables during Disaster Recovery installation
	+ Added new EBox::Util::Debconf::value to get debconf values
	+ DataTable controller does no longer try to get a deleted row
	  for gather elements values for audit log
	+ Check if Updates watcher can be enabled if the subscription
	  level is yet unknown
2.1.26
	+ Detection of broken packages works again after proper deletion
	  of dpkg_running file
	+ Keep first install redis server running until trigger
	+ Unified module restart for package trigger and init.d
	+ Use restart-trigger script in postinst for faster daemons restarting
	+ System -> Halt/Reboot works again after regression in 2.1.25
	+ Added framework to show warning messages after save changes
	+ Change caption of remote services link to Zentyal Cloud
	+ Do not show Cloud link if hide_cloud_link config key is defined
	+ Added widget_ignore_updates key to hide updates in the dashboard
	+ Differentiate ads from notes
	+ Allow custom message type on permanentMessage
	+ Only allow custom themes signed by Zentyal
	+ Removed /zentyal prefix from URLs
	+ Caps lock detection on login page now works again
	+ Added HiddenIfNotAble property to event watchers to be hidden if
	  it is unabled to monitor the event
	+ Dashboard values can be now error and good as well
	+ Include a new software updates widget
	+ Include a new alert for basic subscriptions informing about
	  software updates
	+ Add update-notifier-common to dependencies
	+ EBox::DataTable::enabledRows returns rows in proper order
	+ Use custom ads when available
	+ Disable bug report when hide_bug_report defined on theme
2.1.25
	+ Do not show disabled module warnings in usercorner
	+ Mask passwords and unify boolean values in audit log
	+ Do not override type attribute for EBox::Types::Text subtypes
	+ Corrected installation finished message after first install
	+ Added new disableAutocomplete attribute on DataTables
	+ Optional values can be unset
	+ Minor improvements on nmap scan
2.1.24
	+ Do not try to generate config for unconfigured services
	+ Remove unnecessary redis call getting _serviceConfigured value
	+ Safer sizes for audit log fields
	+ Fix non-translatable "show help" string
	+ Allow links to first install wizard showing a desired page
	+ Fixed bug in disk usage when we have both values greater and
	  lower than 1024 MB
	+ Always return a number in EBox::AuditLogging::isEnabled to avoid
	  issues when returning the module status
	+ Added noDataMsg attribute on DataTable to show a message when
	  there are no rows
2.1.23
	+ Removed some warnings during consolidation process
	+ Depend on libterm-readline-gnu-perl for history support in shells
	+ Fixed error trying to change the admin port with NTP enabled
	+ Fixed breadcrumb destination for full log query page
	+ Use printableActionName in DataTable setter
2.1.22
	+ Fixed parentRow method in EBox::Types::Row
	+ Added new optionalLabel flag to EBox::Types::Abstract to avoid
	  show the label on non-optional values that need to be set as
	  optional when using show/hide viewCustomizers
	+ Added initHTMLStateOrder to View::Customizer to avoid incorrect
	  initial states
	+ Improved exceptions info in CGIs to help bug reporting
	+ Do not show customActions when editing row on DataTables
2.1.21
	+ Fixed bug printing traces at Global.pm
	+ Check new dump_exceptions confkey instead of the debug one in CGIs
	+ Explicit conversion to int those values stored in our database
	  for correct dumping in reporting
	+ Quote values in update overwrite while consolidating for reporting
2.1.20
	+ Fixed regression in edition in place of booleans
	+ Better default balance of the dashboard based on the size of the widgets
	+ Added defaultSelectedType argument to PortRange
2.1.19
	+ Disable KeepAlive as it seems to give performance problems with Firefox
	  and set MaxClients value back to 1 in apache.conf
	+ Throw exceptions when calling methods not aplicable to RO instances
	+ Fixed problems when mixing read/write and read-only instances
	+ Date/Time and Timezone moved from NTP to core under System -> General
	+ Do not instance hidden widgets to improve dashboard performance
	+ New command shell with Zentyal environment at /usr/share/zentyal/shell
	+ Show warning when a language-pack is not installed
	+ Removed unnecessary dump/load operations to .bak yaml files
	+ AuditLogging and Logs constructor now receive the 'ro' parameter
	+ Do not show Audit Logging in Module Status widget
2.1.18
	+ New unificated zentyal-core.logrotate for all the internal logs
	+ Added forceEnabled option for logHelpers
	+ Moved carousel.js to wizard template
	+ Add ordering option to wizard pages
	+ Fixed cmp and isEqualTo methods for EBox::Types::IPAddr
	+ Fixed wrong Mb unit labels in Disk Usage and use GB when > 1024 MB
	+ Now global-action script can be called without progress indicator
	+ Fixed EBox::Types::File JavaScript setter code
	+ Added support for "Add new..." modal boxes in foreign selectors
	+ Each module can have now its customized purge-module script
	  that will be executed after the package is removed
	+ Added Administration Audit Logging to log sessions, configuration
	  changes, and show pending actions in save changes confirmation
	+ User name is stored in session
	+ Remove deprecated extendedRestore from the old Full Backup
2.1.17
	+ Fixed RAID event crash
	+ Added warning on models and composites when the module is disabled
	+ Fixed login page style with some languages
	+ Login page template can now be reused accepting title as parameter
	+ EBox::Types::File does not write on redis when it fails to
	  move the fail to its final destination
	+ Added quote column option for periodic log consolidation and
	  report consolidation
	+ Added exclude module option to backup restore
2.1.16
	+ Do not show incompatible navigator warning on Google Chrome
	+ Fixed syncRows override detection on DataTable find
	+ clean-conf script now deletes also state data
	+ Avoid 'undefined' message in selectors
2.1.15
	+ Move Disk Usage and RAID to the new Maintenance menu
	+ Always call syncRows on find (avoid data inconsistencies)
	+ Filename when downloading a conf backup now contains hostname
	+ Fixed bug in RAID template
	+ Set proper menu order in System menu (fixes NTP position)
	+ Fixed regresion in page size selector on DataTables
	+ Fixed legend style in Import/Export Configuration
2.1.14
	+ Fixed regresion with double quotes in HTML templates
	+ Fixed problems with libredis-perl version dependency
	+ Adding new apparmor profile management
2.1.13
	+ Better control of errors when saving changes
	+ Elements of Union type can be hidden
	+ Model elements can be hidden only in the viewer or the setter
	+ HTML attributtes are double-quoted
	+ Models can have sections of items
	+ Password view modified to show the confirmation field
	+ New multiselect type
	+ Redis backend now throws different kind of exceptions
2.1.12
	+ Revert no longer necessary parents workaround
	+ Hide action on viewCustomizer works now on DataTables
2.1.11
	+ Fixed bug which setted bad directory to models in tab view
	+ Union type: Use selected subtype on trailingText property if the
	  major type does not have the property
	+ Raise MaxClients to 2 to prevent apache slowness
2.1.10
	+ Security [ZSN-2-1]: Avoid XSS in process list widget
2.1.9
	+ Do not try to initialize redis client before EBox::init()
	+ Safer way to delete rows, deleting its id reference first
	+ Delete no longer needed workaround for gconf with "removed" attribute
	+ Fixed regression in port range setter
2.1.8
	+ Fixed regression in menu search
	+ Fixed missing messages of multi state actions
	+ Help toggler is shown if needed when dynamic content is received
	+ Fixed issue when disabling several actions at once in a data table view
	+ All the custom actions are disabled when one is clicked
	+ Submit wizard pages asynchronously and show loading indicator
	+ Added carousel.js for slide effects
2.1.7
	+ Fixed issues with wrong html attributes quotation
	+ Bugfix: volatile types can now calculate their value using other
	  the value from other elements in the row no matter their position
2.1.6
	+ Attach software.log to bug report if there are broken packages
	+ Added keyGenerator option to report queries
	+ Tuned apache conf to provide a better user experience
	+ Actions click handlers can contain custom javascript
	+ Restore configuration with force dependencies option continues
	  when modules referenced in the backup are not present
	+ Added new MultiStateAction type
2.1.5
	+ Avoid problems getting parent if the manager is uninitialized
	+ Rename some icon files with wrong extension
	+ Remove wrong optional attribute for read-only fields in Events
	+ Renamed all /EBox/ CGI URLs to /SysInfo/ for menu folder coherency
	+ Added support for custom actions in DataTables
	+ Replaced Halt/Reboot CGI with a model
	+ Message classes can be set from models
	+ Fixed error in Jabber dispatcher
	+ Show module name properly in log when restart from the dashboard fails
	+ Avoid warning when looking for inexistent PID in pidFileRunning
2.1.4
	+ Changed Component's parent/child relationships implementation
	+ Fixed WikiFormat on automatic bug report tickets
	+ Do not show available community version in Dashboard with QA
 	  updates
2.1.3
	+ Fall back to readonly data in config backup if there are unsaved changes
	+ Allow to automatically send a report in the unexpected error page
	+ Logs and Events are now submenus of the new Maintenance menu
	+ Configuration Report option is now present on the Import/Export section
	+ Require save changes operation after changing the language
	+ Added support for URL aliases via schemas/urls/*.urls files
	+ Allow to sort submenu items via 'order' attribute
	+ Automatically save changes after syncRows is called and mark the module
	  mark the module as unchanged unless it was previously changed
	+ Removed unnecessary ConfigureEvents composite
	+ Removed unnecessary code from syncRows in logs and events
	+ Restore configuration is safer when restoring /etc/zentyal files
	+ Fixed unescaped characters when showing an exception
	+ Fixed nested error page on AJAX requests
	+ Adapted dumpBackupExtraData to new expected return value
	+ Report remoteservices, when required, a change in administration
	  port
	+ Added continueOnModuleFail mode to configuration restore
	+ Fixed Firefox 4 issue when downloading backups
	+ Show scroll when needed in stacktraces (error page)
	+ More informative error messages when trying to restart locked modules
	  from the dashboard
	+ Creation of plpgsql language moved from EBox::Logs::initialSetup
	  to create-db script
	+ Redis backend now throws different kind of exceptions
	+ Avoid unnecesary warnings about PIDs
	+ Update Jabber dispatcher to use Net::XMPP with some refactoring
	+ Save changes messages are correctly shown with international charsets
	+ Support for bitmap option in RAID report
	+ Retry multiInsert line by line if there are encoding errors
	+ Adapted to new location of partitionsFileSystems in EBox::FileSystem
	+ Event messages are cleaned of null characters and truncated
	  before inserting in the database when is necessary
	+ Improve message for "Free storage space" event and send an info
	  message when a given partition is not full anymore
	+ Event messages now can contain newline characters
	+ Objects of select type are compared also by context
	+ Remove cache from optionsFromForeignModel since it produces
	  problems and it is useless
	+ Set title with server name if the server is subscribed
	+ Fix title HTML tag in views for Models and Composites
	+ Added lastEventsReport to be queried by remoteservices module
	+ Added EBox::Types::HTML type
	+ Added missing manage-logs script to the package
	+ Fixed problems with show/hide help switch and dynamic content
	+ Menus with subitems are now kept unfolded until a section on a
	  different menu is accessed
	+ Sliced restore mode fails correctly when schema file is missing,
	  added option to force restore without schema file
	+ Purge conf now purges the state keys as well
	+ Added EBox::Types::IPRange
2.1.2
	+ Now a menu folder can be closed clicking on it while is open
	+ Bugfix: cron scripts are renamed and no longer ignored by run-parts
	+ Added new EBox::Util::Nmap class implementing a nmap wrapper
2.1.1
	+ Fixed incoherency problems with 'on' and '1' in boolean indexes
	+ Move cron scripts from debian packaging to src/scripts/cron
	+ Trigger restart of logs and events when upgrading zentyal-core
	  without any other modules
	+ Don't restart apache twice when upgrading together with more modules
	+ Fixed params validation issues in addRow
2.1
	+ Replace YAML::Tiny with libyaml written in C through YAML::XS wrapper
	+ Minor bugfix: filter invalid '_' param added by Webkit-based browser
	  on EBox::CGI::Base::params() instead of _validateParams(), avoids
	  warning in zentyal.log when enabling modules
	+ All CGI urls renamed from /ebox to /zentyal
	+ New first() and deleteFirst() methods in EBox::Global to check
	  existence and delete the /var/lib/zentyal/.first file
	+ PO files are now included in the language-pack-zentyal-* packages
	+ Migrations are now always located under /usr/share/$package/migration
	  this change only affects to the events and logs migrations
	+ Delete no longer used domain and translationDomain methods/attributes
	+ Unified src/libexec and tools in the new src/scripts directory
	+ Remove the ebox- prefix on all the names of the /usr/share scripts
	+ New EBox::Util::SQL package with helpers to create and drop tables
	  from initial-setup and purge-module for each module
	+ Always drop tables when purging a package
	+ Delete 'ebox' user when purging zentyal-core
	+ Moved all SQL schemas from tools/sqllogs to schemas/sql
	+ SQL time-period tables are now located under schemas/sql/period
	+ Old ebox-clean-gconf renamed to /usr/share/zentyal/clean-conf and
	  ebox-unconfigure-module is now /usr/share/zentyal/unconfigure-module
	+ Added default implementation for enableActions, executing
	  /usr/share/zentyal-$modulename/enable-module if exists
	+ Optimization: Do not check if a row is unique if any field is unique
	+ Never call syncRows on read-only instances
	+ Big performance improvements using hashes and sets in redis
	  database to avoid calls to the keys command
	+ Delete useless calls to exists in EBox::Config::Redis
	+ New regen-redis-db tool to recreate the directory structure
	+ Renamed /etc/cron.hourly/90manageEBoxLogs to 90zentyal-manage-logs
	  and moved the actual code to /usr/share/zentyal/manage-logs
	+ Move /usr/share/ebox/zentyal-redisvi to /usr/share/zentyal/redisvi
	+ New /usr/share/zentyal/initial-setup script for modules postinst
	+ New /usr/share/zentyal/purge-module script for modules postrm
	+ Removed obsolete logs and events migrations
	+ Create plpgsql is now done on EBox::Logs::initialSetup
	+ Replace old ebox-migrate script with EBox::Module::Base::migrate
	+ Rotate duplicity-debug.log log if exists
	+ Bug fix: Port selected during installation is correctly saved
	+ Zentyal web UI is restarted if their dependencies are upgraded
	+ Bug fix: Logs don't include unrelated information now
	+ Add total in disk_usage report
	+ Bugfix: Events report by source now works again
	+ Do not include info messages in the events report
	+ Services event is triggered only after five failed checkings
	+ Do not add redundant includedir lines to /etc/sudoers
	+ Fixed encoding for strings read from redis server
	+ Support for redis-server 2.0 configuration
	+ Move core templates to /usr/share/zentyal/stubs/core
	+ Old /etc/ebox directory replaced with the new /etc/zentyal with
	  renamed core.conf, logs.conf and events.conf files
	+ Fixed broken link to alerts list
2.0.15
	+ Do not check the existence of cloud-prof package during the
	  restore since it is possible not to be installed while disaster
	  recovery process is done
	+ Renamed /etc/init.d/ebox to /etc/init.d/zentyal
	+ Use new zentyal-* package names
	+ Don't check .yaml existence for core modules
2.0.14
	+ Added compMessage in some events to distinguish among events if
	  required
	+ Make source in events non i18n
	+ After restore, set all the restored modules as changed
	+ Added module pre-checks for configuration backup
2.0.13
	+ Fixed dashboard graphs refresh
	+ Fixed module existence check when dpkg is running
	+ Fix typo in sudoers creation to make remote support work again
2.0.12
	+ Include status of packages in the downloadable bug report
	+ Bugfix: Avoid possible problems deleting redis.first file if not exist
2.0.11
	+ New methods entry_exists and st_entry_exists in config backend
2.0.10
	+ Now redis backend returns undef on get for undefined values
	+ Allow custom mason templates under /etc/ebox/stubs
	+ Better checks before restoring a configuration backup with
	  a set of modules different than the installed one
	+ Wait for 10 seconds to the child process when destroying the
	  progress indicator to avoid zombie processes
	+ Caught SIGPIPE when trying to contact Redis server and the
	  socket was already closed
	+ Do not stop redis server when restarting apache but only when
	  the service is asked to stop
	+ Improvements in import/export configuration (know before as
	  configuration backup)
	+ Improvements in ProgressIndicator
	+ Better behaviour of read-only rows with up/down arrows
	+ Added support for printableActionName in DataTable's
	+ Added information about automatic configuration backup
	+ Removed warning on non existent file digest
	+ Safer way to check if core modules exist during installation
2.0.9
	+ Treat wrong installed packages as not-existent modules
	+ Added a warning in dashboard informing about broken packages
	+ File sharing and mailfilter log event watchers works again since
	  it is managed several log tables per module
2.0.8
	+ Replaced zentyal-conf script with the more powerful zentyal-redisvi
	+ Set always the same default order for dashboard widgets
	+ Added help message to the configure widgets dialog
	+ Check for undefined values in logs consolidation
	+ Now dashboard notifies fails when restarting a service
	+ Fixed bug with some special characters in dashboard
	+ Fixed bug with some special characters in disk usage graph
2.0.7
	+ Pre-installation includes sudoers.d into sudoers file if it's not yet
	  installed
	+ Install apache-prefork instead of worker by default
	+ Rename service certificate to Zentyal Administration Web Server
2.0.6
	+ Use mod dependencies as default restore dependencies
	+ Fixed dependencies in events module
	+ Increased recursive dependency threshold to avoid
	  backup restoration problems
2.0.5
	+ Removed deprecated "Full backup" option from configuration backup
	+ Bugfix: SCP method works again after addition of SlicedBackup
	+ Added option in 90eboxpglogger.conf to disable logs consolidation
2.0.4
	+ Removed useless gconf backup during upgrade
	+ Fixed postinstall script problems during upgrade
2.0.3
	+ Added support for the sliced backup of the DB
	+ Hostname change is now visible in the form before saving changes
	+ Fixed config backend problems with _fileList call
	+ Added new bootDepends method to customize daemons boot order
	+ Added permanent message property to Composite
	+ Bugfix: Minor aesthetic fix in horizontal menu
	+ Bugfix: Disk usage is now reported in expected bytes
	+ Bugfix: Event dispatcher is not disabled when it is impossible
	  for it to dispatch the message
2.0.2
	+ Better message for the service status event
	+ Fixed modules configuration purge script
	+ Block enable module button after first click
	+ Avoid division by zero in progress indicator when total ticks is
	  zero
	+ Removed warning during postinst
	+ Added new subscription messages in logs, events and backup
2.0.1
	+ Bugfix: Login from Zentyal Cloud is passwordless again
	+ Some defensive code for the synchronization in Events models
	+ Bugfix: add EBox::Config::Redis::get to fetch scalar or list
	  values. Make GConfModule use it to avoid issues with directories
	  that have both sort of values.
1.5.14
	+ Fixed redis bug with dir keys prefix
	+ Improved login page style
	+ New login method using PAM instead of password file
	+ Allow to change admin passwords under System->General
	+ Avoid auto submit wizard forms
	+ Wizard skip buttons always available
	+ Rebranded post-installation questions
	+ Added zentyal-conf script to get/set redis config keys
1.5.13
	+ Added transition effect on first install slides
	+ Zentyal rebrand
	+ Added web page favicon
	+ Fixed already seen wizards apparition
	+ Fixed ro module creation with redis backend
	+ Use mason for links widgets
	+ Use new domain to official strings for subscriptions
1.5.12
	+ Added option to change hostname under System->General
	+ Show option "return to dashboard" when save changes fails.
1.5.11
	+ Added more tries on redis reconnection
	+ Fixed user corner access problems with redis server
	+ writeFile* methods reorganized
	+ Added cron as dependency as cron.hourly was never executed with anacron
	+ Improvements in consolidation of data for reports
1.5.10
	+ Fixed gconf to redis conversion for boolean values
1.5.9
	+ Improved migrations speed using the same perl interpreter
	+ Redis as configuration backend (instead of gconf)
	+ Improved error messages in ebox-software
	+ Set event source to 256 chars in database to adjust longer event
	  sources
	+ Progress bar AJAX updates are sent using JSON
	+ Fixed progress bar width problems
	+ Fixed top menu on wizards
	+ Improved error message when disconnecting a not connected database
	+ Abort installation if 'ebox' user already exists
	+ Bugfix: IP address is now properly registered if login fails
1.5.8
	+ Added template tableorderer.css.mas
	+ Added buttonless top menu option
	+ Bugfix: Save all modules on first installation
	+ Bugfix: General ebox database is now created if needed when
	  re/starting services
	+ Bugfix: Data to report are now uniform in number of elements per
	  value. This prevents errors when a value is present in a month and
	  not in another
	+ Bugfix: Don't show already visited wizard pages again
1.5.7
	+ Bugfix: Avoid error when RAID is not present
	+ Bugfix: Add ebox-consolidate-reportinfo call in daily cron script
	+ Bugfix: Called multiInsert and unbufferedInsert when necessary
	  after the loggerd reimplementation
	+ Bugfix: EBox::ThirdParty::Apache2::AuthCookie and
	  EBox::ThirdParty::Apache2::AuthCookie::Util package defined just
	  once
	+ Added util SystemKernel
	+ Improved progress indicator
	+ Changes in sudo generation to allow sudo for remote support user
	+ Initial setup wizards support
1.5.6
	+ Reimplementation of loggerd using inotify instead of File::Tail
1.5.5
	+ Asynchronous load of dashboard widgets for a smoother interface
1.5.4
	+ Changed dbus-check script to accept config file as a parameter
1.5.3
	+ Function _isDaemonRunning works now with snort in lucid
	+ Javascript refreshing instead of meta tag in log pages
	+ Updated links in dashboard widget
	+ Add package versions to downloadable ebox.log
	+ Fixed postgresql data dir path for disk usage with pg 8.4
	+ GUI improvements in search box
1.5.2
	+ Security [ESN-1-1]: Validate referer to avoid CSRF attacks
	+ Added reporting structure to events module
	+ Added new CGI to download the last lines of ebox.log
1.5.1
	+ Bugfix: Catch exception when upstart daemon does not exist and
	  return a stopped status
	+ Added method in logs module to dump database in behalf of
	ebackup module
	+ Bugfix: Do not check in row uniqueness for optional fields that
	are not passed as parameters
	+ Improve the output of ebox module status, to be consistent with the one
	  shown in the interface
	+ Add options to the report generation to allow queries to be more
	  flexible
	+ Events: Add possibility to enable watchers by default
	+ Bugfix: Adding a new field to a model now uses default
	  value instead of an empty value
	+ Added script and web interface for configuration report, added
	  more log files to the configuration report
1.5
	+ Use built-in authentication
	+ Use new upstart directory "init" instead of "event.d"
	+ Use new libjson-perl API
	+ Increase PerlInterpMaxRequests to 200
	+ Increase MaxRequestsPerChild (mpm-worker) to 200
	+ Fix issue with enconding in Ajax error responses
	+ Loggerd: if we don't have any file to watch we just sleep otherwise the process
	  will finish and upstart will try to start it over again and again.
	+ Make /etc/init.d/ebox depend on $network virtual facility
	+ Show uptime and users on General Information widget.
1.4.2
	+ Start services in the appropriate order (by dependencies) to fix a problem
	  when running /etc/init.d/ebox start in slaves (mail and other modules
	  were started before usersandgroups and thus failed)
1.4.1
	+ Remove network workarounds from /etc/init.d/ebox as we don't bring
	  interfaces down anymore
1.4
	+ Bug fix: i18n. setDomain in composites and models.
1.3.19
	+ Make the module dashboard widget update as the rest of the widgets
	+ Fix problem regarding translation of module names: fixes untranslated
	  module names in the dashboard, module status and everywhere else where
	  a module name is written
1.3.18
	+ Add version comparing function and use it instead of 'gt' in the
	  general widget
1.3.17
	+ Minor bug fix: check if value is defined in EBox::Type::Union
1.3.16
	+ Move enable field to first row in ConfigureDispatcherDataTable
	+ Add a warning to let users know that a module with unsaved changes
	  is disabled
	+ Remove events migration directory:
		- 0001_add_conf_configureeventtable.pl
		- 0002_add_conf_diskfree_watcher.pl
	+ Bug fix: We don't use names to stringify date to avoid issues
	  with DB insertions and localisation in event logging
	+ Bug fix: do not warn about disabled services which return false from
	  showModuleStatus()
	+ Add blank line under "Module Status"
	+ Installed and latest available versions of the core are now displayed
	  in the General Information widget
1.3.15
	+ Bug fix: Call EBox::Global::sortModulesByDependencies when
	  saving all modules and remove infinite loop in that method.
	  EBox::Global::modifiedModules now requires an argument to sort
	  its result dependending on enableDepends or depends attribute.
	+ Bug fix: keep menu folders open during page reloads
	+ Bug fix: enable the log events dispatcher by default now works
	+ Bug fix: fixed _lock function in EBox::Module::Base
	+ Bug fix: composites honor menuFolder()
	+ Add support for in-place edition for boolean types. (Closes
	  #1664)
	+ Add method to add new database table columnts to EBox::Migration::Helpers
	+ Bug fix: enable "Save Changes" button after an in-place edition
1.3.14
	+ Bug fix: fix critical bug in migration helper that caused some log
	  log tables to disappear
	+ Create events table
	+ Bug fix: log watcher works again
	+ Bug fix: delete cache if log index is not found as it could be
	  disabled
1.3.13
	+ Bug fix: critical error in EventDaemon that prevented properly start
	+ Cron script for manage logs does not run if another is already
	  running, hope that this will avoid problems with large logs
	+ Increased maximum size of message field in events
	+ Added script to purge logs
	+ Bug fix: multi-domain logs can be enabled again
1.3.12
	+ Added type for EBox::Dashboard::Value to stand out warning
	  messages in dashboard
	+ Added EBox::MigrationHelpers to include migration helpers, for now,
	  include a db table renaming one
	+ Bug fix: Fix mismatch in event table field names
	+ Bug fix: Add migration to create language plpgsql in database
	+ Bug fix: Add missing script for report log consolidation
	+ Bug fix: Don't show modules in logs if they are not configured. This
	  prevents some crashes when modules need information only available when
	  configured, such as mail which holds the vdomains in LDAP
	+ Added method EBox::Global::lastModificationTime to know when
	  eBox configuration was modified for last time
	+ Add support for breadcrumbs on the UI
	+ Bug fix: in Loggerd files are only parsed one time regardless of
	  how many LogHelper reference them
	+ Added precondition for Loggerd: it does not run if there isnt
	anything to watch
1.3.11
	+ Support customFilter in models for big tables
	+ Added EBox::Events::sendEvent method to send events using Perl
	  code (used by ebackup module)
	+ Bug fix: EBox::Type::Service::cmp now works when only the
	  protocols are different
	+ Check $self is defined in PgDBEngine::DESTROY
	+ Do not watch files in ebox-loggerd related to disabled modules and
	  other improvements in the daemon
	+ Silent some exceptions that are used for flow control
	+ Improve the message from Service Event Watcher
1.3.10
	+ Show warning when accesing the UI with unsupported browsers
	+ Add disableApparmorProfile to EBox::Module::Service
	+ Bug fix: add missing use
	+ Bug fix: Make EventDaemon more robust against malformed sent
	  events by only accepting EBox::Event objects
1.3.8
	+ Bug fix: fixed order in EBox::Global::modified modules. Now
	  Global and Backup use the same method to order the module list
	  by dependencies
1.3.7
	+ Bug fix: generate public.css and login.css in dynamic-www directory
	  which is /var/lib/zentyal/dynamicwww/css/ and not in /usr/share/ebox/www/css
	  as these files are generate every time eBox's apache is
	  restarted
	+ Bug fix: modules are restored now in the correct dependency
	  order
	+ ebox-make-backup accepts --destinaton flag to set backup's file name
	+ Add support for permanent messages to EBox::View::Customizer
1.3.6
	+ Bug fix: override _ids in EBox::Events::Watcher::Log to not return ids
	which do not exist
	+ Bug fix: fixed InverseMatchSelect type which is used by Firewall module
	+ New widget for the dashboard showing useful support information
	+ Bugfix: wrong permissions on CSS files caused problem with usercorner
	+ CSS are now templates for easier rebranding
	+ Added default.theme with eBox colors
1.3.5
	+ Bugfix: Allow unsafe characters in password type
	+ Add FollowSymLinks in eBox apache configuration. This is useful
	  if we use js libraries provided by packages
1.3.4
	+ Updated company name in the footer
	+ Bugfix: humanEventMessage works with multiple tableInfos now
	+ Add ebox-dbus-check to test if we can actually connect to dbus
1.3.4
	+ bugfix: empty cache before calling updatedRowNotify
	+ enable Log dispatcher by default and not allow users to disable
	it
	+ consolidation process continues in disabled but configured modules
	+ bugfix: Save Changes button doesn't turn red when accessing events for
	first time
1.3.2
	+ bugfix: workaround issue with dhcp configured interfaces at boot time
1.3.1
	+ bugfix: wrong regex in service status check
1.3.0
	+ bugfix: make full backup work again
1.1.30
	+ Change footer to new company holder
	+  RAID does not generate 'change in completion events, some text
	problems fixed with RAID events
	+ Report graphics had a datapoints limit dependent on the active
	time unit
	+ Apache certificate can be replaced by CA module
	+ Fixed regression in detailed report: total row now aggregates
	properly
	+ More characters allowed when changing password from web GUI
	+ Fixed regression with already used values in select types
	+ Do not a button to restart eBox's apache
	+ Fixed auth problem when dumping and restoring postgre database
1.1.20
	+ Added custom view support
	+ Bugfix: report models now can use the limit parameter in
	  reportRows() method
	+ use a regexp to fetch the PID in a pidfile, some files such as
	postfix's add tabs and spaces before the actual number
	+ Changed "pidfile" to "pidfiles" in _daemons() to allow checking more than
one (now it is a array ref instead of scalar)
	+ Modified Service.pm to support another output format for /etc/init.d daemon
status that returns [OK] instead of "running".
	+ unuformized case in menu entries and some more visual fixes
1.1.10
	+ Fix issue when there's a file managed by one module that has been modified
	  when saving changes
	+ Bugfix: events models are working again even if an event aware
	module is uninstalled and it is in a backup to restore
	+ Select.pm returns first value in options as default
       + Added 'parentModule' to model class to avoid recursive problems
	+ Added Float type
	+ Apache module allows to add configuration includes from other modules
	+ Display remote services button if subscribed
	+ Event daemon may received events through a named pipe
	+ Bugfix. SysInfo revokes its config correctly
	+ Added storer property to types in order to store the data in
	somewhere different from GConf
	+ Added protected property 'volatile' to the models to indicate
	that they store nothing in GConf but in somewhere different
	+ System Menu item element 'RAID' is always visible even when RAID
	is not installed
	+ Files in deleted rows are deleted when the changes are saved
	+ Fixed some bug whens backing and restore files
	+ Components can be subModels of the HasMany type
	+ Added EBox::Types::Text::WriteOnce type
	+ Do not use rows(), use row to force iteration over the rows and increase
	performance and reduce memory use.
	+ Do not suggest_sync after read operations in gconf
	+ Increase MaxRequestsPerChild to 200 in eBox's apache
	+ Make apache spawn only one child process
	+ Log module is backed up and restored normally because the old
	problem is not longer here
	+ Backup is more gentle with no backup files in backup directory,
	now it does not delete them
	+ HasMany  can retrieve again the model and row after the weak
	refence is garbage-collected. (Added to solve a bug in the doenload
	bundle dialog)
	+ EBox::Types::DomainName no longer accepts IP addresses as domain
	names
	+ Bugfix: modules that fail at configuration stage no longer appear as enabled
	+ Add parameter to EBox::Types::Select to disable options cache

0.12.103
	+ Bugfix: fix SQL statement to fetch last rows to consolidate
0.12.102
	+ Bugfix: consolidate logs using the last date and not starting from scratch
0.12.101
	+ Bugfix: DomainName type make comparisons case insensitive
	according to RFC 1035
0.12.100
	+ Bugfix: Never skip user's modifications if it set to true
	override user's changes
	+ EBox::Module::writeConfFile and EBox::Service scape file's path
	+ Bugfix. Configure logrotate to actually rotate ebox logs
	+ Fixed bug in ForcePurge logs model
	+ Fixed bug in DataTable: ModelManaged was called with tableName
	instead of context Name
	+ Fixing an `img` tag closed now properly and adding alternative
	text to match W3C validation in head title
	+ Backup pages now includes the size of the archive
	+ Fixed bug in ForcePurge logs model
	+ Now the modules can have more than one tableInfo for logging information
	+ Improve model debugging
	+ Improve restart debugging
	+ Backups and bug reports can be made from the command line
	+ Bugfix: `isEqualTo` is working now for `Boolean` types
	+ Bugfix: check if we must disable file modification checks in
	Manager::skipModification

0.12.99
	+ Add support for reporting
	+ Refresh logs automatically
	+ Reverse log order
	+ Remove temp file after it is downloaded with FromTempDir controller
0.12.3
	+ Bug fix: use the new API in purge method. Now purging logs is working
	again.
0.12.2
	+ Increase random string length used to generate the cookie to
	2048 bits
	+ Logs are show in inverse chronological order
0.12.1
	+ Bug fix: use unsafeParam for progress indicator or some i18 strings
	will fail when saving changes
0.12
	+ Bugfix: Don't assume timecol is 'timestamp' but defined by
	module developer. This allows to purge some logs tables again
	+ Add page titles to models
	+ Set default values when not given in `add` method in models
	+ Add method to manage page size in model
	+ Add hidden field to help with Ajax request and automated testing with
	  ANSTE
	+ Bugfix: cast sql types to filter fields in logs
	+ Bugfix: Restricted resources are back again to make RSS
	access policy work again
	+ Workaround bogus mason warnings
	+ Make postinst script less verbose
	+ Disable keepalive in eBox apache
	+ Do not run a startup script in eBox apache
	+ Set default purge time for logs stored in eBox db to 1 week
	+ Disable LogAdmin actions in `ebox-global-action` until LogAdmin
	feature is completely done
0.11.103
	+ Modify EBox::Types::HasMany to create directory based on its row
	+ Add _setRelationship method to set up relationships between models
	  and submodels
	+ Use the new EBox::Model::Row api
	+ Add help method to EBox::Types::Abstract
	+ Decrease size for percentage value in disk free watcher
	+ Increase channel link field size in RSS dispatcher
0.11.102
	+ Bugfix: cmp in EBox::Types::HostIP now sorts correctly
	+ updatedRowNotify in EBox::Model::DataTable receives old row as
	well as the recently updated row
	+ Added `override_user_modification` configuration parameter to
	avoid user modification checkings and override them without asking
	+ Added EBox::Model::Row to ease the management of data returned
	by models
	+ Added support to pre-save and post-save executable files. They
	must be placed at /etc/ebox/pre-save or /etc/ebox/post-save
	+ Added `findRow` method to ease find and set
0.11.101
	+ Bugfix: Fix memory leak in models while cloning types. Now
	cloning is controlled by clone method in types
	+ Bugfix: Union type now checks for its uniqueness
	+ DESTROY is not an autoloaded method anymore
	+ HasOne fields now may set printable value from the foreign field
	to set its value
	+ findId now searches as well using printableValue
	+ Bugfix. Minor bug found when key is an IP address in autoloaded
	methods
	+ Ordered tables may insert values at the beginning or the end of
	the table by "insertPosition" attribute
	+ Change notConfigured template to fix English and add link to the
	  module status section
	+ Add loading gif to module status actions
	+ Remove debug from ServiceInterface.pm
	+ Add support for custom separators to be used as index separators on
	  exposedMethods
	+ Bugfix. Stop eBox correctly when it's removed
	+ Improve apache-restart to make it more reliable.
0.11.100
	+ Bugfix. Fix issue with event filters and empty hashes
	+ Bugfix. Cache stuff in log and soap watcher to avoid memory leaks
	+ Bugfix. Fix bug that prevented the user from being warned when a row to
	  be deleted is being used by other model
	+ Bugfix. Add missing use of EBox::Global in State event watcher
	+ Added progress screen, now pogress screen keeps track of the changed
	  state of the modules and change the top page element properly
	+ Do not exec() to restart apache outside mod_perl
	+ Improve apache restart script
	+ Improve progress screen
0.11.99
	+ DataTable contains the property 'enableProperty' to set a column
	called 'enabled' to enable/disable rows from the user point of
	view. The 'enabled' column is put the first
	+ Added state to the RAID report instead of simpler active boolean
        + Fix bug when installing new event components and event GConf
	subtree has not changed
	+ Add RSS dispatcher to show eBox events under a RSS feed
	+ Rotate log files when they reach 10MB for 7 rotations
	+ Configurable minimum free space left for being notified by means
	of percentage
	+ Add File type including uploading and downloading
	+ Event daemon now checks if it is possible to send an event
	before actually sending it
	+ Added Action forms to perform an action without modifying
	persistent data
	+ Log queries are faster if there is no results
	+ Show no data stored when there are no logs for a domain
	+ Log watcher is added in order to notify when an event has
	happened. You can configure which log watcher you may enable and
	what you want to be notify by a determined filter and/or event.
	+ RAID watcher is added to check the RAID events that may happen
	when the RAID subsystem is configured in the eBox machine
	+ Change colour dataset in pie chart used for disk usage reporting
	+ Progress indicator now contains a returned value and error
	message as well
	+ Lock session file for HTTP session to avoid bugs
	related to multiple requests (AJAX) in a short time
	+ Upgrade runit dependency until 1.8.0 to avoid runit related
	issues
0.11
	+ Use apache2
	+ Add ebox-unblock-exec to unset signal mask before running  a executable
	+ Fix issue with multiple models and models with params.
	  This triggered a bug in DHCP when there was just one static
	  interface
	+ Fix _checkRowIsUnique and _checkFieldIsUnique
	+ Fix paging
	+ Trim long strings in log table, show tooltip with the whole string
	  and show links for URLs starting with "http://"
0.10.99
	+ Add disk usage information
	+ Show progress in backup process
	+ Add option to purge logs
	+ Create a link from /var/lib/zentyal/log to /var/log/ebox
	+ Fix bug with backup descriptions containing spaces
	+ Add removeAll method on data models
	+ Add HostIP, DomainName and Port types
	+ Add readonly forms to display static information
	+ Add Danish translation thanks to Allan Jacobsen
0.10
	+ New release
0.9.100
	+ Add checking for SOAP session opened
	+ Add EventDaemon
	+ Add Watcher and Dispatch framework to support an event
	  architecture on eBox
	+ Add volatile EBox::Types in order not to store their values
	  on GConf
	+ Add generic form
	+ Improvements on generic table
	+ Added Swedish translation

0.9.99
	+ Added Portuguese from Portugal translation
	+ Added Russian translation
	+ Bugfix: bad changed state in modules after restore

0.9.3
	+ New release

0.9.2
	+ Add browser warning when uploading files
	+ Enable/disable logging modules
0.9.1
	+ Fix backup issue with changed state
	+ Generic table supports custom ordering
0.9
	+ Added Polish translation
        + Bug in recognition of old CD-R writting devices fixed
	+ Added Aragonese translation
	+ Added Dutch translation
	+ Added German translation
	+ Added Portuguese translation

0.8.99
	+ Add data table model for generic Ajax tables
	+ Add types to be used by models
	+ Add MigrationBase and ebox-migrate to upgrade data models
	+ Some English fixes
0.8.1
	+ New release
0.8
	+ Fix backup issue related to bug reports
	+ Improved backup GUI
0.7.99
        + changed sudo stub to be more permissive
	+ added startup file to apache web server
	+ enhanced backup module
	+ added basic CD/DVD support to backup module
	+ added test stubs to simplify testing
	+ added test class in the spirit of Test::Class
	+ Html.pm now uses mason templates
0.7.1
	+ use Apache::Reload to reload modules when changed
	+ GUI consistency (#12)
	+ Fixed a bug for passwords longer than 16 chars
	+ ebox-sudoers-friendly added to not overwrite /etc/sudoers each time
0.7
	+ First public release
0.6
	+ Move to client
	+ Remove obsolete TODO list
	+ Remove firewall module from  base system
	+ Remove objects module from base system
	+ Remove network module from base system
	+ Add modInstances and modInstancesOfType
	+ Raname Base to ClientBase
	+ Remove calls to deprecated methods
	+ API documented using naturaldocs
	+ Update INSTALL
	+ Use a new method to get configkeys, now configkey reads every
	  [0.9
	+ Added Polish translation][0-9]+.conf file from the EBox::Config::etc() dir and
	  tries to get the value from the files in order.
	+ Display date in the correct languae in Summary
	+ Update debian scripts
	+ Several bugfixes
0.5.2
	+ Fix some packaging issues
0.5.1
	+ New menu system
	+ New firewall filtering rules
	+ 802.1q support

0.5
	+ New bug-free menus (actually Internet Explorer is the buggy piece
	  of... software that caused the reimplementation)
	+ Lots of small bugfixes
	+ Firewall: apply rules with no destination address to packets
	  routed through external interfaces only
	+ New debianize script
	+ Firewall: do not require port and protocol parameters as they
	  are now optional.
	+ Include SSL stuff in the dist tarball
	+ Let modules block changes in the network interfaces
	  configuration if they have references to the network config in
	  their config.
	+ Debian network configuration import script
	+ Fix the init.d script: it catches exceptions thrown by modules so that
	  it can try to start/stop all of them if an exception is thrown.
	+ Firewall: fix default policy bug in INPUT chains.
	+ Restore textdomain in exceptions
	+ New services section in the summary
	+ Added Error item to Summary. Catch exceptions from modules in
	  summary and generate error item
	+ Fix several errors with redirections and error handling in CGIs
	+ Several data validation functions were fixed, and a few others added
	+ Prevent the global module from keeping a reference to itself. And make
	  the read-only/read-write behavior of the factory consistent.
	+ Stop using ifconfig-wrapper and implement our own NetWrapper module
	  with wrappers for ifconfig and ip.
	+ Start/stop apache, network and firewall modules in first place.
	+ Ignore some network interface names such as irda, sit0, etc.
	+ The summary page uses read-only module instances.
	+ New DataInUse exception, old one renamed to DataExists.
	+ Network: do not overwrite resolv.conf if there are nameservers
	  given via dhcp.
	+ Do not set a default global policy for the ssh service.
	+ Check for forbiden characters when the parameter value is
	  requested by the CGI, this allows CGI's to handle the error,
	  and make some decissions before it happens.
	+ Create an "edit object" template and remove the object edition stuff
	  from the main objects page.
	+ Fix the apache restarting code.
	+ Network: Remove the route reordering feature, the kernel handles that
	  automatically.
	+ Fix tons of bugs in the network restarting code.
	+ Network: removed the 3rd nameserver configuration.
	+ Network: Get gateway info in the dhcp hook.
	+ Network: Removed default configuration from the gconf schema.
	+ New function for config-file generation
	+ New functions for pid file handling

0.4
	+ debian package
	+ added module to export/import configuration
	+ changes in firewall's API
	+ Added content filter based on dansguardian
	+ Added French translation
	+ Added Catalan translation
	+ Sudoers file is generated automatically based on module's needs
	+ Apache config file is generated by ebox  now
	+ Use SSL
	+ Added ebox.conf file
	+ Added module template generator

0.3
	+ Supports i18n
	+ API name consistency
	+ Use Mason for templates
	+ added tips to GUI
	+ added dhcp hooks
	+ administration port configuration
	+ Fixed bugs to IE compliant
	+ Revoke changes after logout
	+ Several bugfixes

0.2
	+ All modules are now based on gconf.
	+ Removed dependencies on xml-simple, xerces and xpath
	+ New MAC address field in Object members.
	+ Several bugfixes.

0.1
	+ Initial release<|MERGE_RESOLUTION|>--- conflicted
+++ resolved
@@ -1,10 +1,6 @@
-<<<<<<< HEAD
 3.2
 	+ Set 3.2 versions and non-beta logo
-=======
-HEAD
 	+ Added missing EBox::Gettext uses, fixes crash in view logs refresh
->>>>>>> 091aa9cc
 	+ Minor CSS style fixes
 	+ Added missing use statement in EBox::Types::MultiStateAction
 3.1.12
