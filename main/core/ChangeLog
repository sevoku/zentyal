HEAD
<<<<<<< HEAD
	+ CGIs are now EBox::Module::CGI::* instead of EBox::CGI::Module::*
=======
	+ Daemons are now disabled when configuring a module, so Zentyal can
	  manage them directly instead of being autostarted by the system
>>>>>>> a9a821d5
	+ EBox::Model::DataForm::formSubmitted called even where there is no
	  previous row
	+ Added Pre-Depends on mysql-server to avoid problems with upgrades
	+ Depend on mysql-server metapackage instead of mysql-server-5.5
3.0.20
	+ Check against inexistent path in EBox::Util::SHM::subkeys
	+ Silent diff in EBox::Types::File::isEqualTo
	+ Print correctly UTF8 characters from configuration backup description
	+ When host name is changed, update /etc/hostname
	+ Proper link to remote in configuration backup page
3.0.19
	+ Removed full restore option for restore-backup tool and
	  EBox:Backup relevant methods
	+ Optimise loading Test::Deep::NoTest to avoid test environment creation
	+ Use EBox::Module::Base::writeConfFileNoCheck to write apache
	  configuration file
	+ Log events after dispatching them in the EventDaemon and catch exception
	  to avoid crashes when mysql is already stopped
	+ Emit events on zentyal start and stop
	+ Refactor some events-related code
	+ Changed MB_widedialog CSS class to use all width available in
	  the screen
	+ Fixed a broken link to SysInfo/Composite/General when activating the
	  WebServer module.
3.0.18
	+ Pass model instance when invoking EBox::Types::Select populate function
	+ Improve dynamic editable property detection for framework types
	+ Override _validateReferer method in Desktop services CGI
	+ Don't abort configuration backup when we get a error retrieving the
	  partition table information
	+ In EBox:Model::Row, refactored elementExists and
	  elementByName to make them to have similiar code structure
	+ Improvement in test help classes and added test fakes for
	  EBox::Model::Manager and EBox::Util::SHMLock
	+ Prevented unuseful warning in
	  EBox::Model::DataTable::setDirectory when the old directory is undef
	+ Fixed unit tests under EBox/Model/t, backup configuration tests and
	  some others
	+ Remove unused method EBox::Auth::alreadyLogged()
	+ Apache::setRestrictedResource updates properly if already exists
	+ Global and Module::Config allow to set redis instance to ease testing
	+ Now EBox::GlobalImpl::lastModificationTime also checks
	  modification time of configuration files
	+ Rows in events models are now synced before running EventDaemon
	+ Better way of checking if event daemon is needed
3.0.17
	+ Allow numeric zero as search filter
	+ When filtering rows don't match agains link urls or hidden values
	+ Avoid CA file check when removing it from Apache module
	+ Silent removeCA and removeInclude exceptions when removing
	  non-existant element
	+ Fixed rollback operation in redis config backend
	+ Desktop services CGI now only returns JSON responses
	+ Log error when dynamic loading a class fails in
	  ConfigureDispatchers model
	+ Update total ticks dynamically in progress indicator if ticks overflow
3.0.16
	+ Fixed regression in boolean in-place edit with Union types
	+ Added some missing timezones to EBox::Types::TimeZone
	+ Add a new method to DBEngine 'checkForColumn' to retrieve columns
	  definition from a given table
	+ Reload models info in model manager if new modules are installed
3.0.15
	+ Make sure that halt/reboot button can be clicked only once
	+ Cleaner way of disabling dependant modules when the parent is disabled,
	  avoiding unnecessary calls to enableService each time the module status
	  page is loaded.
	+ Show confirmation dialog when trying to change host or domain
	  if zentyal-samba is installed and provisioned
	+ Modified data table controller so edit boolean in place reuses
	  the code of regular edits, avoiding getting incorrect read-only
	  values from cache
3.0.14
	+ Allow search filters with a leading '*'
	+ Better error reporting when choosing a bad search filter
	+ External exceptions from _print method are caught correctly in CGIs
	+ EBox::CGI::run now supports correct handling of APR::Error
	+ Fixed dashboard check updates ajax requests in Chrome
	+ Fixed errors with zero digits components in time type
3.0.13
	+ Better warning if size file is missing in a backup when
	  restoring it
	+ Fixed table cache behaviour on cache miss in logs module
	+ Fix wrong button label when deleting rows in 'datainuse' template
	+ Removed unused method EBox::Model::DataTable::_tailoredOrder
	+ Added force default mode and permission to writeConfFileNoCheck(),
	  writeFile() and derivatives
	+ Fixed bug in EBox:::Logs::CGI::Index with internationalized
	  parameter names
	+ DataTables with sortedBy are now orderer alphabetically with
	  proper case treatment
	+ Display messages in model even when there are not elements and
	  table body is not shown
3.0.12
	+ Improve change-hostname script, delete all references to current name
	+ Faster dashboard loading with asynchronous check of software updates
	+ Workaround for when the progress id parameter has been lost
	+ Fixed problems calling upstart coomands from cron jobs with wrong PATH
	+ Decode CGI unsafeParams as utf8
	+ Avoid double encoding when printing JSON response in EBox::CGI::Base
	+ Remove warning in EBox::Menu::Folder when currentfolder is not defined
	+ Removed unnecesary and misleading method new from EBox::Auth package
3.0.11
	+ Avoid flickering loading pages when switching between menu entries
	+ Incorrect regular expression in logs search page are correctly handled
	+ Fix input badly hidden in the logs screen
	+ reloadTable from DataTable now remove cached fields as well
3.0.10
	+ Fixed unsafe characters error when getting title of progress
	  indicator in progress dialog
	+ Added use utf8 to dashboard template to fix look of closable messages
3.0.9
	+ Adapted file downloads to the new utf8 fixes
	+ Write backup files in raw mode to avoid utf8 problems
	+ Print always utf8 in STDOUT on all CGIs
	+ Decode CGI params of values entered at the interface as utf8
	+ Proper encode/decode of utf8 with also pretty JSON
	+ Fixed utf8 decoding in date shown at dashboard
	+ Removed old workarounds for utf8 problems
	+ Added new recoveryEnabled() helper method to Module::Base
	+ Added recoveryDomainName() method to SyncProvider interface
	+ Restore backup can now install missing modules in Disaster Recovery
	+ Show specific slides when installing a commercial edition
	+ Redirect to proper CGI after login in disaster recovery mode
	+ Removed old debconf workaround for first stage installation
	+ Log redis start message as debug instead of info to avoid flood
	+ Use unsafeParam in EBox::CGI::Base::paramsAsHash
	+ EBox::Module::Service does not raise exception and logs
	  nothing when using init.d status
	+ Fixed glitch in backup CGI which sometimes showed
	  the modal dialog with a incorrect template
3.0.8
	+ Use path for default name in SyncFolders::Folder
	+ Do not restrict characters in data table searchs
	+ Fixed automatic bug report regression
	+ Fixed refresh of the table and temporal control states
	  in customActionClicked callback
	+ Modified modalbox-zentyal.js to accept wideDialog parameter
	+ Fixed template method in MultiStateAction to return the default
	  template when it is not any supplied to the object
	+ Fixed sendInPlaceBooleanValue method from table-helper.js; it
	  aborted because bad parameters of Ajax.Updater
	+ Fixed bug that made that the lock was shared between owners
	+ Some fixes in the function to add the rule for desktops services
	  to the firewall
	+ Delete obsolete EBox::CGI::MenuCSS package
3.0.7
	+ Add new EBox::Module::Service::Observer to notify modules about
	  changes in the service status
	+ Administration accounts management reflects the changes in
	  system accounts in ids() or row() method call
	+ Some fixes in the RAID event watcher
	+ foreignModelInstance returns undef if foreignModel is
	  undef. This happens when a module has been uninstalled and it is
	  referenced in other installed module (events)
	+ loggerd shows loaded LogHelpers when in debug mode
	+ Added additional info to events from RAID watcher
	+ Use sudo to remove temporal files/diectories in backup, avoiding
	  permissions errors
	+ Added exception for cloud-prof module to events dependencies
3.0.6
	+ Skip keys deleted in cache in Redis::_keys()
	+ Fixed events modules dependencies to depend on any module which
	  provides watchers or dispatchers
	+ Always call enableActions before enableService when configuring modules
	+ Added needsSaveAfterConfig state to service modules
	+ Better exceptions logging in EBox::CGI::Run
	+ Fixed 'element not exists' error when enabling a log watcher
	+ Scroll up when showing modal dialog
	+ Added fqdnChanged methods to SysInfo::Observer
	+ Fixed SSL configuration conflicts betwen SOAPClient and RESTClient
3.0.5
	+ Template ajax/simpleModalDialog.mas can now accept text
	+ Used poweroff instead of halt to assure that system is powered
	  off after halt
	+ Fixed log audit database insert error when halting or rebooting
	+ Added time-based closable notification messages
	+ Adapted to new EBox::setLocaleEnvironment method
	+ EBox::Type::File now allows ebox user to own files in directories
	  which are not writable by him
	+ Removed cron daily invocation of deprecated report scripts
3.0.4
	+ Added EBox::SyncFolders interface
	+ Fixed invokation of tar for backup of model files
	+ New observer for sysinfo module to notify modules implementing the
	  SysInfo::Observer interface when the host name or host domain is
	  changed by the user, before and after the change takes effect
	+ Stop and start apache after language change to force environment reload
	+ Reload page after language change
	+ EBox::Module::Service::isRunning() skips daemons whose precondition fail
	+ Fixed undefined reference in DataTable controller for log audit
	+ Added and used serviceId field for service certificates
	+ Fixed SQL quoting of column names in unbuffered inserts and consolidation
3.0.3
	+ Fixed bug which prevented highlight of selected item in menu
	+ Fixed base class of event dispatcher to be compatible with the
	  changes dispatcher configuration table
	+ Fixed event daemon to use dumped variables
	+ Fixed need of double-click when closing menu items in some cases
	+ Fixed logs consolidation to avoid high CPU usage
	+ In view log table: correctly align previous and first page buttons
	+ Improve host name and domain validation.
	+ Forbidden the use of a qualified hostname in change hostname form
	+ Update samba hostname-dependent fields when hostname is changed
	+ Confirmation dialog when the local domain is changed and with a
	  warning if local domain which ends in .local
3.0.2
	+ The synchronization of redis cache refuses with log message to set
	  undefined values
	+ Fixed wrong sql statement which cause unwanted logs purge
	+ DataForm does not check for uniqueness of its fields, as it only
	  contains a single row
	+ In ConfigureLogs, restored printable names for log domains
	+ Fixed dashboard update error on modules widget, counter-graph
	  widget and widget without sections
	+ Better way to fix non-root warnings during boot without interfering
	  on manual restart commands in the shell
3.0.1
	+ Properly set default language as the first element of the Select to
	  avoid its loss on the first apache restart
	+ Set milestone to 3.0.X when creating tickets in trac.zentyal.org
	+ Removed forced setting of LANG variables in mod_perl which made progress
	  indicator fail when using any language different to English
	+ Removed some frequent undef warnings
	+ Added executeOnBrothers method to EBox::Model::Component
	+ Fixed repetition of 'add' and 'number change' events in RAID watcher
	+ Fixed incorrect display of edit button in tables without editField action
	+ Cache MySQL password to avoid reading it all the time
	+ Fixed request came from non-root user warnings during boot
	+ Send info event in Runit watcher only if the service was down
	  MAX_DOWN_PERIODS
3.0
	+ Removed beta logo
	+ Set 'firstInstall' flag on modules when installing during initial install
	+ Set 'restoringBackup' flag on modules when restoring backup
	+ Call enableService after initialSetup while restoring backup
	+ Registration link in widget now have appropiate content when either
	  remoteservices or software are not installed
	+ Fixed style for disabled buttons
	+ Composite and DataTable viewers recover from errors in pageTitle method
	+ Fixed intermitent failure in progress when there are no slides
	+ Rollback redis transaction on otherwise instead finally block
	+ Members of the 'admin' group can now login again on Zentyal
	+ Multi-admin management for commercial editions
	+ First and last move row buttons are now disabled instead of hidden
	+ In save changes dialog set focus always in the 'save' button
	+ Fixed i18n problem in some cases where environment variables
	  were different than the selected locale on Zentyal UI, now
	  LANG and LC_MESSAGES are explicitly passed to mod_perl
	+ Reviewed registration strings
	+ Added template attribute to MultiStateAction to provide any kind
	  of HTML to display an action
	+ Changed icon, name and link for Zentyal Remote
	+ Fixed some compatibility issues with Internet Explorer 9
	+ Show warning with Internet Explorer 8 or older
	+ Improved dashboard buttons colors
2.3.24
	+ Do not cache undef values in EBox::Config::Redis::get()
	+ Code fix on subscription retrieval for Updates event
	+ Update validate referer to new Remote Services module API
	+ In-place booleans now properly mark the module as changed
	+ Do not try to read slides if software module is not installed
	+ Fixed wrong call in Events::isEnabledDispatcher()
	+ Updated 'created by' footer
2.3.23
	+ Change the default domain name from 'zentyal.lan' to
	  'zentyal-domain.lan'
	+ Changes in first enable to avoid letting modules unsaved
	+ Type File now accepts spaces in the file name
	+ Added setTimezone method to MyDBEngine
	+ Enable consolidation after reviewing and pruning
	+ Code typo fix in Events::isEnabledWatcher
	+ Remove all report code from core
	+ Move SysInfo report related to remoteservices module
	+ Fixed regression which removed scroll bars from popups
	+ New carousel transition for the installation slides
	+ Added option to not show final notes in progress bar
	+ EBox::Model::Component::modelGetter does not die when trying to
	  get a model for an uninstalled module
	+ Added previous/next buttons to manually switch installation slides
	+ New installation slides format
	+ Added compatibility with MS Internet Explorer >= 8
2.3.22
	+ Changed first installation workflow and wizard infraestructure
	+ Improved firewall icons
	+ Set hover style for configure rules button in firewall
	+ Do not disable InnoDB in mysql if there are other databases
	+ Progress indicator no longer calls showAds if it is undefined
	+ Send cache headers on static files to improve browsing speed
	+ Added foreignNoSyncRows and foreignFilter options to EBox::Types::Select
	+ Improved settings icon
	+ Fixed modalboxes style
	+ Improve host domain validation. Single label domains are not allowed.
2.3.21
	+ Fixes on notifyActions
	+ Check for isDaemonRunning now compatible with asterisk status
	+ Fixed warning call in EBox::Types::HasMany
2.3.20
	+ New look & feel for the web interface
	+ Adjust slides transition timeout during installation
	+ Audit changes table in save changes popup has scroll and better style
	+ Model messages are printed below model title
	+ noDataMsg now allows to add elements if it makes sense
	+ Fixed ajax/form.mas to avoid phantom change button
	+ EBox::Model::Manager::_setupModelDepends uses full paths so the
	  dependecies can discriminate between models with the same name
	+ Default row addition in DataForm does not fires validateTypedRow
	+ Code typo fix in change administration port model
	+ Set only Remote as option to export/import configuration to a
	  remote site
	+ Return undef in HasMany type when a model is not longer
	  available due to being uninstalled
	+ Added onclick atribute to the link.mas template
	+ Fix exception raising when no event component is found
	+ table_ordered.js : more robust trClick event method
	+ Changed dashboard JS which sometimes halted widget updates
	+ Added popup dialogs for import/export configuration
	+ Changes in styles and sizes of the save/revoke dialog
	+ Removed redudant code in ConfigureWatchers::syncRows which made module
	  to have an incorrect modified state
	+ Dont show in bug report removed packages with configuration
	  held as broken packages
	+ DataTable::size() now calls to syncRows()
	+ EBox::Module::Config::set_list quivalent now has the same
	  behaviour than EBox::Module::Config::set
2.3.19
	+ Manually set up models for events to take into account the
	  dynamic models from the log watcher filtering models
	+ Fixed warnings when deleting a row which is referenced in other model
	+ Disable HTML form autocompletion in admin password change model
	+ Fixed incorrect non-editable warnings in change date and time model
	+ Fixed parsing value bug in EBox::Types::Date and EBox::Types::Time
	+ Reworked mdstat parsing, added failure_spare status
	+ Configuration backup implicitly preserves ownership of files
	+ Changes in styles and sizes of the save/revoke dialog
	+ New data form row is copied from default row, avoiding letting hidden
	  fields without its default value and causing missing fields errors
	+ Always fill abstract type with its default value, this avoids
	  errors with hidden fields with default value
	+ Different page to show errors when there are broken software packages
	+ InverseMatchSelect and InverseMatchUnion use 'not' instead of '!' to
	  denote inverse match. This string is configurable with a type argument
	+ Fixed types EBox::Type::InverseMatchSelect and InverseMatchUnion
	+ Fixed bug in DataTable::setTypedRow() which produced an incorrect 'id'
	  row element in DataTable::updateRowNotify()
	+ In tableBody.mas template: decomposed table topToolbar section in methods
	+ Fixed bug in discard changes dialog
	+ Confirmation dialogs now use styled modalboxes
	+ Do not reload page after save changes dialog if operation is successful
	+ Maintenance menu is now kept open when visiting the logs index page
2.3.18
	+ Manual clone of row in DataTable::setTypedRow to avoid segfault
	+ Avoid undef warnings in EBox::Model::DataTable::_find when the
	  element value is undef
	+ Fixed kill of ebox processes during postrm
	+ Set MySQL root password in create-db script and added mysql script
	  to /usr/share/zentyal for easy access to the zentyal database
	+ Increased timeout redirecting to wizards on installation to 5 seconds
	  to avoid problems on some slow or loaded machines
	+ Save changes dialog do not appear if there are no changes
	+ Delete no longer needed duplicated code
	+ Do not go to save changes after a regular package installation
	  they are saved only in the first install
	+ Progress bar in installation refactored
2.3.17
	+ Do not use modal box for save changes during installation
	+ Hidden fields in DataTables are no longer considered compulsory
	+ Select type has now its own viewer that allows use of filter function
	+ User is now enabled together with the rest of modules on first install
2.3.16
	+ Fix 'oldRow' parameter in UpdatedRowNotify
	+ Use Clone::Fast instead of Clone
	+ Modal dialog for the save and discard changes operations
	+ Use a different lock file for the usercorner redis
	+ Improved look of tables when checkAll controls are present
	+ Better icons for clone action
	+ Added confirmation dialog feature to models; added confirmation
	  dialog to change hostname model
	+ Dynamic default values are now properly updated when adding a row
	+ Kill processes owned by the ebox user before trying to delete it
	+ Do not use sudo to call status command at EBox::Service::running
	+ Fixed regression setting default CSS class in notes
2.3.15
	+ Added missing call to updateRowNotify in DataForms
	+ Fixed silent error in EBox::Types::File templates for non-readable
	  by ebox files
	+ Use pkill instead of killall in postinst
	+ Use unset instead of delete_dir when removing rows
	+ Do not set order list for DataForms
	+ Only try to clean tmp dir on global system start
2.3.14
	+ Error message for failure in package cache creation
	+ Fixed regression when showing a data table in a modal view
	+ Do not do a redis transaction for network module init actions
	+ Fixed EBox::Module::Config::st_unset()
	+ Allowed error class in msg template
2.3.13
	+ Fixed problems in EventDaemon with JSON and blessed references
	+ More crashes avoided when watchers or dispatchers doesn't exist
	+ Proper RAID watcher reimplementation using the new state API
	+ EBox::Config::Redis singleton has now a instance() method instead of new()
	+ Deleted wrong use in ForcePurge model
2.3.12
	+ Fixed problem with watchers and dispatchers after a module deletion
	+ Fixed EBox::Model::DataTable::_checkFieldIsUnique, it failed when the
	  printableValue of the element was different to its value
	+ Fixed separation between Add table link and table body
	+ Adaptation of EventDaemon to model and field changes
	+ Disabled logs consolidation on purge until it is reworked, fixed
	  missing use in purge logs model
	+ Fixed Componet::parentRow, it not longer tries to get a row with
	  undefined id
	+ Fix typo in ConfigureLogs model
	+ Mark files for removing before deleting the row from backend in
	  removeRow
	+ The Includes directives are set just for the main virtual host
	+ Fixed EventDaemon crash
2.3.11
	+ Mark files for removing before deleting the row from backend in removeRow
	+ Dashboard widgets now always read the information from RO
	+ Enable actions are now executed before enableService()
	+ Fixed regression which prevented update of the administration service
	  port when it was changed in the interface
	+ New EBox::Model::Composite::componentNames() for dynamic composites
	+ Remove _exposedMethods() feature to reduce use of AUTOLOAD
	+ Removed any message set in the model in syncRows method
	+ Added global() method to modules and components to get a coherent
	  read-write or read-only instance depending on the context
	+ Removed Model::Report and Composite::Report namespaces to simplify model
	  management and specification
	+ New redis key naming, with $mod/conf/*, $mod/state and $mod/ro/* replacing
	  /ebox/modules/$mod/*, /ebox/state/$mod/* and /ebox-ro/modules/$mod/*
	+ Removed unnecessary parentComposite methods in EBox::Model::Component
	+ Only mark modules as changed when data has really changed
	+ EBox::Global::modChange() throws exception if instance is readonly
	+ New get_state() and set_state() methods, st_* methods are kept for
	  backwards compatibility, but they are deprecated
	+ Simplified events module internals with Watcher and Dispatcher providers
	+ Model Manager is now able to properly manage read-only instances
	+ Composites can now use parentModule() like Models
	+ Renamed old EBox::GConfModule to EBox::Module::Config
	+ Unified model and composite management in the new EBox::Model::Manager
	+ Model and composites are loaded on demand to reduce memory consumption
	+ Model and composite information is now stored in .yaml schemas
	+ ModelProvider and CompositeProvider are no longer necessary
	+ Simplified DataForm using more code from DataTable
	+ Adapted RAID and restrictedResources() to the new JSON objects in redis
	+ Remove unused override modifications code
	+ Added /usr/share/zentyal/redis-cli wrapper for low-level debugging
	+ Use simpler "key: value" format for dumps instead of YAML
	+ Row id prefixes are now better chosen to avoid confusion
	+ Use JSON instead of list and hash redis types (some operations,
	  specially on lists, are up to 50% faster and caching is much simpler)
	+ Store rows as hashes instead of separated keys
	+ Remove deprecated all_dirs and all_entries methods
	+ Remove obsolete EBox::Order package
	+ Remove no longer needed redis directory tree sets
	+ Fixed isEqualTo() method on EBox::Types::Time
	+ EBox::Types::Abstract now provides default implementations of fields(),
	  _storeInGConf() and _restoreFromHash() using the new _attrs() method
	+ Remove indexes on DataTables to reduce complexity, no longer needed
	+ Simplified ProgressIndicator implementation using shared memory
	+ New EBox::Util::SHMLock package
	+ Implemented transactions for redis operations
	+ Replace old MVC cache system with a new low-level redis one
	+ Delete no longer necessary regen-redis-db tool
	+ Added new checkAll property to DataTable description to allow
	  multiple check/uncheck of boolean columns
2.3.10
	+ Added Desktop::ServiceProvider to allow modules to implement
	  requests from Zentyal desktop
	+ Added VirtualHost to manage desktop requests to Zentyal server
	+ Fix EventDaemon in the transition to MySQL
	+ Send EventDaemon errors to new rotated log file /var/log/zentyal/events.err
	+ Send an event to Zentyal Cloud when the updates are up-to-date
	+ Send an info event when modules come back to running
	+ Include additional info for current event watchers
	+ Fixed RAID report for some cases of spare devices and bitmaps
	+ Fixed log purge, SQL call must be a statement not a query
	+ Fixed regex syntax in user log queries
	+ Added missing "use Filesys::Df" to SysInfo
	+ Disabled consolidation by default until is fixed or reimplemented
	+ Fixed regresion in full log page for events
	+ Added clone action to data tables
	+ Fixed regression in modal popup when showing element table
	+ Added new type EBox::Types::KrbRealm
	+ Fix broken packages when dist-upgrading from old versions: stop ebox
	  owned processes before changing home directory
	+ Log the start and finish of start/stop modules actions
	+ Added usesPort() method to apache module
2.3.9
	+ Enable SSLInsecureRenegotiation to avoid master -> slave SOAP handsake
	  problems
	+ Added validateRowRemoval method to EBox::Model::DataTable
	+ Use rm -rf instead of remove_tree to avoid chdir permission problems
	+ Avoid problems restarting apache when .pid file does not exist
	+ Do not use graceful on apache to allow proper change of listen port
	+ Simplified apache restart mechanism and avoid some problems
2.3.8
	+ Create tables using MyISAM engine by default
	+ Delete obsolete 'admin' table
2.3.7
	+ Fixed printableName for apache module and remove entry in status widget
	+ Merged tableBodyWithoutActions.mas into tableBody.mas
	+ Removed tableBodyWithoutEdit.mas because it is no longer used
	+ Better form validation message when there are no ids for
	  foreign rows in select control with add new popup
	+ Fixed branding of RSS channel items
	+ Fixed destination path when copying zentyal.cnf to /etc/mysql/conf.d
	+ Packaging fixes for precise
2.3.6
	+ Switch from CGIs to models in System -> General
	+ New value() and setValue() methods in DataForm::setValue() for cleaner
	  code avoiding use of AUTOLOAD
	+ Added new EBox::Types::Time, EBox::Types::Date and EBox::Types::TimeZone
	+ Added new attribute 'enabled' to the Action and MultiStateAction types
	  to allow disabling an action. Accepts a scalar or a CODE ref
	+ The 'defaultValue' parameter of the types now accept a CODE ref that
	  returns the default value.
2.3.5
	+ Added force parameter in validateTypedRow
	+ Fixed 'hidden' on types when using method references
	+ Removed some console problematic characters from Util::Random::generate
	+ Added methods to manage apache CA certificates
	+ Use IO::Socket::SSL for SOAPClient connections
	+ Removed apache rewrite from old slaves implementation
	+ Do not show RSS image if custom_prefix defined
2.3.4
	+ Avoid 'negative radius' error in DiskUsage chart
	+ Fixed call to partitionFileSystems in EBox::SysInfo::logReportInfo
	+ Log audit does not ignore fields which their values could be interpreted
	  as boolean false
	+ Avoid ebox.cgi failure when showing certain strings in the error template
	+ Do not calculate md5 digests if override_user_modification is enabled
	+ Clean /var/lib/zentyal/tmp on boot
	+ Stop apache gracefully and delete unused code in Apache.pm
	+ Cache contents of module.yaml files in Global
2.3.3
	+ The editable attribute of the types now accept a reference to a function
	  to dinamically enable or disable the field.
	+ In progress bar CGIs AJAX call checks the availability of the
	  next page before loading it
	+ Replaced community logo
	+ Adapted messages in the UI for new editions
	+ Changed cookie name to remove forbidden characters to avoid
	  incompatibilities with some applications
	+ Added methods to enable/disable restart triggers
2.3.2
	+ Fixed redis unix socket permissions problem with usercorner
	+ Get row ids without safe characters checking
	+ Added EBox::Util::Random as random string generator
	+ Set log level to debug when cannot compute md5 for a nonexistent file
	+ Filtering in tables is now case insensitive
	+ ProgressIndicator no longer leaves zombie processes in the system
	+ Implemented mysqldump for logs database
	+ Remove zentyal-events cron script which should not be longer necessary
	+ Bugfix: set executable permissions to cron scripts and example hooks
	+ Added a global method to retrieve installed server edition
	+ Log also duration and compMessage to events.log
2.3.1
	+ Updated Standards-Version to 3.9.2
	+ Fixed JS client side table sorting issue due to Prototype
	  library upgrade
	+ Disable InnoDB by default to reduce memory consumption of MySQL
	+ Now events are logged in a new file (events.log) in a more
	  human-readable format
	+ Added legend to DataTables with custom actions
	+ Changed JS to allow the restore of the action cell when a delete
	  action fails
	+ Set milestone to 3.0 when creating bug reports in the trac
	+ Avoid temporal modelInstance errors when adding or removing
	  modules with LogWatchers or LogDispatcher
	+ Unallow administration port change when the port is in use
2.3
	+ Do not launch a passwordless redis instance during first install
	+ New 'types' field in LogObserver and storers/acquirers to store special
	  types like IPs or MACs in an space-efficient way
	+ Use MySQL for the logs database instead of PostgreSQL
	+ Bugfix: logs database is now properly recreated after purge & install
	+ Avoid use of AUTOLOAD to execute redis commands, improves performance
	+ Use UNIX socket to connect to redis for better performance and
	  update default redis 2.2 settings
	+ Use "sudo" group instead of "admin" one for the UI access control
	+ Added EBox::Module::Base::version() to get package version
	+ Fixed problem in consalidation report when accumulating results
	  from queries having a "group by table.field"
	+ Added missing US and Etc zones in timezone selector
	+ Replaced autotools with zbuildtools
	+ Refuse to restore configuration backup from version lesser than
	  2.1 unless forced
	+ Do not retrieve format.js in every graph to improve performance
	+ The purge-module scripts are always managed as root user
	+ New grep-redis tool to search for patterns in redis keys or
	  values
	+ Use partitionFileSystems method from EBox::FileSystem
2.2.4
	+ New internal 'call' command in Zentyal shell to 'auto-use' the module
	+ Zentyal shell now can execute commandline arguments
	+ Bugfix: EBox::Types::IPAddr::isEqualTo allows to change netmask now
	+ Removed some undefined concatenation and compare warnings in error.log
	+ Ignore check operation in RAID event watcher
	+ Skip IP addresses ending in .0 in EBox::Types::IPRange::addresses()
	+ Do not store in redis trailing dots in Host and DomainName types
	+ Added internal command to instance models and other improvements in shell
	+ Now the whole /etc/zentyal directory is backed up and a copy of the
	  previous contents is stored at /var/backups before restoring
	+ Removing a module with a LogWatcher no longer breaks the LogWatcher
	  Configuration page anymore
	+ Fixed error in change-hostname script it does not longer match substrings
	+ Bugfix: Show breadcrumbs even from models which live in a
	  composite
	+ HTTPLink now returns empty string if no HTTPUrlView is defined
	  in DataTable class
	+ Added mising use sentence in EBox::Event::Watcher::Base
2.2.3
	+ Bugfix: Avoid url rewrite to ebox.cgi when requesting to /slave
	+ Fixed logrotate configuration
	+ More resilient way to handle with missing indexes in _find
	+ Added more informative text when mispelling methods whose prefix
	  is an AUTOLOAD action
	+ A more resilient solution to load events components in EventDaemon
	+ Added one and two years to the purge logs periods
	+ Fixed downloads from EBox::Type::File
2.2.2
	+ Revert cookie name change to avoid session loss in upgrades
	+ Do not try to change owner before user ebox is created
2.2.1
	+ Removed obsolete references to /zentyal URL
	+ Create configuration backup directories on install to avoid warnings
	  accessing the samba share when there are no backups
	+ Log result of save changes, either successful or with warnings
	+ Changed cookie name to remove forbidden characters to avoid
	  incompatibilities with some applications
	+ Removed duplicated and incorrect auding logging for password change
	+ Fixed some non-translatable strings
	+ Create automatic bug reports under 2.2.X milestone instead of 2.2
	+ Fixed bug changing background color on selected software packages
2.1.34
	+ Volatile types called password are now also masked in audit log
	+ Adjust padding for module descriptions in basic software view
	+ Removed beta icon
2.1.33
	+ Fixed modal add problems when using unique option on the type
	+ Fixed error management in the first screen of modal add
	+ Unify software selection and progress colors in CSS
	+ Set proper message type in Configure Events model
	+ Fixed error checking permanentMessage types in templates/msg.mas
2.1.32
	+ Added progress bar colors to theme definition
	+ Remove no longer correct UTF8 decode in ProgressIndicator
	+ Fixed UTF8 double-encoding on unexpected error CGI
	+ Reviewed some subscription strings
	+ Always fork before apache restart to avoid port change problems
	+ Stop modules in the correct order (inverse dependencies order)
	+ Better logging of failed modules on restore
2.1.31
	+ Do not start managed daemons on boot if the module is disabled
	+ Better message on redis error
	+ Watch for dependencies before automatic enable of modules on first install
2.1.30
	+ Removed obsolete /ebox URL from RSS link
	+ Changed methods related with extra backup data in modules logs
	  to play along with changes in ebackup module
	+ Set a user for remote access for audit reasons
	+ Detect session loss on AJAX requests
2.1.29
	+ Startup does not fail if SIGPIPE received
2.1.28
	+ Added code to mitigate false positives on module existence
	+ Avoid error in logs full summary due to incorrect syntax in template
	+ Allow unsafe chars in EBox::Types::File to avoid problems in some browsers
	+ Reviewed some subscription strings
	+ Warning about language-packs installed works again after Global changes
	+ Show n components update when only zentyal packages are left to
	  upgrade in the system widget
	+ Do not show debconf warning when installing packages
	+ EBox::Types::IPAddr (and IPNetwork) now works with defaultValue
	+ Allow to hide menu items, separators and dashboard widgets via conf keys
2.1.27
	+ Do not create tables during Disaster Recovery installation
	+ Added new EBox::Util::Debconf::value to get debconf values
	+ DataTable controller does no longer try to get a deleted row
	  for gather elements values for audit log
	+ Check if Updates watcher can be enabled if the subscription
	  level is yet unknown
2.1.26
	+ Detection of broken packages works again after proper deletion
	  of dpkg_running file
	+ Keep first install redis server running until trigger
	+ Unified module restart for package trigger and init.d
	+ Use restart-trigger script in postinst for faster daemons restarting
	+ System -> Halt/Reboot works again after regression in 2.1.25
	+ Added framework to show warning messages after save changes
	+ Change caption of remote services link to Zentyal Cloud
	+ Do not show Cloud link if hide_cloud_link config key is defined
	+ Added widget_ignore_updates key to hide updates in the dashboard
	+ Differentiate ads from notes
	+ Allow custom message type on permanentMessage
	+ Only allow custom themes signed by Zentyal
	+ Removed /zentyal prefix from URLs
	+ Caps lock detection on login page now works again
	+ Added HiddenIfNotAble property to event watchers to be hidden if
	  it is unabled to monitor the event
	+ Dashboard values can be now error and good as well
	+ Include a new software updates widget
	+ Include a new alert for basic subscriptions informing about
	  software updates
	+ Add update-notifier-common to dependencies
	+ EBox::DataTable::enabledRows returns rows in proper order
	+ Use custom ads when available
	+ Disable bug report when hide_bug_report defined on theme
2.1.25
	+ Do not show disabled module warnings in usercorner
	+ Mask passwords and unify boolean values in audit log
	+ Do not override type attribute for EBox::Types::Text subtypes
	+ Corrected installation finished message after first install
	+ Added new disableAutocomplete attribute on DataTables
	+ Optional values can be unset
	+ Minor improvements on nmap scan
2.1.24
	+ Do not try to generate config for unconfigured services
	+ Remove unnecessary redis call getting _serviceConfigured value
	+ Safer sizes for audit log fields
	+ Fix non-translatable "show help" string
	+ Allow links to first install wizard showing a desired page
	+ Fixed bug in disk usage when we have both values greater and
	  lower than 1024 MB
	+ Always return a number in EBox::AuditLogging::isEnabled to avoid
	  issues when returning the module status
	+ Added noDataMsg attribute on DataTable to show a message when
	  there are no rows
2.1.23
	+ Removed some warnings during consolidation process
	+ Depend on libterm-readline-gnu-perl for history support in shells
	+ Fixed error trying to change the admin port with NTP enabled
	+ Fixed breadcrumb destination for full log query page
	+ Use printableActionName in DataTable setter
2.1.22
	+ Fixed parentRow method in EBox::Types::Row
	+ Added new optionalLabel flag to EBox::Types::Abstract to avoid
	  show the label on non-optional values that need to be set as
	  optional when using show/hide viewCustomizers
	+ Added initHTMLStateOrder to View::Customizer to avoid incorrect
	  initial states
	+ Improved exceptions info in CGIs to help bug reporting
	+ Do not show customActions when editing row on DataTables
2.1.21
	+ Fixed bug printing traces at Global.pm
	+ Check new dump_exceptions confkey instead of the debug one in CGIs
	+ Explicit conversion to int those values stored in our database
	  for correct dumping in reporting
	+ Quote values in update overwrite while consolidating for reporting
2.1.20
	+ Fixed regression in edition in place of booleans
	+ Better default balance of the dashboard based on the size of the widgets
	+ Added defaultSelectedType argument to PortRange
2.1.19
	+ Disable KeepAlive as it seems to give performance problems with Firefox
	  and set MaxClients value back to 1 in apache.conf
	+ Throw exceptions when calling methods not aplicable to RO instances
	+ Fixed problems when mixing read/write and read-only instances
	+ Date/Time and Timezone moved from NTP to core under System -> General
	+ Do not instance hidden widgets to improve dashboard performance
	+ New command shell with Zentyal environment at /usr/share/zentyal/shell
	+ Show warning when a language-pack is not installed
	+ Removed unnecessary dump/load operations to .bak yaml files
	+ AuditLogging and Logs constructor now receive the 'ro' parameter
	+ Do not show Audit Logging in Module Status widget
2.1.18
	+ New unificated zentyal-core.logrotate for all the internal logs
	+ Added forceEnabled option for logHelpers
	+ Moved carousel.js to wizard template
	+ Add ordering option to wizard pages
	+ Fixed cmp and isEqualTo methods for EBox::Types::IPAddr
	+ Fixed wrong Mb unit labels in Disk Usage and use GB when > 1024 MB
	+ Now global-action script can be called without progress indicator
	+ Fixed EBox::Types::File JavaScript setter code
	+ Added support for "Add new..." modal boxes in foreign selectors
	+ Each module can have now its customized purge-module script
	  that will be executed after the package is removed
	+ Added Administration Audit Logging to log sessions, configuration
	  changes, and show pending actions in save changes confirmation
	+ User name is stored in session
	+ Remove deprecated extendedRestore from the old Full Backup
2.1.17
	+ Fixed RAID event crash
	+ Added warning on models and composites when the module is disabled
	+ Fixed login page style with some languages
	+ Login page template can now be reused accepting title as parameter
	+ EBox::Types::File does not write on redis when it fails to
	  move the fail to its final destination
	+ Added quote column option for periodic log consolidation and
	  report consolidation
	+ Added exclude module option to backup restore
2.1.16
	+ Do not show incompatible navigator warning on Google Chrome
	+ Fixed syncRows override detection on DataTable find
	+ clean-conf script now deletes also state data
	+ Avoid 'undefined' message in selectors
2.1.15
	+ Move Disk Usage and RAID to the new Maintenance menu
	+ Always call syncRows on find (avoid data inconsistencies)
	+ Filename when downloading a conf backup now contains hostname
	+ Fixed bug in RAID template
	+ Set proper menu order in System menu (fixes NTP position)
	+ Fixed regresion in page size selector on DataTables
	+ Fixed legend style in Import/Export Configuration
2.1.14
	+ Fixed regresion with double quotes in HTML templates
	+ Fixed problems with libredis-perl version dependency
	+ Adding new apparmor profile management
2.1.13
	+ Better control of errors when saving changes
	+ Elements of Union type can be hidden
	+ Model elements can be hidden only in the viewer or the setter
	+ HTML attributtes are double-quoted
	+ Models can have sections of items
	+ Password view modified to show the confirmation field
	+ New multiselect type
	+ Redis backend now throws different kind of exceptions
2.1.12
	+ Revert no longer necessary parents workaround
	+ Hide action on viewCustomizer works now on DataTables
2.1.11
	+ Fixed bug which setted bad directory to models in tab view
	+ Union type: Use selected subtype on trailingText property if the
	  major type does not have the property
	+ Raise MaxClients to 2 to prevent apache slowness
2.1.10
	+ Security [ZSN-2-1]: Avoid XSS in process list widget
2.1.9
	+ Do not try to initialize redis client before EBox::init()
	+ Safer way to delete rows, deleting its id reference first
	+ Delete no longer needed workaround for gconf with "removed" attribute
	+ Fixed regression in port range setter
2.1.8
	+ Fixed regression in menu search
	+ Fixed missing messages of multi state actions
	+ Help toggler is shown if needed when dynamic content is received
	+ Fixed issue when disabling several actions at once in a data table view
	+ All the custom actions are disabled when one is clicked
	+ Submit wizard pages asynchronously and show loading indicator
	+ Added carousel.js for slide effects
2.1.7
	+ Fixed issues with wrong html attributes quotation
	+ Bugfix: volatile types can now calculate their value using other
	  the value from other elements in the row no matter their position
2.1.6
	+ Attach software.log to bug report if there are broken packages
	+ Added keyGenerator option to report queries
	+ Tuned apache conf to provide a better user experience
	+ Actions click handlers can contain custom javascript
	+ Restore configuration with force dependencies option continues
	  when modules referenced in the backup are not present
	+ Added new MultiStateAction type
2.1.5
	+ Avoid problems getting parent if the manager is uninitialized
	+ Rename some icon files with wrong extension
	+ Remove wrong optional attribute for read-only fields in Events
	+ Renamed all /EBox/ CGI URLs to /SysInfo/ for menu folder coherency
	+ Added support for custom actions in DataTables
	+ Replaced Halt/Reboot CGI with a model
	+ Message classes can be set from models
	+ Fixed error in Jabber dispatcher
	+ Show module name properly in log when restart from the dashboard fails
	+ Avoid warning when looking for inexistent PID in pidFileRunning
2.1.4
	+ Changed Component's parent/child relationships implementation
	+ Fixed WikiFormat on automatic bug report tickets
	+ Do not show available community version in Dashboard with QA
 	  updates
2.1.3
	+ Fall back to readonly data in config backup if there are unsaved changes
	+ Allow to automatically send a report in the unexpected error page
	+ Logs and Events are now submenus of the new Maintenance menu
	+ Configuration Report option is now present on the Import/Export section
	+ Require save changes operation after changing the language
	+ Added support for URL aliases via schemas/urls/*.urls files
	+ Allow to sort submenu items via 'order' attribute
	+ Automatically save changes after syncRows is called and mark the module
	  mark the module as unchanged unless it was previously changed
	+ Removed unnecessary ConfigureEvents composite
	+ Removed unnecessary code from syncRows in logs and events
	+ Restore configuration is safer when restoring /etc/zentyal files
	+ Fixed unescaped characters when showing an exception
	+ Fixed nested error page on AJAX requests
	+ Adapted dumpBackupExtraData to new expected return value
	+ Report remoteservices, when required, a change in administration
	  port
	+ Added continueOnModuleFail mode to configuration restore
	+ Fixed Firefox 4 issue when downloading backups
	+ Show scroll when needed in stacktraces (error page)
	+ More informative error messages when trying to restart locked modules
	  from the dashboard
	+ Creation of plpgsql language moved from EBox::Logs::initialSetup
	  to create-db script
	+ Redis backend now throws different kind of exceptions
	+ Avoid unnecesary warnings about PIDs
	+ Update Jabber dispatcher to use Net::XMPP with some refactoring
	+ Save changes messages are correctly shown with international charsets
	+ Support for bitmap option in RAID report
	+ Retry multiInsert line by line if there are encoding errors
	+ Adapted to new location of partitionsFileSystems in EBox::FileSystem
	+ Event messages are cleaned of null characters and truncated
	  before inserting in the database when is necessary
	+ Improve message for "Free storage space" event and send an info
	  message when a given partition is not full anymore
	+ Event messages now can contain newline characters
	+ Objects of select type are compared also by context
	+ Remove cache from optionsFromForeignModel since it produces
	  problems and it is useless
	+ Set title with server name if the server is subscribed
	+ Fix title HTML tag in views for Models and Composites
	+ Added lastEventsReport to be queried by remoteservices module
	+ Added EBox::Types::HTML type
	+ Added missing manage-logs script to the package
	+ Fixed problems with show/hide help switch and dynamic content
	+ Menus with subitems are now kept unfolded until a section on a
	  different menu is accessed
	+ Sliced restore mode fails correctly when schema file is missing,
	  added option to force restore without schema file
	+ Purge conf now purges the state keys as well
	+ Added EBox::Types::IPRange
2.1.2
	+ Now a menu folder can be closed clicking on it while is open
	+ Bugfix: cron scripts are renamed and no longer ignored by run-parts
	+ Added new EBox::Util::Nmap class implementing a nmap wrapper
2.1.1
	+ Fixed incoherency problems with 'on' and '1' in boolean indexes
	+ Move cron scripts from debian packaging to src/scripts/cron
	+ Trigger restart of logs and events when upgrading zentyal-core
	  without any other modules
	+ Don't restart apache twice when upgrading together with more modules
	+ Fixed params validation issues in addRow
2.1
	+ Replace YAML::Tiny with libyaml written in C through YAML::XS wrapper
	+ Minor bugfix: filter invalid '_' param added by Webkit-based browser
	  on EBox::CGI::Base::params() instead of _validateParams(), avoids
	  warning in zentyal.log when enabling modules
	+ All CGI urls renamed from /ebox to /zentyal
	+ New first() and deleteFirst() methods in EBox::Global to check
	  existence and delete the /var/lib/zentyal/.first file
	+ PO files are now included in the language-pack-zentyal-* packages
	+ Migrations are now always located under /usr/share/$package/migration
	  this change only affects to the events and logs migrations
	+ Delete no longer used domain and translationDomain methods/attributes
	+ Unified src/libexec and tools in the new src/scripts directory
	+ Remove the ebox- prefix on all the names of the /usr/share scripts
	+ New EBox::Util::SQL package with helpers to create and drop tables
	  from initial-setup and purge-module for each module
	+ Always drop tables when purging a package
	+ Delete 'ebox' user when purging zentyal-core
	+ Moved all SQL schemas from tools/sqllogs to schemas/sql
	+ SQL time-period tables are now located under schemas/sql/period
	+ Old ebox-clean-gconf renamed to /usr/share/zentyal/clean-conf and
	  ebox-unconfigure-module is now /usr/share/zentyal/unconfigure-module
	+ Added default implementation for enableActions, executing
	  /usr/share/zentyal-$modulename/enable-module if exists
	+ Optimization: Do not check if a row is unique if any field is unique
	+ Never call syncRows on read-only instances
	+ Big performance improvements using hashes and sets in redis
	  database to avoid calls to the keys command
	+ Delete useless calls to exists in EBox::Config::Redis
	+ New regen-redis-db tool to recreate the directory structure
	+ Renamed /etc/cron.hourly/90manageEBoxLogs to 90zentyal-manage-logs
	  and moved the actual code to /usr/share/zentyal/manage-logs
	+ Move /usr/share/ebox/zentyal-redisvi to /usr/share/zentyal/redisvi
	+ New /usr/share/zentyal/initial-setup script for modules postinst
	+ New /usr/share/zentyal/purge-module script for modules postrm
	+ Removed obsolete logs and events migrations
	+ Create plpgsql is now done on EBox::Logs::initialSetup
	+ Replace old ebox-migrate script with EBox::Module::Base::migrate
	+ Rotate duplicity-debug.log log if exists
	+ Bug fix: Port selected during installation is correctly saved
	+ Zentyal web UI is restarted if their dependencies are upgraded
	+ Bug fix: Logs don't include unrelated information now
	+ Add total in disk_usage report
	+ Bugfix: Events report by source now works again
	+ Do not include info messages in the events report
	+ Services event is triggered only after five failed checkings
	+ Do not add redundant includedir lines to /etc/sudoers
	+ Fixed encoding for strings read from redis server
	+ Support for redis-server 2.0 configuration
	+ Move core templates to /usr/share/zentyal/stubs/core
	+ Old /etc/ebox directory replaced with the new /etc/zentyal with
	  renamed core.conf, logs.conf and events.conf files
	+ Fixed broken link to alerts list
2.0.15
	+ Do not check the existence of cloud-prof package during the
	  restore since it is possible not to be installed while disaster
	  recovery process is done
	+ Renamed /etc/init.d/ebox to /etc/init.d/zentyal
	+ Use new zentyal-* package names
	+ Don't check .yaml existence for core modules
2.0.14
	+ Added compMessage in some events to distinguish among events if
	  required
	+ Make source in events non i18n
	+ After restore, set all the restored modules as changed
	+ Added module pre-checks for configuration backup
2.0.13
	+ Fixed dashboard graphs refresh
	+ Fixed module existence check when dpkg is running
	+ Fix typo in sudoers creation to make remote support work again
2.0.12
	+ Include status of packages in the downloadable bug report
	+ Bugfix: Avoid possible problems deleting redis.first file if not exist
2.0.11
	+ New methods entry_exists and st_entry_exists in config backend
2.0.10
	+ Now redis backend returns undef on get for undefined values
	+ Allow custom mason templates under /etc/ebox/stubs
	+ Better checks before restoring a configuration backup with
	  a set of modules different than the installed one
	+ Wait for 10 seconds to the child process when destroying the
	  progress indicator to avoid zombie processes
	+ Caught SIGPIPE when trying to contact Redis server and the
	  socket was already closed
	+ Do not stop redis server when restarting apache but only when
	  the service is asked to stop
	+ Improvements in import/export configuration (know before as
	  configuration backup)
	+ Improvements in ProgressIndicator
	+ Better behaviour of read-only rows with up/down arrows
	+ Added support for printableActionName in DataTable's
	+ Added information about automatic configuration backup
	+ Removed warning on non existent file digest
	+ Safer way to check if core modules exist during installation
2.0.9
	+ Treat wrong installed packages as not-existent modules
	+ Added a warning in dashboard informing about broken packages
	+ File sharing and mailfilter log event watchers works again since
	  it is managed several log tables per module
2.0.8
	+ Replaced zentyal-conf script with the more powerful zentyal-redisvi
	+ Set always the same default order for dashboard widgets
	+ Added help message to the configure widgets dialog
	+ Check for undefined values in logs consolidation
	+ Now dashboard notifies fails when restarting a service
	+ Fixed bug with some special characters in dashboard
	+ Fixed bug with some special characters in disk usage graph
2.0.7
	+ Pre-installation includes sudoers.d into sudoers file if it's not yet
	  installed
	+ Install apache-prefork instead of worker by default
	+ Rename service certificate to Zentyal Administration Web Server
2.0.6
	+ Use mod dependencies as default restore dependencies
	+ Fixed dependencies in events module
	+ Increased recursive dependency threshold to avoid
	  backup restoration problems
2.0.5
	+ Removed deprecated "Full backup" option from configuration backup
	+ Bugfix: SCP method works again after addition of SlicedBackup
	+ Added option in 90eboxpglogger.conf to disable logs consolidation
2.0.4
	+ Removed useless gconf backup during upgrade
	+ Fixed postinstall script problems during upgrade
2.0.3
	+ Added support for the sliced backup of the DB
	+ Hostname change is now visible in the form before saving changes
	+ Fixed config backend problems with _fileList call
	+ Added new bootDepends method to customize daemons boot order
	+ Added permanent message property to Composite
	+ Bugfix: Minor aesthetic fix in horizontal menu
	+ Bugfix: Disk usage is now reported in expected bytes
	+ Bugfix: Event dispatcher is not disabled when it is impossible
	  for it to dispatch the message
2.0.2
	+ Better message for the service status event
	+ Fixed modules configuration purge script
	+ Block enable module button after first click
	+ Avoid division by zero in progress indicator when total ticks is
	  zero
	+ Removed warning during postinst
	+ Added new subscription messages in logs, events and backup
2.0.1
	+ Bugfix: Login from Zentyal Cloud is passwordless again
	+ Some defensive code for the synchronization in Events models
	+ Bugfix: add EBox::Config::Redis::get to fetch scalar or list
	  values. Make GConfModule use it to avoid issues with directories
	  that have both sort of values.
1.5.14
	+ Fixed redis bug with dir keys prefix
	+ Improved login page style
	+ New login method using PAM instead of password file
	+ Allow to change admin passwords under System->General
	+ Avoid auto submit wizard forms
	+ Wizard skip buttons always available
	+ Rebranded post-installation questions
	+ Added zentyal-conf script to get/set redis config keys
1.5.13
	+ Added transition effect on first install slides
	+ Zentyal rebrand
	+ Added web page favicon
	+ Fixed already seen wizards apparition
	+ Fixed ro module creation with redis backend
	+ Use mason for links widgets
	+ Use new domain to official strings for subscriptions
1.5.12
	+ Added option to change hostname under System->General
	+ Show option "return to dashboard" when save changes fails.
1.5.11
	+ Added more tries on redis reconnection
	+ Fixed user corner access problems with redis server
	+ writeFile* methods reorganized
	+ Added cron as dependency as cron.hourly was never executed with anacron
	+ Improvements in consolidation of data for reports
1.5.10
	+ Fixed gconf to redis conversion for boolean values
1.5.9
	+ Improved migrations speed using the same perl interpreter
	+ Redis as configuration backend (instead of gconf)
	+ Improved error messages in ebox-software
	+ Set event source to 256 chars in database to adjust longer event
	  sources
	+ Progress bar AJAX updates are sent using JSON
	+ Fixed progress bar width problems
	+ Fixed top menu on wizards
	+ Improved error message when disconnecting a not connected database
	+ Abort installation if 'ebox' user already exists
	+ Bugfix: IP address is now properly registered if login fails
1.5.8
	+ Added template tableorderer.css.mas
	+ Added buttonless top menu option
	+ Bugfix: Save all modules on first installation
	+ Bugfix: General ebox database is now created if needed when
	  re/starting services
	+ Bugfix: Data to report are now uniform in number of elements per
	  value. This prevents errors when a value is present in a month and
	  not in another
	+ Bugfix: Don't show already visited wizard pages again
1.5.7
	+ Bugfix: Avoid error when RAID is not present
	+ Bugfix: Add ebox-consolidate-reportinfo call in daily cron script
	+ Bugfix: Called multiInsert and unbufferedInsert when necessary
	  after the loggerd reimplementation
	+ Bugfix: EBox::ThirdParty::Apache2::AuthCookie and
	  EBox::ThirdParty::Apache2::AuthCookie::Util package defined just
	  once
	+ Added util SystemKernel
	+ Improved progress indicator
	+ Changes in sudo generation to allow sudo for remote support user
	+ Initial setup wizards support
1.5.6
	+ Reimplementation of loggerd using inotify instead of File::Tail
1.5.5
	+ Asynchronous load of dashboard widgets for a smoother interface
1.5.4
	+ Changed dbus-check script to accept config file as a parameter
1.5.3
	+ Function _isDaemonRunning works now with snort in lucid
	+ Javascript refreshing instead of meta tag in log pages
	+ Updated links in dashboard widget
	+ Add package versions to downloadable ebox.log
	+ Fixed postgresql data dir path for disk usage with pg 8.4
	+ GUI improvements in search box
1.5.2
	+ Security [ESN-1-1]: Validate referer to avoid CSRF attacks
	+ Added reporting structure to events module
	+ Added new CGI to download the last lines of ebox.log
1.5.1
	+ Bugfix: Catch exception when upstart daemon does not exist and
	  return a stopped status
	+ Added method in logs module to dump database in behalf of
	ebackup module
	+ Bugfix: Do not check in row uniqueness for optional fields that
	are not passed as parameters
	+ Improve the output of ebox module status, to be consistent with the one
	  shown in the interface
	+ Add options to the report generation to allow queries to be more
	  flexible
	+ Events: Add possibility to enable watchers by default
	+ Bugfix: Adding a new field to a model now uses default
	  value instead of an empty value
	+ Added script and web interface for configuration report, added
	  more log files to the configuration report
1.5
	+ Use built-in authentication
	+ Use new upstart directory "init" instead of "event.d"
	+ Use new libjson-perl API
	+ Increase PerlInterpMaxRequests to 200
	+ Increase MaxRequestsPerChild (mpm-worker) to 200
	+ Fix issue with enconding in Ajax error responses
	+ Loggerd: if we don't have any file to watch we just sleep otherwise the process
	  will finish and upstart will try to start it over again and again.
	+ Make /etc/init.d/ebox depend on $network virtual facility
	+ Show uptime and users on General Information widget.
1.4.2
	+ Start services in the appropriate order (by dependencies) to fix a problem
	  when running /etc/init.d/ebox start in slaves (mail and other modules
	  were started before usersandgroups and thus failed)
1.4.1
	+ Remove network workarounds from /etc/init.d/ebox as we don't bring
	  interfaces down anymore
1.4
	+ Bug fix: i18n. setDomain in composites and models.
1.3.19
	+ Make the module dashboard widget update as the rest of the widgets
	+ Fix problem regarding translation of module names: fixes untranslated
	  module names in the dashboard, module status and everywhere else where
	  a module name is written
1.3.18
	+ Add version comparing function and use it instead of 'gt' in the
	  general widget
1.3.17
	+ Minor bug fix: check if value is defined in EBox::Type::Union
1.3.16
	+ Move enable field to first row in ConfigureDispatcherDataTable
	+ Add a warning to let users know that a module with unsaved changes
	  is disabled
	+ Remove events migration directory:
		- 0001_add_conf_configureeventtable.pl
		- 0002_add_conf_diskfree_watcher.pl
	+ Bug fix: We don't use names to stringify date to avoid issues
	  with DB insertions and localisation in event logging
	+ Bug fix: do not warn about disabled services which return false from
	  showModuleStatus()
	+ Add blank line under "Module Status"
	+ Installed and latest available versions of the core are now displayed
	  in the General Information widget
1.3.15
	+ Bug fix: Call EBox::Global::sortModulesByDependencies when
	  saving all modules and remove infinite loop in that method.
	  EBox::Global::modifiedModules now requires an argument to sort
	  its result dependending on enableDepends or depends attribute.
	+ Bug fix: keep menu folders open during page reloads
	+ Bug fix: enable the log events dispatcher by default now works
	+ Bug fix: fixed _lock function in EBox::Module::Base
	+ Bug fix: composites honor menuFolder()
	+ Add support for in-place edition for boolean types. (Closes
	  #1664)
	+ Add method to add new database table columnts to EBox::Migration::Helpers
	+ Bug fix: enable "Save Changes" button after an in-place edition
1.3.14
	+ Bug fix: fix critical bug in migration helper that caused some log
	  log tables to disappear
	+ Create events table
	+ Bug fix: log watcher works again
	+ Bug fix: delete cache if log index is not found as it could be
	  disabled
1.3.13
	+ Bug fix: critical error in EventDaemon that prevented properly start
	+ Cron script for manage logs does not run if another is already
	  running, hope that this will avoid problems with large logs
	+ Increased maximum size of message field in events
	+ Added script to purge logs
	+ Bug fix: multi-domain logs can be enabled again
1.3.12
	+ Added type for EBox::Dashboard::Value to stand out warning
	  messages in dashboard
	+ Added EBox::MigrationHelpers to include migration helpers, for now,
	  include a db table renaming one
	+ Bug fix: Fix mismatch in event table field names
	+ Bug fix: Add migration to create language plpgsql in database
	+ Bug fix: Add missing script for report log consolidation
	+ Bug fix: Don't show modules in logs if they are not configured. This
	  prevents some crashes when modules need information only available when
	  configured, such as mail which holds the vdomains in LDAP
	+ Added method EBox::Global::lastModificationTime to know when
	  eBox configuration was modified for last time
	+ Add support for breadcrumbs on the UI
	+ Bug fix: in Loggerd files are only parsed one time regardless of
	  how many LogHelper reference them
	+ Added precondition for Loggerd: it does not run if there isnt
	anything to watch
1.3.11
	+ Support customFilter in models for big tables
	+ Added EBox::Events::sendEvent method to send events using Perl
	  code (used by ebackup module)
	+ Bug fix: EBox::Type::Service::cmp now works when only the
	  protocols are different
	+ Check $self is defined in PgDBEngine::DESTROY
	+ Do not watch files in ebox-loggerd related to disabled modules and
	  other improvements in the daemon
	+ Silent some exceptions that are used for flow control
	+ Improve the message from Service Event Watcher
1.3.10
	+ Show warning when accesing the UI with unsupported browsers
	+ Add disableApparmorProfile to EBox::Module::Service
	+ Bug fix: add missing use
	+ Bug fix: Make EventDaemon more robust against malformed sent
	  events by only accepting EBox::Event objects
1.3.8
	+ Bug fix: fixed order in EBox::Global::modified modules. Now
	  Global and Backup use the same method to order the module list
	  by dependencies
1.3.7
	+ Bug fix: generate public.css and login.css in dynamic-www directory
	  which is /var/lib/zentyal/dynamicwww/css/ and not in /usr/share/ebox/www/css
	  as these files are generate every time eBox's apache is
	  restarted
	+ Bug fix: modules are restored now in the correct dependency
	  order
	+ ebox-make-backup accepts --destinaton flag to set backup's file name
	+ Add support for permanent messages to EBox::View::Customizer
1.3.6
	+ Bug fix: override _ids in EBox::Events::Watcher::Log to not return ids
	which do not exist
	+ Bug fix: fixed InverseMatchSelect type which is used by Firewall module
	+ New widget for the dashboard showing useful support information
	+ Bugfix: wrong permissions on CSS files caused problem with usercorner
	+ CSS are now templates for easier rebranding
	+ Added default.theme with eBox colors
1.3.5
	+ Bugfix: Allow unsafe characters in password type
	+ Add FollowSymLinks in eBox apache configuration. This is useful
	  if we use js libraries provided by packages
1.3.4
	+ Updated company name in the footer
	+ Bugfix: humanEventMessage works with multiple tableInfos now
	+ Add ebox-dbus-check to test if we can actually connect to dbus
1.3.4
	+ bugfix: empty cache before calling updatedRowNotify
	+ enable Log dispatcher by default and not allow users to disable
	it
	+ consolidation process continues in disabled but configured modules
	+ bugfix: Save Changes button doesn't turn red when accessing events for
	first time
1.3.2
	+ bugfix: workaround issue with dhcp configured interfaces at boot time
1.3.1
	+ bugfix: wrong regex in service status check
1.3.0
	+ bugfix: make full backup work again
1.1.30
	+ Change footer to new company holder
	+  RAID does not generate 'change in completion events, some text
	problems fixed with RAID events
	+ Report graphics had a datapoints limit dependent on the active
	time unit
	+ Apache certificate can be replaced by CA module
	+ Fixed regression in detailed report: total row now aggregates
	properly
	+ More characters allowed when changing password from web GUI
	+ Fixed regression with already used values in select types
	+ Do not a button to restart eBox's apache
	+ Fixed auth problem when dumping and restoring postgre database
1.1.20
	+ Added custom view support
	+ Bugfix: report models now can use the limit parameter in
	  reportRows() method
	+ use a regexp to fetch the PID in a pidfile, some files such as
	postfix's add tabs and spaces before the actual number
	+ Changed "pidfile" to "pidfiles" in _daemons() to allow checking more than
one (now it is a array ref instead of scalar)
	+ Modified Service.pm to support another output format for /etc/init.d daemon
status that returns [OK] instead of "running".
	+ unuformized case in menu entries and some more visual fixes
1.1.10
	+ Fix issue when there's a file managed by one module that has been modified
	  when saving changes
	+ Bugfix: events models are working again even if an event aware
	module is uninstalled and it is in a backup to restore
	+ Select.pm returns first value in options as default
       + Added 'parentModule' to model class to avoid recursive problems
	+ Added Float type
	+ Apache module allows to add configuration includes from other modules
	+ Display remote services button if subscribed
	+ Event daemon may received events through a named pipe
	+ Bugfix. SysInfo revokes its config correctly
	+ Added storer property to types in order to store the data in
	somewhere different from GConf
	+ Added protected property 'volatile' to the models to indicate
	that they store nothing in GConf but in somewhere different
	+ System Menu item element 'RAID' is always visible even when RAID
	is not installed
	+ Files in deleted rows are deleted when the changes are saved
	+ Fixed some bug whens backing and restore files
	+ Components can be subModels of the HasMany type
	+ Added EBox::Types::Text::WriteOnce type
	+ Do not use rows(), use row to force iteration over the rows and increase
	performance and reduce memory use.
	+ Do not suggest_sync after read operations in gconf
	+ Increase MaxRequestsPerChild to 200 in eBox's apache
	+ Make apache spawn only one child process
	+ Log module is backed up and restored normally because the old
	problem is not longer here
	+ Backup is more gentle with no backup files in backup directory,
	now it does not delete them
	+ HasMany  can retrieve again the model and row after the weak
	refence is garbage-collected. (Added to solve a bug in the doenload
	bundle dialog)
	+ EBox::Types::DomainName no longer accepts IP addresses as domain
	names
	+ Bugfix: modules that fail at configuration stage no longer appear as enabled
	+ Add parameter to EBox::Types::Select to disable options cache

0.12.103
	+ Bugfix: fix SQL statement to fetch last rows to consolidate
0.12.102
	+ Bugfix: consolidate logs using the last date and not starting from scratch
0.12.101
	+ Bugfix: DomainName type make comparisons case insensitive
	according to RFC 1035
0.12.100
	+ Bugfix: Never skip user's modifications if it set to true
	override user's changes
	+ EBox::Module::writeConfFile and EBox::Service scape file's path
	+ Bugfix. Configure logrotate to actually rotate ebox logs
	+ Fixed bug in ForcePurge logs model
	+ Fixed bug in DataTable: ModelManaged was called with tableName
	instead of context Name
	+ Fixing an `img` tag closed now properly and adding alternative
	text to match W3C validation in head title
	+ Backup pages now includes the size of the archive
	+ Fixed bug in ForcePurge logs model
	+ Now the modules can have more than one tableInfo for logging information
	+ Improve model debugging
	+ Improve restart debugging
	+ Backups and bug reports can be made from the command line
	+ Bugfix: `isEqualTo` is working now for `Boolean` types
	+ Bugfix: check if we must disable file modification checks in
	Manager::skipModification

0.12.99
	+ Add support for reporting
	+ Refresh logs automatically
	+ Reverse log order
	+ Remove temp file after it is downloaded with FromTempDir controller
0.12.3
	+ Bug fix: use the new API in purge method. Now purging logs is working
	again.
0.12.2
	+ Increase random string length used to generate the cookie to
	2048 bits
	+ Logs are show in inverse chronological order
0.12.1
	+ Bug fix: use unsafeParam for progress indicator or some i18 strings
	will fail when saving changes
0.12
	+ Bugfix: Don't assume timecol is 'timestamp' but defined by
	module developer. This allows to purge some logs tables again
	+ Add page titles to models
	+ Set default values when not given in `add` method in models
	+ Add method to manage page size in model
	+ Add hidden field to help with Ajax request and automated testing with
	  ANSTE
	+ Bugfix: cast sql types to filter fields in logs
	+ Bugfix: Restricted resources are back again to make RSS
	access policy work again
	+ Workaround bogus mason warnings
	+ Make postinst script less verbose
	+ Disable keepalive in eBox apache
	+ Do not run a startup script in eBox apache
	+ Set default purge time for logs stored in eBox db to 1 week
	+ Disable LogAdmin actions in `ebox-global-action` until LogAdmin
	feature is completely done
0.11.103
	+ Modify EBox::Types::HasMany to create directory based on its row
	+ Add _setRelationship method to set up relationships between models
	  and submodels
	+ Use the new EBox::Model::Row api
	+ Add help method to EBox::Types::Abstract
	+ Decrease size for percentage value in disk free watcher
	+ Increase channel link field size in RSS dispatcher
0.11.102
	+ Bugfix: cmp in EBox::Types::HostIP now sorts correctly
	+ updatedRowNotify in EBox::Model::DataTable receives old row as
	well as the recently updated row
	+ Added `override_user_modification` configuration parameter to
	avoid user modification checkings and override them without asking
	+ Added EBox::Model::Row to ease the management of data returned
	by models
	+ Added support to pre-save and post-save executable files. They
	must be placed at /etc/ebox/pre-save or /etc/ebox/post-save
	+ Added `findRow` method to ease find and set
0.11.101
	+ Bugfix: Fix memory leak in models while cloning types. Now
	cloning is controlled by clone method in types
	+ Bugfix: Union type now checks for its uniqueness
	+ DESTROY is not an autoloaded method anymore
	+ HasOne fields now may set printable value from the foreign field
	to set its value
	+ findId now searches as well using printableValue
	+ Bugfix. Minor bug found when key is an IP address in autoloaded
	methods
	+ Ordered tables may insert values at the beginning or the end of
	the table by "insertPosition" attribute
	+ Change notConfigured template to fix English and add link to the
	  module status section
	+ Add loading gif to module status actions
	+ Remove debug from ServiceInterface.pm
	+ Add support for custom separators to be used as index separators on
	  exposedMethods
	+ Bugfix. Stop eBox correctly when it's removed
	+ Improve apache-restart to make it more reliable.
0.11.100
	+ Bugfix. Fix issue with event filters and empty hashes
	+ Bugfix. Cache stuff in log and soap watcher to avoid memory leaks
	+ Bugfix. Fix bug that prevented the user from being warned when a row to
	  be deleted is being used by other model
	+ Bugfix. Add missing use of EBox::Global in State event watcher
	+ Added progress screen, now pogress screen keeps track of the changed
	  state of the modules and change the top page element properly
	+ Do not exec() to restart apache outside mod_perl
	+ Improve apache restart script
	+ Improve progress screen
0.11.99
	+ DataTable contains the property 'enableProperty' to set a column
	called 'enabled' to enable/disable rows from the user point of
	view. The 'enabled' column is put the first
	+ Added state to the RAID report instead of simpler active boolean
        + Fix bug when installing new event components and event GConf
	subtree has not changed
	+ Add RSS dispatcher to show eBox events under a RSS feed
	+ Rotate log files when they reach 10MB for 7 rotations
	+ Configurable minimum free space left for being notified by means
	of percentage
	+ Add File type including uploading and downloading
	+ Event daemon now checks if it is possible to send an event
	before actually sending it
	+ Added Action forms to perform an action without modifying
	persistent data
	+ Log queries are faster if there is no results
	+ Show no data stored when there are no logs for a domain
	+ Log watcher is added in order to notify when an event has
	happened. You can configure which log watcher you may enable and
	what you want to be notify by a determined filter and/or event.
	+ RAID watcher is added to check the RAID events that may happen
	when the RAID subsystem is configured in the eBox machine
	+ Change colour dataset in pie chart used for disk usage reporting
	+ Progress indicator now contains a returned value and error
	message as well
	+ Lock session file for HTTP session to avoid bugs
	related to multiple requests (AJAX) in a short time
	+ Upgrade runit dependency until 1.8.0 to avoid runit related
	issues
0.11
	+ Use apache2
	+ Add ebox-unblock-exec to unset signal mask before running  a executable
	+ Fix issue with multiple models and models with params.
	  This triggered a bug in DHCP when there was just one static
	  interface
	+ Fix _checkRowIsUnique and _checkFieldIsUnique
	+ Fix paging
	+ Trim long strings in log table, show tooltip with the whole string
	  and show links for URLs starting with "http://"
0.10.99
	+ Add disk usage information
	+ Show progress in backup process
	+ Add option to purge logs
	+ Create a link from /var/lib/zentyal/log to /var/log/ebox
	+ Fix bug with backup descriptions containing spaces
	+ Add removeAll method on data models
	+ Add HostIP, DomainName and Port types
	+ Add readonly forms to display static information
	+ Add Danish translation thanks to Allan Jacobsen
0.10
	+ New release
0.9.100
	+ Add checking for SOAP session opened
	+ Add EventDaemon
	+ Add Watcher and Dispatch framework to support an event
	  architecture on eBox
	+ Add volatile EBox::Types in order not to store their values
	  on GConf
	+ Add generic form
	+ Improvements on generic table
	+ Added Swedish translation

0.9.99
	+ Added Portuguese from Portugal translation
	+ Added Russian translation
	+ Bugfix: bad changed state in modules after restore

0.9.3
	+ New release

0.9.2
	+ Add browser warning when uploading files
	+ Enable/disable logging modules
0.9.1
	+ Fix backup issue with changed state
	+ Generic table supports custom ordering
0.9
	+ Added Polish translation
        + Bug in recognition of old CD-R writting devices fixed
	+ Added Aragonese translation
	+ Added Dutch translation
	+ Added German translation
	+ Added Portuguese translation

0.8.99
	+ Add data table model for generic Ajax tables
	+ Add types to be used by models
	+ Add MigrationBase and ebox-migrate to upgrade data models
	+ Some English fixes
0.8.1
	+ New release
0.8
	+ Fix backup issue related to bug reports
	+ Improved backup GUI
0.7.99
        + changed sudo stub to be more permissive
	+ added startup file to apache web server
	+ enhanced backup module
	+ added basic CD/DVD support to backup module
	+ added test stubs to simplify testing
	+ added test class in the spirit of Test::Class
	+ Html.pm now uses mason templates
0.7.1
	+ use Apache::Reload to reload modules when changed
	+ GUI consistency (#12)
	+ Fixed a bug for passwords longer than 16 chars
	+ ebox-sudoers-friendly added to not overwrite /etc/sudoers each time
0.7
	+ First public release
0.6
	+ Move to client
	+ Remove obsolete TODO list
	+ Remove firewall module from  base system
	+ Remove objects module from base system
	+ Remove network module from base system
	+ Add modInstances and modInstancesOfType
	+ Raname Base to ClientBase
	+ Remove calls to deprecated methods
	+ API documented using naturaldocs
	+ Update INSTALL
	+ Use a new method to get configkeys, now configkey reads every
	  [0.9
	+ Added Polish translation][0-9]+.conf file from the EBox::Config::etc() dir and
	  tries to get the value from the files in order.
	+ Display date in the correct languae in Summary
	+ Update debian scripts
	+ Several bugfixes
0.5.2
	+ Fix some packaging issues
0.5.1
	+ New menu system
	+ New firewall filtering rules
	+ 802.1q support

0.5
	+ New bug-free menus (actually Internet Explorer is the buggy piece
	  of... software that caused the reimplementation)
	+ Lots of small bugfixes
	+ Firewall: apply rules with no destination address to packets
	  routed through external interfaces only
	+ New debianize script
	+ Firewall: do not require port and protocol parameters as they
	  are now optional.
	+ Include SSL stuff in the dist tarball
	+ Let modules block changes in the network interfaces
	  configuration if they have references to the network config in
	  their config.
	+ Debian network configuration import script
	+ Fix the init.d script: it catches exceptions thrown by modules so that
	  it can try to start/stop all of them if an exception is thrown.
	+ Firewall: fix default policy bug in INPUT chains.
	+ Restore textdomain in exceptions
	+ New services section in the summary
	+ Added Error item to Summary. Catch exceptions from modules in
	  summary and generate error item
	+ Fix several errors with redirections and error handling in CGIs
	+ Several data validation functions were fixed, and a few others added
	+ Prevent the global module from keeping a reference to itself. And make
	  the read-only/read-write behavior of the factory consistent.
	+ Stop using ifconfig-wrapper and implement our own NetWrapper module
	  with wrappers for ifconfig and ip.
	+ Start/stop apache, network and firewall modules in first place.
	+ Ignore some network interface names such as irda, sit0, etc.
	+ The summary page uses read-only module instances.
	+ New DataInUse exception, old one renamed to DataExists.
	+ Network: do not overwrite resolv.conf if there are nameservers
	  given via dhcp.
	+ Do not set a default global policy for the ssh service.
	+ Check for forbiden characters when the parameter value is
	  requested by the CGI, this allows CGI's to handle the error,
	  and make some decissions before it happens.
	+ Create an "edit object" template and remove the object edition stuff
	  from the main objects page.
	+ Fix the apache restarting code.
	+ Network: Remove the route reordering feature, the kernel handles that
	  automatically.
	+ Fix tons of bugs in the network restarting code.
	+ Network: removed the 3rd nameserver configuration.
	+ Network: Get gateway info in the dhcp hook.
	+ Network: Removed default configuration from the gconf schema.
	+ New function for config-file generation
	+ New functions for pid file handling

0.4
	+ debian package
	+ added module to export/import configuration
	+ changes in firewall's API
	+ Added content filter based on dansguardian
	+ Added French translation
	+ Added Catalan translation
	+ Sudoers file is generated automatically based on module's needs
	+ Apache config file is generated by ebox  now
	+ Use SSL
	+ Added ebox.conf file
	+ Added module template generator

0.3
	+ Supports i18n
	+ API name consistency
	+ Use Mason for templates
	+ added tips to GUI
	+ added dhcp hooks
	+ administration port configuration
	+ Fixed bugs to IE compliant
	+ Revoke changes after logout
	+ Several bugfixes

0.2
	+ All modules are now based on gconf.
	+ Removed dependencies on xml-simple, xerces and xpath
	+ New MAC address field in Object members.
	+ Several bugfixes.

0.1
	+ Initial release<|MERGE_RESOLUTION|>--- conflicted
+++ resolved
@@ -1,10 +1,7 @@
 HEAD
-<<<<<<< HEAD
 	+ CGIs are now EBox::Module::CGI::* instead of EBox::CGI::Module::*
-=======
 	+ Daemons are now disabled when configuring a module, so Zentyal can
 	  manage them directly instead of being autostarted by the system
->>>>>>> a9a821d5
 	+ EBox::Model::DataForm::formSubmitted called even where there is no
 	  previous row
 	+ Added Pre-Depends on mysql-server to avoid problems with upgrades
