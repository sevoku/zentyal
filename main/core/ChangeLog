--- conflicted
+++ resolved
@@ -1,7 +1,5 @@
 HEAD
-<<<<<<< HEAD
 	+ Fix exception raising when no event component is found
-=======
 	+ Dynamic default values are now properly updated when adding a row
 	+ Kill processes owned by the ebox user before trying to delete it
 	+ Do not use sudo to call status command at EBox::Service::running
@@ -14,7 +12,6 @@
 	+ Use unset instead of delete_dir when removing rows
 	+ Do not set order list for DataForms
 	+ Only try to clean tmp dir on global system start
->>>>>>> f1154e79
 2.3.14
 	+ Error message for failure in package cache creation
 	+ Fixed regression when showing a data table in a modal view
