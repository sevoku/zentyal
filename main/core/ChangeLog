--- conflicted
+++ resolved
@@ -1,14 +1,11 @@
 HEAD
-<<<<<<< HEAD
+	+ Changed first installation workflow and wizard infraestructure
 	+ Improved firewall icons
 	+ Set hover style for configure rules button in firewall
 	+ Do not disable InnoDB in mysql if there are other databases
 	+ Progress indicator no longer calls showAds if it is undefined
 	+ Send cache headers on static files to improve browsing speed
 	+ Added foreignNoSyncRows and foreignFilter options to EBox::Types::Select
-=======
-	+ Changed first installation workflow and wizard infraestructure
->>>>>>> 91708f4c
 	+ Improved settings icon
 	+ Fixed modalboxes style
 	+ Improve host domain validation. Single label domains are not allowed.
