<<<<<<< HEAD
3.0.28
	+ Upgrade to 3.2 notification in dashboard
=======
HEAD
	+ Avoid Apache error screen in login when entering through Zentyal
	  Remote using password
>>>>>>> 0d32c341
3.0.27
	+ Fixed in-place boolean edit with non-basic types different to Union
	+ Fixed side-effect in Model::Manager::_modelHasMultipleInstances() that
	  tried to load composite as model by mistake, the bug was at least
	  present sometimes when trying to generate the configuration report
3.0.26
	+ Fixed regression on logs search caused by autoFilter changes
3.0.25
	+ Remove unnecessary and problematic desktop services code
	+ No-committed changes does not appear in configuration changes
	  log table
	+ Added autoFilter property to method tableInfo
3.0.24
	+ EBox::Util::Random mentions /dev/urandom in its error messages
	  to ease troubleshooting
	+ Don't allow invalid email in create report CGI
	+ Assure that type's references to its row are not lost in the
	  edit form template methods
3.0.23
	+ Fixed bad arguments in EBox::CGI::Controller::Composite call to SUPER::new
	+ Fixed encoding of parameters in confirmation dialogs
	+ Check backup integrity by listing the tar file, throw
	  InvalidData exception if the tar is corrupted
3.0.22
	+ Do not use hidden form fields for generating confirmation dialog JS
	+ Fixed log bugs: use correct RO mode in loggerd, fixed behaviour
	  when all log helpers are disabled, enable logs correctly when
	  added by first time to configure logs table
	+ Restart firewall module when a firewall observer module is
	  stopped/started using zentyal init.d script
	+ Added temporary stopped state to a Service module to know if a
	  module is stopped but enabled
	+ Redirect to / from /ebox using remote access to avoid blank page
	+ Make manage administrators table resilent against invalid users
3.0.21
	+ Added EBox::Types::URI type
	+ Added saveReload method to use reload instead of restart to
	  reduce service downtime. Use with care and programatically
	+ Added findValueMultipleFields() to DataTable and refactor _find()
	  to allow search by multiple fields
	+ Fixed disk usage report for logs component
	+ Do not dump unnecessary .bak files to /var/lib/zentyal/conf
	+ Restart all the core daemons instead of only apache after logrotate
	+ Fixed graph template so it could be feed with data using decimal
	  comma, it will convert it to a JS array without problems
3.0.20
	+ Check against inexistent path in EBox::Util::SHM::subkeys
	+ Silent diff in EBox::Types::File::isEqualTo
	+ Print correctly UTF8 characters from configuration backup description
	+ When host name is changed, update /etc/hostname
	+ Proper link to remote in configuration backup page
3.0.19
	+ Removed full restore option for restore-backup tool and
	  EBox:Backup relevant methods
	+ Optimise loading Test::Deep::NoTest to avoid test environment creation
	+ Use EBox::Module::Base::writeConfFileNoCheck to write apache
	  configuration file
	+ Log events after dispatching them in the EventDaemon and catch exception
	  to avoid crashes when mysql is already stopped
	+ Emit events on zentyal start and stop
	+ Refactor some events-related code
	+ Changed MB_widedialog CSS class to use all width available in
	  the screen
	+ Fixed a broken link to SysInfo/Composite/General when activating the
	  WebServer module.
3.0.18
	+ Pass model instance when invoking EBox::Types::Select populate function
	+ Improve dynamic editable property detection for framework types
	+ Override _validateReferer method in Desktop services CGI
	+ Don't abort configuration backup when we get a error retrieving the
	  partition table information
	+ In EBox:Model::Row, refactored elementExists and
	  elementByName to make them to have similiar code structure
	+ Improvement in test help classes and added test fakes for
	  EBox::Model::Manager and EBox::Util::SHMLock
	+ Prevented unuseful warning in
	  EBox::Model::DataTable::setDirectory when the old directory is undef
	+ Fixed unit tests under EBox/Model/t, backup configuration tests and
	  some others
	+ Remove unused method EBox::Auth::alreadyLogged()
	+ Apache::setRestrictedResource updates properly if already exists
	+ Global and Module::Config allow to set redis instance to ease testing
	+ Now EBox::GlobalImpl::lastModificationTime also checks
	  modification time of configuration files
	+ Rows in events models are now synced before running EventDaemon
	+ Better way of checking if event daemon is needed
3.0.17
	+ Allow numeric zero as search filter
	+ When filtering rows don't match agains link urls or hidden values
	+ Avoid CA file check when removing it from Apache module
	+ Silent removeCA and removeInclude exceptions when removing
	  non-existant element
	+ Fixed rollback operation in redis config backend
	+ Desktop services CGI now only returns JSON responses
	+ Log error when dynamic loading a class fails in
	  ConfigureDispatchers model
	+ Update total ticks dynamically in progress indicator if ticks overflow
3.0.16
	+ Fixed regression in boolean in-place edit with Union types
	+ Added some missing timezones to EBox::Types::TimeZone
	+ Add a new method to DBEngine 'checkForColumn' to retrieve columns
	  definition from a given table
	+ Reload models info in model manager if new modules are installed
3.0.15
	+ Make sure that halt/reboot button can be clicked only once
	+ Cleaner way of disabling dependant modules when the parent is disabled,
	  avoiding unnecessary calls to enableService each time the module status
	  page is loaded.
	+ Show confirmation dialog when trying to change host or domain
	  if zentyal-samba is installed and provisioned
	+ Modified data table controller so edit boolean in place reuses
	  the code of regular edits, avoiding getting incorrect read-only
	  values from cache
3.0.14
	+ Allow search filters with a leading '*'
	+ Better error reporting when choosing a bad search filter
	+ External exceptions from _print method are caught correctly in CGIs
	+ EBox::CGI::run now supports correct handling of APR::Error
	+ Fixed dashboard check updates ajax requests in Chrome
	+ Fixed errors with zero digits components in time type
3.0.13
	+ Better warning if size file is missing in a backup when
	  restoring it
	+ Fixed table cache behaviour on cache miss in logs module
	+ Fix wrong button label when deleting rows in 'datainuse' template
	+ Removed unused method EBox::Model::DataTable::_tailoredOrder
	+ Added force default mode and permission to writeConfFileNoCheck(),
	  writeFile() and derivatives
	+ Fixed bug in EBox:::Logs::CGI::Index with internationalized
	  parameter names
	+ DataTables with sortedBy are now orderer alphabetically with
	  proper case treatment
	+ Display messages in model even when there are not elements and
	  table body is not shown
3.0.12
	+ Improve change-hostname script, delete all references to current name
	+ Faster dashboard loading with asynchronous check of software updates
	+ Workaround for when the progress id parameter has been lost
	+ Fixed problems calling upstart coomands from cron jobs with wrong PATH
	+ Decode CGI unsafeParams as utf8
	+ Avoid double encoding when printing JSON response in EBox::CGI::Base
	+ Remove warning in EBox::Menu::Folder when currentfolder is not defined
	+ Removed unnecesary and misleading method new from EBox::Auth package
3.0.11
	+ Avoid flickering loading pages when switching between menu entries
	+ Incorrect regular expression in logs search page are correctly handled
	+ Fix input badly hidden in the logs screen
	+ reloadTable from DataTable now remove cached fields as well
3.0.10
	+ Fixed unsafe characters error when getting title of progress
	  indicator in progress dialog
	+ Added use utf8 to dashboard template to fix look of closable messages
3.0.9
	+ Adapted file downloads to the new utf8 fixes
	+ Write backup files in raw mode to avoid utf8 problems
	+ Print always utf8 in STDOUT on all CGIs
	+ Decode CGI params of values entered at the interface as utf8
	+ Proper encode/decode of utf8 with also pretty JSON
	+ Fixed utf8 decoding in date shown at dashboard
	+ Removed old workarounds for utf8 problems
	+ Added new recoveryEnabled() helper method to Module::Base
	+ Added recoveryDomainName() method to SyncProvider interface
	+ Restore backup can now install missing modules in Disaster Recovery
	+ Show specific slides when installing a commercial edition
	+ Redirect to proper CGI after login in disaster recovery mode
	+ Removed old debconf workaround for first stage installation
	+ Log redis start message as debug instead of info to avoid flood
	+ Use unsafeParam in EBox::CGI::Base::paramsAsHash
	+ EBox::Module::Service does not raise exception and logs
	  nothing when using init.d status
	+ Fixed glitch in backup CGI which sometimes showed
	  the modal dialog with a incorrect template
3.0.8
	+ Use path for default name in SyncFolders::Folder
	+ Do not restrict characters in data table searchs
	+ Fixed automatic bug report regression
	+ Fixed refresh of the table and temporal control states
	  in customActionClicked callback
	+ Modified modalbox-zentyal.js to accept wideDialog parameter
	+ Fixed template method in MultiStateAction to return the default
	  template when it is not any supplied to the object
	+ Fixed sendInPlaceBooleanValue method from table-helper.js; it
	  aborted because bad parameters of Ajax.Updater
	+ Fixed bug that made that the lock was shared between owners
	+ Some fixes in the function to add the rule for desktops services
	  to the firewall
	+ Delete obsolete EBox::CGI::MenuCSS package
3.0.7
	+ Add new EBox::Module::Service::Observer to notify modules about
	  changes in the service status
	+ Administration accounts management reflects the changes in
	  system accounts in ids() or row() method call
	+ Some fixes in the RAID event watcher
	+ foreignModelInstance returns undef if foreignModel is
	  undef. This happens when a module has been uninstalled and it is
	  referenced in other installed module (events)
	+ loggerd shows loaded LogHelpers when in debug mode
	+ Added additional info to events from RAID watcher
	+ Use sudo to remove temporal files/diectories in backup, avoiding
	  permissions errors
	+ Added exception for cloud-prof module to events dependencies
3.0.6
	+ Skip keys deleted in cache in Redis::_keys()
	+ Fixed events modules dependencies to depend on any module which
	  provides watchers or dispatchers
	+ Always call enableActions before enableService when configuring modules
	+ Added needsSaveAfterConfig state to service modules
	+ Better exceptions logging in EBox::CGI::Run
	+ Fixed 'element not exists' error when enabling a log watcher
	+ Scroll up when showing modal dialog
	+ Added fqdnChanged methods to SysInfo::Observer
	+ Fixed SSL configuration conflicts betwen SOAPClient and RESTClient
3.0.5
	+ Template ajax/simpleModalDialog.mas can now accept text
	+ Used poweroff instead of halt to assure that system is powered
	  off after halt
	+ Fixed log audit database insert error when halting or rebooting
	+ Added time-based closable notification messages
	+ Adapted to new EBox::setLocaleEnvironment method
	+ EBox::Type::File now allows ebox user to own files in directories
	  which are not writable by him
	+ Removed cron daily invocation of deprecated report scripts
3.0.4
	+ Added EBox::SyncFolders interface
	+ Fixed invokation of tar for backup of model files
	+ New observer for sysinfo module to notify modules implementing the
	  SysInfo::Observer interface when the host name or host domain is
	  changed by the user, before and after the change takes effect
	+ Stop and start apache after language change to force environment reload
	+ Reload page after language change
	+ EBox::Module::Service::isRunning() skips daemons whose precondition fail
	+ Fixed undefined reference in DataTable controller for log audit
	+ Added and used serviceId field for service certificates
	+ Fixed SQL quoting of column names in unbuffered inserts and consolidation
3.0.3
	+ Fixed bug which prevented highlight of selected item in menu
	+ Fixed base class of event dispatcher to be compatible with the
	  changes dispatcher configuration table
	+ Fixed event daemon to use dumped variables
	+ Fixed need of double-click when closing menu items in some cases
	+ Fixed logs consolidation to avoid high CPU usage
	+ In view log table: correctly align previous and first page buttons
	+ Improve host name and domain validation.
	+ Forbidden the use of a qualified hostname in change hostname form
	+ Update samba hostname-dependent fields when hostname is changed
	+ Confirmation dialog when the local domain is changed and with a
	  warning if local domain which ends in .local
3.0.2
	+ The synchronization of redis cache refuses with log message to set
	  undefined values
	+ Fixed wrong sql statement which cause unwanted logs purge
	+ DataForm does not check for uniqueness of its fields, as it only
	  contains a single row
	+ In ConfigureLogs, restored printable names for log domains
	+ Fixed dashboard update error on modules widget, counter-graph
	  widget and widget without sections
	+ Better way to fix non-root warnings during boot without interfering
	  on manual restart commands in the shell
3.0.1
	+ Properly set default language as the first element of the Select to
	  avoid its loss on the first apache restart
	+ Set milestone to 3.0.X when creating tickets in trac.zentyal.org
	+ Removed forced setting of LANG variables in mod_perl which made progress
	  indicator fail when using any language different to English
	+ Removed some frequent undef warnings
	+ Added executeOnBrothers method to EBox::Model::Component
	+ Fixed repetition of 'add' and 'number change' events in RAID watcher
	+ Fixed incorrect display of edit button in tables without editField action
	+ Cache MySQL password to avoid reading it all the time
	+ Fixed request came from non-root user warnings during boot
	+ Send info event in Runit watcher only if the service was down
	  MAX_DOWN_PERIODS
3.0
	+ Removed beta logo
	+ Set 'firstInstall' flag on modules when installing during initial install
	+ Set 'restoringBackup' flag on modules when restoring backup
	+ Call enableService after initialSetup while restoring backup
	+ Registration link in widget now have appropiate content when either
	  remoteservices or software are not installed
	+ Fixed style for disabled buttons
	+ Composite and DataTable viewers recover from errors in pageTitle method
	+ Fixed intermitent failure in progress when there are no slides
	+ Rollback redis transaction on otherwise instead finally block
	+ Members of the 'admin' group can now login again on Zentyal
	+ Multi-admin management for commercial editions
	+ First and last move row buttons are now disabled instead of hidden
	+ In save changes dialog set focus always in the 'save' button
	+ Fixed i18n problem in some cases where environment variables
	  were different than the selected locale on Zentyal UI, now
	  LANG and LC_MESSAGES are explicitly passed to mod_perl
	+ Reviewed registration strings
	+ Added template attribute to MultiStateAction to provide any kind
	  of HTML to display an action
	+ Changed icon, name and link for Zentyal Remote
	+ Fixed some compatibility issues with Internet Explorer 9
	+ Show warning with Internet Explorer 8 or older
	+ Improved dashboard buttons colors
2.3.24
	+ Do not cache undef values in EBox::Config::Redis::get()
	+ Code fix on subscription retrieval for Updates event
	+ Update validate referer to new Remote Services module API
	+ In-place booleans now properly mark the module as changed
	+ Do not try to read slides if software module is not installed
	+ Fixed wrong call in Events::isEnabledDispatcher()
	+ Updated 'created by' footer
2.3.23
	+ Change the default domain name from 'zentyal.lan' to
	  'zentyal-domain.lan'
	+ Changes in first enable to avoid letting modules unsaved
	+ Type File now accepts spaces in the file name
	+ Added setTimezone method to MyDBEngine
	+ Enable consolidation after reviewing and pruning
	+ Code typo fix in Events::isEnabledWatcher
	+ Remove all report code from core
	+ Move SysInfo report related to remoteservices module
	+ Fixed regression which removed scroll bars from popups
	+ New carousel transition for the installation slides
	+ Added option to not show final notes in progress bar
	+ EBox::Model::Component::modelGetter does not die when trying to
	  get a model for an uninstalled module
	+ Added previous/next buttons to manually switch installation slides
	+ New installation slides format
	+ Added compatibility with MS Internet Explorer >= 8
2.3.22
	+ Changed first installation workflow and wizard infraestructure
	+ Improved firewall icons
	+ Set hover style for configure rules button in firewall
	+ Do not disable InnoDB in mysql if there are other databases
	+ Progress indicator no longer calls showAds if it is undefined
	+ Send cache headers on static files to improve browsing speed
	+ Added foreignNoSyncRows and foreignFilter options to EBox::Types::Select
	+ Improved settings icon
	+ Fixed modalboxes style
	+ Improve host domain validation. Single label domains are not allowed.
2.3.21
	+ Fixes on notifyActions
	+ Check for isDaemonRunning now compatible with asterisk status
	+ Fixed warning call in EBox::Types::HasMany
2.3.20
	+ New look & feel for the web interface
	+ Adjust slides transition timeout during installation
	+ Audit changes table in save changes popup has scroll and better style
	+ Model messages are printed below model title
	+ noDataMsg now allows to add elements if it makes sense
	+ Fixed ajax/form.mas to avoid phantom change button
	+ EBox::Model::Manager::_setupModelDepends uses full paths so the
	  dependecies can discriminate between models with the same name
	+ Default row addition in DataForm does not fires validateTypedRow
	+ Code typo fix in change administration port model
	+ Set only Remote as option to export/import configuration to a
	  remote site
	+ Return undef in HasMany type when a model is not longer
	  available due to being uninstalled
	+ Added onclick atribute to the link.mas template
	+ Fix exception raising when no event component is found
	+ table_ordered.js : more robust trClick event method
	+ Changed dashboard JS which sometimes halted widget updates
	+ Added popup dialogs for import/export configuration
	+ Changes in styles and sizes of the save/revoke dialog
	+ Removed redudant code in ConfigureWatchers::syncRows which made module
	  to have an incorrect modified state
	+ Dont show in bug report removed packages with configuration
	  held as broken packages
	+ DataTable::size() now calls to syncRows()
	+ EBox::Module::Config::set_list quivalent now has the same
	  behaviour than EBox::Module::Config::set
2.3.19
	+ Manually set up models for events to take into account the
	  dynamic models from the log watcher filtering models
	+ Fixed warnings when deleting a row which is referenced in other model
	+ Disable HTML form autocompletion in admin password change model
	+ Fixed incorrect non-editable warnings in change date and time model
	+ Fixed parsing value bug in EBox::Types::Date and EBox::Types::Time
	+ Reworked mdstat parsing, added failure_spare status
	+ Configuration backup implicitly preserves ownership of files
	+ Changes in styles and sizes of the save/revoke dialog
	+ New data form row is copied from default row, avoiding letting hidden
	  fields without its default value and causing missing fields errors
	+ Always fill abstract type with its default value, this avoids
	  errors with hidden fields with default value
	+ Different page to show errors when there are broken software packages
	+ InverseMatchSelect and InverseMatchUnion use 'not' instead of '!' to
	  denote inverse match. This string is configurable with a type argument
	+ Fixed types EBox::Type::InverseMatchSelect and InverseMatchUnion
	+ Fixed bug in DataTable::setTypedRow() which produced an incorrect 'id'
	  row element in DataTable::updateRowNotify()
	+ In tableBody.mas template: decomposed table topToolbar section in methods
	+ Fixed bug in discard changes dialog
	+ Confirmation dialogs now use styled modalboxes
	+ Do not reload page after save changes dialog if operation is successful
	+ Maintenance menu is now kept open when visiting the logs index page
2.3.18
	+ Manual clone of row in DataTable::setTypedRow to avoid segfault
	+ Avoid undef warnings in EBox::Model::DataTable::_find when the
	  element value is undef
	+ Fixed kill of ebox processes during postrm
	+ Set MySQL root password in create-db script and added mysql script
	  to /usr/share/zentyal for easy access to the zentyal database
	+ Increased timeout redirecting to wizards on installation to 5 seconds
	  to avoid problems on some slow or loaded machines
	+ Save changes dialog do not appear if there are no changes
	+ Delete no longer needed duplicated code
	+ Do not go to save changes after a regular package installation
	  they are saved only in the first install
	+ Progress bar in installation refactored
2.3.17
	+ Do not use modal box for save changes during installation
	+ Hidden fields in DataTables are no longer considered compulsory
	+ Select type has now its own viewer that allows use of filter function
	+ User is now enabled together with the rest of modules on first install
2.3.16
	+ Fix 'oldRow' parameter in UpdatedRowNotify
	+ Use Clone::Fast instead of Clone
	+ Modal dialog for the save and discard changes operations
	+ Use a different lock file for the usercorner redis
	+ Improved look of tables when checkAll controls are present
	+ Better icons for clone action
	+ Added confirmation dialog feature to models; added confirmation
	  dialog to change hostname model
	+ Dynamic default values are now properly updated when adding a row
	+ Kill processes owned by the ebox user before trying to delete it
	+ Do not use sudo to call status command at EBox::Service::running
	+ Fixed regression setting default CSS class in notes
2.3.15
	+ Added missing call to updateRowNotify in DataForms
	+ Fixed silent error in EBox::Types::File templates for non-readable
	  by ebox files
	+ Use pkill instead of killall in postinst
	+ Use unset instead of delete_dir when removing rows
	+ Do not set order list for DataForms
	+ Only try to clean tmp dir on global system start
2.3.14
	+ Error message for failure in package cache creation
	+ Fixed regression when showing a data table in a modal view
	+ Do not do a redis transaction for network module init actions
	+ Fixed EBox::Module::Config::st_unset()
	+ Allowed error class in msg template
2.3.13
	+ Fixed problems in EventDaemon with JSON and blessed references
	+ More crashes avoided when watchers or dispatchers doesn't exist
	+ Proper RAID watcher reimplementation using the new state API
	+ EBox::Config::Redis singleton has now a instance() method instead of new()
	+ Deleted wrong use in ForcePurge model
2.3.12
	+ Fixed problem with watchers and dispatchers after a module deletion
	+ Fixed EBox::Model::DataTable::_checkFieldIsUnique, it failed when the
	  printableValue of the element was different to its value
	+ Fixed separation between Add table link and table body
	+ Adaptation of EventDaemon to model and field changes
	+ Disabled logs consolidation on purge until it is reworked, fixed
	  missing use in purge logs model
	+ Fixed Componet::parentRow, it not longer tries to get a row with
	  undefined id
	+ Fix typo in ConfigureLogs model
	+ Mark files for removing before deleting the row from backend in
	  removeRow
	+ The Includes directives are set just for the main virtual host
	+ Fixed EventDaemon crash
2.3.11
	+ Mark files for removing before deleting the row from backend in removeRow
	+ Dashboard widgets now always read the information from RO
	+ Enable actions are now executed before enableService()
	+ Fixed regression which prevented update of the administration service
	  port when it was changed in the interface
	+ New EBox::Model::Composite::componentNames() for dynamic composites
	+ Remove _exposedMethods() feature to reduce use of AUTOLOAD
	+ Removed any message set in the model in syncRows method
	+ Added global() method to modules and components to get a coherent
	  read-write or read-only instance depending on the context
	+ Removed Model::Report and Composite::Report namespaces to simplify model
	  management and specification
	+ New redis key naming, with $mod/conf/*, $mod/state and $mod/ro/* replacing
	  /ebox/modules/$mod/*, /ebox/state/$mod/* and /ebox-ro/modules/$mod/*
	+ Removed unnecessary parentComposite methods in EBox::Model::Component
	+ Only mark modules as changed when data has really changed
	+ EBox::Global::modChange() throws exception if instance is readonly
	+ New get_state() and set_state() methods, st_* methods are kept for
	  backwards compatibility, but they are deprecated
	+ Simplified events module internals with Watcher and Dispatcher providers
	+ Model Manager is now able to properly manage read-only instances
	+ Composites can now use parentModule() like Models
	+ Renamed old EBox::GConfModule to EBox::Module::Config
	+ Unified model and composite management in the new EBox::Model::Manager
	+ Model and composites are loaded on demand to reduce memory consumption
	+ Model and composite information is now stored in .yaml schemas
	+ ModelProvider and CompositeProvider are no longer necessary
	+ Simplified DataForm using more code from DataTable
	+ Adapted RAID and restrictedResources() to the new JSON objects in redis
	+ Remove unused override modifications code
	+ Added /usr/share/zentyal/redis-cli wrapper for low-level debugging
	+ Use simpler "key: value" format for dumps instead of YAML
	+ Row id prefixes are now better chosen to avoid confusion
	+ Use JSON instead of list and hash redis types (some operations,
	  specially on lists, are up to 50% faster and caching is much simpler)
	+ Store rows as hashes instead of separated keys
	+ Remove deprecated all_dirs and all_entries methods
	+ Remove obsolete EBox::Order package
	+ Remove no longer needed redis directory tree sets
	+ Fixed isEqualTo() method on EBox::Types::Time
	+ EBox::Types::Abstract now provides default implementations of fields(),
	  _storeInGConf() and _restoreFromHash() using the new _attrs() method
	+ Remove indexes on DataTables to reduce complexity, no longer needed
	+ Simplified ProgressIndicator implementation using shared memory
	+ New EBox::Util::SHMLock package
	+ Implemented transactions for redis operations
	+ Replace old MVC cache system with a new low-level redis one
	+ Delete no longer necessary regen-redis-db tool
	+ Added new checkAll property to DataTable description to allow
	  multiple check/uncheck of boolean columns
2.3.10
	+ Added Desktop::ServiceProvider to allow modules to implement
	  requests from Zentyal desktop
	+ Added VirtualHost to manage desktop requests to Zentyal server
	+ Fix EventDaemon in the transition to MySQL
	+ Send EventDaemon errors to new rotated log file /var/log/zentyal/events.err
	+ Send an event to Zentyal Cloud when the updates are up-to-date
	+ Send an info event when modules come back to running
	+ Include additional info for current event watchers
	+ Fixed RAID report for some cases of spare devices and bitmaps
	+ Fixed log purge, SQL call must be a statement not a query
	+ Fixed regex syntax in user log queries
	+ Added missing "use Filesys::Df" to SysInfo
	+ Disabled consolidation by default until is fixed or reimplemented
	+ Fixed regresion in full log page for events
	+ Added clone action to data tables
	+ Fixed regression in modal popup when showing element table
	+ Added new type EBox::Types::KrbRealm
	+ Fix broken packages when dist-upgrading from old versions: stop ebox
	  owned processes before changing home directory
	+ Log the start and finish of start/stop modules actions
	+ Added usesPort() method to apache module
2.3.9
	+ Enable SSLInsecureRenegotiation to avoid master -> slave SOAP handsake
	  problems
	+ Added validateRowRemoval method to EBox::Model::DataTable
	+ Use rm -rf instead of remove_tree to avoid chdir permission problems
	+ Avoid problems restarting apache when .pid file does not exist
	+ Do not use graceful on apache to allow proper change of listen port
	+ Simplified apache restart mechanism and avoid some problems
2.3.8
	+ Create tables using MyISAM engine by default
	+ Delete obsolete 'admin' table
2.3.7
	+ Fixed printableName for apache module and remove entry in status widget
	+ Merged tableBodyWithoutActions.mas into tableBody.mas
	+ Removed tableBodyWithoutEdit.mas because it is no longer used
	+ Better form validation message when there are no ids for
	  foreign rows in select control with add new popup
	+ Fixed branding of RSS channel items
	+ Fixed destination path when copying zentyal.cnf to /etc/mysql/conf.d
	+ Packaging fixes for precise
2.3.6
	+ Switch from CGIs to models in System -> General
	+ New value() and setValue() methods in DataForm::setValue() for cleaner
	  code avoiding use of AUTOLOAD
	+ Added new EBox::Types::Time, EBox::Types::Date and EBox::Types::TimeZone
	+ Added new attribute 'enabled' to the Action and MultiStateAction types
	  to allow disabling an action. Accepts a scalar or a CODE ref
	+ The 'defaultValue' parameter of the types now accept a CODE ref that
	  returns the default value.
2.3.5
	+ Added force parameter in validateTypedRow
	+ Fixed 'hidden' on types when using method references
	+ Removed some console problematic characters from Util::Random::generate
	+ Added methods to manage apache CA certificates
	+ Use IO::Socket::SSL for SOAPClient connections
	+ Removed apache rewrite from old slaves implementation
	+ Do not show RSS image if custom_prefix defined
2.3.4
	+ Avoid 'negative radius' error in DiskUsage chart
	+ Fixed call to partitionFileSystems in EBox::SysInfo::logReportInfo
	+ Log audit does not ignore fields which their values could be interpreted
	  as boolean false
	+ Avoid ebox.cgi failure when showing certain strings in the error template
	+ Do not calculate md5 digests if override_user_modification is enabled
	+ Clean /var/lib/zentyal/tmp on boot
	+ Stop apache gracefully and delete unused code in Apache.pm
	+ Cache contents of module.yaml files in Global
2.3.3
	+ The editable attribute of the types now accept a reference to a function
	  to dinamically enable or disable the field.
	+ In progress bar CGIs AJAX call checks the availability of the
	  next page before loading it
	+ Replaced community logo
	+ Adapted messages in the UI for new editions
	+ Changed cookie name to remove forbidden characters to avoid
	  incompatibilities with some applications
	+ Added methods to enable/disable restart triggers
2.3.2
	+ Fixed redis unix socket permissions problem with usercorner
	+ Get row ids without safe characters checking
	+ Added EBox::Util::Random as random string generator
	+ Set log level to debug when cannot compute md5 for a nonexistent file
	+ Filtering in tables is now case insensitive
	+ ProgressIndicator no longer leaves zombie processes in the system
	+ Implemented mysqldump for logs database
	+ Remove zentyal-events cron script which should not be longer necessary
	+ Bugfix: set executable permissions to cron scripts and example hooks
	+ Added a global method to retrieve installed server edition
	+ Log also duration and compMessage to events.log
2.3.1
	+ Updated Standards-Version to 3.9.2
	+ Fixed JS client side table sorting issue due to Prototype
	  library upgrade
	+ Disable InnoDB by default to reduce memory consumption of MySQL
	+ Now events are logged in a new file (events.log) in a more
	  human-readable format
	+ Added legend to DataTables with custom actions
	+ Changed JS to allow the restore of the action cell when a delete
	  action fails
	+ Set milestone to 3.0 when creating bug reports in the trac
	+ Avoid temporal modelInstance errors when adding or removing
	  modules with LogWatchers or LogDispatcher
	+ Unallow administration port change when the port is in use
2.3
	+ Do not launch a passwordless redis instance during first install
	+ New 'types' field in LogObserver and storers/acquirers to store special
	  types like IPs or MACs in an space-efficient way
	+ Use MySQL for the logs database instead of PostgreSQL
	+ Bugfix: logs database is now properly recreated after purge & install
	+ Avoid use of AUTOLOAD to execute redis commands, improves performance
	+ Use UNIX socket to connect to redis for better performance and
	  update default redis 2.2 settings
	+ Use "sudo" group instead of "admin" one for the UI access control
	+ Added EBox::Module::Base::version() to get package version
	+ Fixed problem in consalidation report when accumulating results
	  from queries having a "group by table.field"
	+ Added missing US and Etc zones in timezone selector
	+ Replaced autotools with zbuildtools
	+ Refuse to restore configuration backup from version lesser than
	  2.1 unless forced
	+ Do not retrieve format.js in every graph to improve performance
	+ The purge-module scripts are always managed as root user
	+ New grep-redis tool to search for patterns in redis keys or
	  values
	+ Use partitionFileSystems method from EBox::FileSystem
2.2.4
	+ New internal 'call' command in Zentyal shell to 'auto-use' the module
	+ Zentyal shell now can execute commandline arguments
	+ Bugfix: EBox::Types::IPAddr::isEqualTo allows to change netmask now
	+ Removed some undefined concatenation and compare warnings in error.log
	+ Ignore check operation in RAID event watcher
	+ Skip IP addresses ending in .0 in EBox::Types::IPRange::addresses()
	+ Do not store in redis trailing dots in Host and DomainName types
	+ Added internal command to instance models and other improvements in shell
	+ Now the whole /etc/zentyal directory is backed up and a copy of the
	  previous contents is stored at /var/backups before restoring
	+ Removing a module with a LogWatcher no longer breaks the LogWatcher
	  Configuration page anymore
	+ Fixed error in change-hostname script it does not longer match substrings
	+ Bugfix: Show breadcrumbs even from models which live in a
	  composite
	+ HTTPLink now returns empty string if no HTTPUrlView is defined
	  in DataTable class
	+ Added mising use sentence in EBox::Event::Watcher::Base
2.2.3
	+ Bugfix: Avoid url rewrite to ebox.cgi when requesting to /slave
	+ Fixed logrotate configuration
	+ More resilient way to handle with missing indexes in _find
	+ Added more informative text when mispelling methods whose prefix
	  is an AUTOLOAD action
	+ A more resilient solution to load events components in EventDaemon
	+ Added one and two years to the purge logs periods
	+ Fixed downloads from EBox::Type::File
2.2.2
	+ Revert cookie name change to avoid session loss in upgrades
	+ Do not try to change owner before user ebox is created
2.2.1
	+ Removed obsolete references to /zentyal URL
	+ Create configuration backup directories on install to avoid warnings
	  accessing the samba share when there are no backups
	+ Log result of save changes, either successful or with warnings
	+ Changed cookie name to remove forbidden characters to avoid
	  incompatibilities with some applications
	+ Removed duplicated and incorrect auding logging for password change
	+ Fixed some non-translatable strings
	+ Create automatic bug reports under 2.2.X milestone instead of 2.2
	+ Fixed bug changing background color on selected software packages
2.1.34
	+ Volatile types called password are now also masked in audit log
	+ Adjust padding for module descriptions in basic software view
	+ Removed beta icon
2.1.33
	+ Fixed modal add problems when using unique option on the type
	+ Fixed error management in the first screen of modal add
	+ Unify software selection and progress colors in CSS
	+ Set proper message type in Configure Events model
	+ Fixed error checking permanentMessage types in templates/msg.mas
2.1.32
	+ Added progress bar colors to theme definition
	+ Remove no longer correct UTF8 decode in ProgressIndicator
	+ Fixed UTF8 double-encoding on unexpected error CGI
	+ Reviewed some subscription strings
	+ Always fork before apache restart to avoid port change problems
	+ Stop modules in the correct order (inverse dependencies order)
	+ Better logging of failed modules on restore
2.1.31
	+ Do not start managed daemons on boot if the module is disabled
	+ Better message on redis error
	+ Watch for dependencies before automatic enable of modules on first install
2.1.30
	+ Removed obsolete /ebox URL from RSS link
	+ Changed methods related with extra backup data in modules logs
	  to play along with changes in ebackup module
	+ Set a user for remote access for audit reasons
	+ Detect session loss on AJAX requests
2.1.29
	+ Startup does not fail if SIGPIPE received
2.1.28
	+ Added code to mitigate false positives on module existence
	+ Avoid error in logs full summary due to incorrect syntax in template
	+ Allow unsafe chars in EBox::Types::File to avoid problems in some browsers
	+ Reviewed some subscription strings
	+ Warning about language-packs installed works again after Global changes
	+ Show n components update when only zentyal packages are left to
	  upgrade in the system widget
	+ Do not show debconf warning when installing packages
	+ EBox::Types::IPAddr (and IPNetwork) now works with defaultValue
	+ Allow to hide menu items, separators and dashboard widgets via conf keys
2.1.27
	+ Do not create tables during Disaster Recovery installation
	+ Added new EBox::Util::Debconf::value to get debconf values
	+ DataTable controller does no longer try to get a deleted row
	  for gather elements values for audit log
	+ Check if Updates watcher can be enabled if the subscription
	  level is yet unknown
2.1.26
	+ Detection of broken packages works again after proper deletion
	  of dpkg_running file
	+ Keep first install redis server running until trigger
	+ Unified module restart for package trigger and init.d
	+ Use restart-trigger script in postinst for faster daemons restarting
	+ System -> Halt/Reboot works again after regression in 2.1.25
	+ Added framework to show warning messages after save changes
	+ Change caption of remote services link to Zentyal Cloud
	+ Do not show Cloud link if hide_cloud_link config key is defined
	+ Added widget_ignore_updates key to hide updates in the dashboard
	+ Differentiate ads from notes
	+ Allow custom message type on permanentMessage
	+ Only allow custom themes signed by Zentyal
	+ Removed /zentyal prefix from URLs
	+ Caps lock detection on login page now works again
	+ Added HiddenIfNotAble property to event watchers to be hidden if
	  it is unabled to monitor the event
	+ Dashboard values can be now error and good as well
	+ Include a new software updates widget
	+ Include a new alert for basic subscriptions informing about
	  software updates
	+ Add update-notifier-common to dependencies
	+ EBox::DataTable::enabledRows returns rows in proper order
	+ Use custom ads when available
	+ Disable bug report when hide_bug_report defined on theme
2.1.25
	+ Do not show disabled module warnings in usercorner
	+ Mask passwords and unify boolean values in audit log
	+ Do not override type attribute for EBox::Types::Text subtypes
	+ Corrected installation finished message after first install
	+ Added new disableAutocomplete attribute on DataTables
	+ Optional values can be unset
	+ Minor improvements on nmap scan
2.1.24
	+ Do not try to generate config for unconfigured services
	+ Remove unnecessary redis call getting _serviceConfigured value
	+ Safer sizes for audit log fields
	+ Fix non-translatable "show help" string
	+ Allow links to first install wizard showing a desired page
	+ Fixed bug in disk usage when we have both values greater and
	  lower than 1024 MB
	+ Always return a number in EBox::AuditLogging::isEnabled to avoid
	  issues when returning the module status
	+ Added noDataMsg attribute on DataTable to show a message when
	  there are no rows
2.1.23
	+ Removed some warnings during consolidation process
	+ Depend on libterm-readline-gnu-perl for history support in shells
	+ Fixed error trying to change the admin port with NTP enabled
	+ Fixed breadcrumb destination for full log query page
	+ Use printableActionName in DataTable setter
2.1.22
	+ Fixed parentRow method in EBox::Types::Row
	+ Added new optionalLabel flag to EBox::Types::Abstract to avoid
	  show the label on non-optional values that need to be set as
	  optional when using show/hide viewCustomizers
	+ Added initHTMLStateOrder to View::Customizer to avoid incorrect
	  initial states
	+ Improved exceptions info in CGIs to help bug reporting
	+ Do not show customActions when editing row on DataTables
2.1.21
	+ Fixed bug printing traces at Global.pm
	+ Check new dump_exceptions confkey instead of the debug one in CGIs
	+ Explicit conversion to int those values stored in our database
	  for correct dumping in reporting
	+ Quote values in update overwrite while consolidating for reporting
2.1.20
	+ Fixed regression in edition in place of booleans
	+ Better default balance of the dashboard based on the size of the widgets
	+ Added defaultSelectedType argument to PortRange
2.1.19
	+ Disable KeepAlive as it seems to give performance problems with Firefox
	  and set MaxClients value back to 1 in apache.conf
	+ Throw exceptions when calling methods not aplicable to RO instances
	+ Fixed problems when mixing read/write and read-only instances
	+ Date/Time and Timezone moved from NTP to core under System -> General
	+ Do not instance hidden widgets to improve dashboard performance
	+ New command shell with Zentyal environment at /usr/share/zentyal/shell
	+ Show warning when a language-pack is not installed
	+ Removed unnecessary dump/load operations to .bak yaml files
	+ AuditLogging and Logs constructor now receive the 'ro' parameter
	+ Do not show Audit Logging in Module Status widget
2.1.18
	+ New unificated zentyal-core.logrotate for all the internal logs
	+ Added forceEnabled option for logHelpers
	+ Moved carousel.js to wizard template
	+ Add ordering option to wizard pages
	+ Fixed cmp and isEqualTo methods for EBox::Types::IPAddr
	+ Fixed wrong Mb unit labels in Disk Usage and use GB when > 1024 MB
	+ Now global-action script can be called without progress indicator
	+ Fixed EBox::Types::File JavaScript setter code
	+ Added support for "Add new..." modal boxes in foreign selectors
	+ Each module can have now its customized purge-module script
	  that will be executed after the package is removed
	+ Added Administration Audit Logging to log sessions, configuration
	  changes, and show pending actions in save changes confirmation
	+ User name is stored in session
	+ Remove deprecated extendedRestore from the old Full Backup
2.1.17
	+ Fixed RAID event crash
	+ Added warning on models and composites when the module is disabled
	+ Fixed login page style with some languages
	+ Login page template can now be reused accepting title as parameter
	+ EBox::Types::File does not write on redis when it fails to
	  move the fail to its final destination
	+ Added quote column option for periodic log consolidation and
	  report consolidation
	+ Added exclude module option to backup restore
2.1.16
	+ Do not show incompatible navigator warning on Google Chrome
	+ Fixed syncRows override detection on DataTable find
	+ clean-conf script now deletes also state data
	+ Avoid 'undefined' message in selectors
2.1.15
	+ Move Disk Usage and RAID to the new Maintenance menu
	+ Always call syncRows on find (avoid data inconsistencies)
	+ Filename when downloading a conf backup now contains hostname
	+ Fixed bug in RAID template
	+ Set proper menu order in System menu (fixes NTP position)
	+ Fixed regresion in page size selector on DataTables
	+ Fixed legend style in Import/Export Configuration
2.1.14
	+ Fixed regresion with double quotes in HTML templates
	+ Fixed problems with libredis-perl version dependency
	+ Adding new apparmor profile management
2.1.13
	+ Better control of errors when saving changes
	+ Elements of Union type can be hidden
	+ Model elements can be hidden only in the viewer or the setter
	+ HTML attributtes are double-quoted
	+ Models can have sections of items
	+ Password view modified to show the confirmation field
	+ New multiselect type
	+ Redis backend now throws different kind of exceptions
2.1.12
	+ Revert no longer necessary parents workaround
	+ Hide action on viewCustomizer works now on DataTables
2.1.11
	+ Fixed bug which setted bad directory to models in tab view
	+ Union type: Use selected subtype on trailingText property if the
	  major type does not have the property
	+ Raise MaxClients to 2 to prevent apache slowness
2.1.10
	+ Security [ZSN-2-1]: Avoid XSS in process list widget
2.1.9
	+ Do not try to initialize redis client before EBox::init()
	+ Safer way to delete rows, deleting its id reference first
	+ Delete no longer needed workaround for gconf with "removed" attribute
	+ Fixed regression in port range setter
2.1.8
	+ Fixed regression in menu search
	+ Fixed missing messages of multi state actions
	+ Help toggler is shown if needed when dynamic content is received
	+ Fixed issue when disabling several actions at once in a data table view
	+ All the custom actions are disabled when one is clicked
	+ Submit wizard pages asynchronously and show loading indicator
	+ Added carousel.js for slide effects
2.1.7
	+ Fixed issues with wrong html attributes quotation
	+ Bugfix: volatile types can now calculate their value using other
	  the value from other elements in the row no matter their position
2.1.6
	+ Attach software.log to bug report if there are broken packages
	+ Added keyGenerator option to report queries
	+ Tuned apache conf to provide a better user experience
	+ Actions click handlers can contain custom javascript
	+ Restore configuration with force dependencies option continues
	  when modules referenced in the backup are not present
	+ Added new MultiStateAction type
2.1.5
	+ Avoid problems getting parent if the manager is uninitialized
	+ Rename some icon files with wrong extension
	+ Remove wrong optional attribute for read-only fields in Events
	+ Renamed all /EBox/ CGI URLs to /SysInfo/ for menu folder coherency
	+ Added support for custom actions in DataTables
	+ Replaced Halt/Reboot CGI with a model
	+ Message classes can be set from models
	+ Fixed error in Jabber dispatcher
	+ Show module name properly in log when restart from the dashboard fails
	+ Avoid warning when looking for inexistent PID in pidFileRunning
2.1.4
	+ Changed Component's parent/child relationships implementation
	+ Fixed WikiFormat on automatic bug report tickets
	+ Do not show available community version in Dashboard with QA
 	  updates
2.1.3
	+ Fall back to readonly data in config backup if there are unsaved changes
	+ Allow to automatically send a report in the unexpected error page
	+ Logs and Events are now submenus of the new Maintenance menu
	+ Configuration Report option is now present on the Import/Export section
	+ Require save changes operation after changing the language
	+ Added support for URL aliases via schemas/urls/*.urls files
	+ Allow to sort submenu items via 'order' attribute
	+ Automatically save changes after syncRows is called and mark the module
	  mark the module as unchanged unless it was previously changed
	+ Removed unnecessary ConfigureEvents composite
	+ Removed unnecessary code from syncRows in logs and events
	+ Restore configuration is safer when restoring /etc/zentyal files
	+ Fixed unescaped characters when showing an exception
	+ Fixed nested error page on AJAX requests
	+ Adapted dumpBackupExtraData to new expected return value
	+ Report remoteservices, when required, a change in administration
	  port
	+ Added continueOnModuleFail mode to configuration restore
	+ Fixed Firefox 4 issue when downloading backups
	+ Show scroll when needed in stacktraces (error page)
	+ More informative error messages when trying to restart locked modules
	  from the dashboard
	+ Creation of plpgsql language moved from EBox::Logs::initialSetup
	  to create-db script
	+ Redis backend now throws different kind of exceptions
	+ Avoid unnecesary warnings about PIDs
	+ Update Jabber dispatcher to use Net::XMPP with some refactoring
	+ Save changes messages are correctly shown with international charsets
	+ Support for bitmap option in RAID report
	+ Retry multiInsert line by line if there are encoding errors
	+ Adapted to new location of partitionsFileSystems in EBox::FileSystem
	+ Event messages are cleaned of null characters and truncated
	  before inserting in the database when is necessary
	+ Improve message for "Free storage space" event and send an info
	  message when a given partition is not full anymore
	+ Event messages now can contain newline characters
	+ Objects of select type are compared also by context
	+ Remove cache from optionsFromForeignModel since it produces
	  problems and it is useless
	+ Set title with server name if the server is subscribed
	+ Fix title HTML tag in views for Models and Composites
	+ Added lastEventsReport to be queried by remoteservices module
	+ Added EBox::Types::HTML type
	+ Added missing manage-logs script to the package
	+ Fixed problems with show/hide help switch and dynamic content
	+ Menus with subitems are now kept unfolded until a section on a
	  different menu is accessed
	+ Sliced restore mode fails correctly when schema file is missing,
	  added option to force restore without schema file
	+ Purge conf now purges the state keys as well
	+ Added EBox::Types::IPRange
2.1.2
	+ Now a menu folder can be closed clicking on it while is open
	+ Bugfix: cron scripts are renamed and no longer ignored by run-parts
	+ Added new EBox::Util::Nmap class implementing a nmap wrapper
2.1.1
	+ Fixed incoherency problems with 'on' and '1' in boolean indexes
	+ Move cron scripts from debian packaging to src/scripts/cron
	+ Trigger restart of logs and events when upgrading zentyal-core
	  without any other modules
	+ Don't restart apache twice when upgrading together with more modules
	+ Fixed params validation issues in addRow
2.1
	+ Replace YAML::Tiny with libyaml written in C through YAML::XS wrapper
	+ Minor bugfix: filter invalid '_' param added by Webkit-based browser
	  on EBox::CGI::Base::params() instead of _validateParams(), avoids
	  warning in zentyal.log when enabling modules
	+ All CGI urls renamed from /ebox to /zentyal
	+ New first() and deleteFirst() methods in EBox::Global to check
	  existence and delete the /var/lib/zentyal/.first file
	+ PO files are now included in the language-pack-zentyal-* packages
	+ Migrations are now always located under /usr/share/$package/migration
	  this change only affects to the events and logs migrations
	+ Delete no longer used domain and translationDomain methods/attributes
	+ Unified src/libexec and tools in the new src/scripts directory
	+ Remove the ebox- prefix on all the names of the /usr/share scripts
	+ New EBox::Util::SQL package with helpers to create and drop tables
	  from initial-setup and purge-module for each module
	+ Always drop tables when purging a package
	+ Delete 'ebox' user when purging zentyal-core
	+ Moved all SQL schemas from tools/sqllogs to schemas/sql
	+ SQL time-period tables are now located under schemas/sql/period
	+ Old ebox-clean-gconf renamed to /usr/share/zentyal/clean-conf and
	  ebox-unconfigure-module is now /usr/share/zentyal/unconfigure-module
	+ Added default implementation for enableActions, executing
	  /usr/share/zentyal-$modulename/enable-module if exists
	+ Optimization: Do not check if a row is unique if any field is unique
	+ Never call syncRows on read-only instances
	+ Big performance improvements using hashes and sets in redis
	  database to avoid calls to the keys command
	+ Delete useless calls to exists in EBox::Config::Redis
	+ New regen-redis-db tool to recreate the directory structure
	+ Renamed /etc/cron.hourly/90manageEBoxLogs to 90zentyal-manage-logs
	  and moved the actual code to /usr/share/zentyal/manage-logs
	+ Move /usr/share/ebox/zentyal-redisvi to /usr/share/zentyal/redisvi
	+ New /usr/share/zentyal/initial-setup script for modules postinst
	+ New /usr/share/zentyal/purge-module script for modules postrm
	+ Removed obsolete logs and events migrations
	+ Create plpgsql is now done on EBox::Logs::initialSetup
	+ Replace old ebox-migrate script with EBox::Module::Base::migrate
	+ Rotate duplicity-debug.log log if exists
	+ Bug fix: Port selected during installation is correctly saved
	+ Zentyal web UI is restarted if their dependencies are upgraded
	+ Bug fix: Logs don't include unrelated information now
	+ Add total in disk_usage report
	+ Bugfix: Events report by source now works again
	+ Do not include info messages in the events report
	+ Services event is triggered only after five failed checkings
	+ Do not add redundant includedir lines to /etc/sudoers
	+ Fixed encoding for strings read from redis server
	+ Support for redis-server 2.0 configuration
	+ Move core templates to /usr/share/zentyal/stubs/core
	+ Old /etc/ebox directory replaced with the new /etc/zentyal with
	  renamed core.conf, logs.conf and events.conf files
	+ Fixed broken link to alerts list
2.0.15
	+ Do not check the existence of cloud-prof package during the
	  restore since it is possible not to be installed while disaster
	  recovery process is done
	+ Renamed /etc/init.d/ebox to /etc/init.d/zentyal
	+ Use new zentyal-* package names
	+ Don't check .yaml existence for core modules
2.0.14
	+ Added compMessage in some events to distinguish among events if
	  required
	+ Make source in events non i18n
	+ After restore, set all the restored modules as changed
	+ Added module pre-checks for configuration backup
2.0.13
	+ Fixed dashboard graphs refresh
	+ Fixed module existence check when dpkg is running
	+ Fix typo in sudoers creation to make remote support work again
2.0.12
	+ Include status of packages in the downloadable bug report
	+ Bugfix: Avoid possible problems deleting redis.first file if not exist
2.0.11
	+ New methods entry_exists and st_entry_exists in config backend
2.0.10
	+ Now redis backend returns undef on get for undefined values
	+ Allow custom mason templates under /etc/ebox/stubs
	+ Better checks before restoring a configuration backup with
	  a set of modules different than the installed one
	+ Wait for 10 seconds to the child process when destroying the
	  progress indicator to avoid zombie processes
	+ Caught SIGPIPE when trying to contact Redis server and the
	  socket was already closed
	+ Do not stop redis server when restarting apache but only when
	  the service is asked to stop
	+ Improvements in import/export configuration (know before as
	  configuration backup)
	+ Improvements in ProgressIndicator
	+ Better behaviour of read-only rows with up/down arrows
	+ Added support for printableActionName in DataTable's
	+ Added information about automatic configuration backup
	+ Removed warning on non existent file digest
	+ Safer way to check if core modules exist during installation
2.0.9
	+ Treat wrong installed packages as not-existent modules
	+ Added a warning in dashboard informing about broken packages
	+ File sharing and mailfilter log event watchers works again since
	  it is managed several log tables per module
2.0.8
	+ Replaced zentyal-conf script with the more powerful zentyal-redisvi
	+ Set always the same default order for dashboard widgets
	+ Added help message to the configure widgets dialog
	+ Check for undefined values in logs consolidation
	+ Now dashboard notifies fails when restarting a service
	+ Fixed bug with some special characters in dashboard
	+ Fixed bug with some special characters in disk usage graph
2.0.7
	+ Pre-installation includes sudoers.d into sudoers file if it's not yet
	  installed
	+ Install apache-prefork instead of worker by default
	+ Rename service certificate to Zentyal Administration Web Server
2.0.6
	+ Use mod dependencies as default restore dependencies
	+ Fixed dependencies in events module
	+ Increased recursive dependency threshold to avoid
	  backup restoration problems
2.0.5
	+ Removed deprecated "Full backup" option from configuration backup
	+ Bugfix: SCP method works again after addition of SlicedBackup
	+ Added option in 90eboxpglogger.conf to disable logs consolidation
2.0.4
	+ Removed useless gconf backup during upgrade
	+ Fixed postinstall script problems during upgrade
2.0.3
	+ Added support for the sliced backup of the DB
	+ Hostname change is now visible in the form before saving changes
	+ Fixed config backend problems with _fileList call
	+ Added new bootDepends method to customize daemons boot order
	+ Added permanent message property to Composite
	+ Bugfix: Minor aesthetic fix in horizontal menu
	+ Bugfix: Disk usage is now reported in expected bytes
	+ Bugfix: Event dispatcher is not disabled when it is impossible
	  for it to dispatch the message
2.0.2
	+ Better message for the service status event
	+ Fixed modules configuration purge script
	+ Block enable module button after first click
	+ Avoid division by zero in progress indicator when total ticks is
	  zero
	+ Removed warning during postinst
	+ Added new subscription messages in logs, events and backup
2.0.1
	+ Bugfix: Login from Zentyal Cloud is passwordless again
	+ Some defensive code for the synchronization in Events models
	+ Bugfix: add EBox::Config::Redis::get to fetch scalar or list
	  values. Make GConfModule use it to avoid issues with directories
	  that have both sort of values.
1.5.14
	+ Fixed redis bug with dir keys prefix
	+ Improved login page style
	+ New login method using PAM instead of password file
	+ Allow to change admin passwords under System->General
	+ Avoid auto submit wizard forms
	+ Wizard skip buttons always available
	+ Rebranded post-installation questions
	+ Added zentyal-conf script to get/set redis config keys
1.5.13
	+ Added transition effect on first install slides
	+ Zentyal rebrand
	+ Added web page favicon
	+ Fixed already seen wizards apparition
	+ Fixed ro module creation with redis backend
	+ Use mason for links widgets
	+ Use new domain to official strings for subscriptions
1.5.12
	+ Added option to change hostname under System->General
	+ Show option "return to dashboard" when save changes fails.
1.5.11
	+ Added more tries on redis reconnection
	+ Fixed user corner access problems with redis server
	+ writeFile* methods reorganized
	+ Added cron as dependency as cron.hourly was never executed with anacron
	+ Improvements in consolidation of data for reports
1.5.10
	+ Fixed gconf to redis conversion for boolean values
1.5.9
	+ Improved migrations speed using the same perl interpreter
	+ Redis as configuration backend (instead of gconf)
	+ Improved error messages in ebox-software
	+ Set event source to 256 chars in database to adjust longer event
	  sources
	+ Progress bar AJAX updates are sent using JSON
	+ Fixed progress bar width problems
	+ Fixed top menu on wizards
	+ Improved error message when disconnecting a not connected database
	+ Abort installation if 'ebox' user already exists
	+ Bugfix: IP address is now properly registered if login fails
1.5.8
	+ Added template tableorderer.css.mas
	+ Added buttonless top menu option
	+ Bugfix: Save all modules on first installation
	+ Bugfix: General ebox database is now created if needed when
	  re/starting services
	+ Bugfix: Data to report are now uniform in number of elements per
	  value. This prevents errors when a value is present in a month and
	  not in another
	+ Bugfix: Don't show already visited wizard pages again
1.5.7
	+ Bugfix: Avoid error when RAID is not present
	+ Bugfix: Add ebox-consolidate-reportinfo call in daily cron script
	+ Bugfix: Called multiInsert and unbufferedInsert when necessary
	  after the loggerd reimplementation
	+ Bugfix: EBox::ThirdParty::Apache2::AuthCookie and
	  EBox::ThirdParty::Apache2::AuthCookie::Util package defined just
	  once
	+ Added util SystemKernel
	+ Improved progress indicator
	+ Changes in sudo generation to allow sudo for remote support user
	+ Initial setup wizards support
1.5.6
	+ Reimplementation of loggerd using inotify instead of File::Tail
1.5.5
	+ Asynchronous load of dashboard widgets for a smoother interface
1.5.4
	+ Changed dbus-check script to accept config file as a parameter
1.5.3
	+ Function _isDaemonRunning works now with snort in lucid
	+ Javascript refreshing instead of meta tag in log pages
	+ Updated links in dashboard widget
	+ Add package versions to downloadable ebox.log
	+ Fixed postgresql data dir path for disk usage with pg 8.4
	+ GUI improvements in search box
1.5.2
	+ Security [ESN-1-1]: Validate referer to avoid CSRF attacks
	+ Added reporting structure to events module
	+ Added new CGI to download the last lines of ebox.log
1.5.1
	+ Bugfix: Catch exception when upstart daemon does not exist and
	  return a stopped status
	+ Added method in logs module to dump database in behalf of
	ebackup module
	+ Bugfix: Do not check in row uniqueness for optional fields that
	are not passed as parameters
	+ Improve the output of ebox module status, to be consistent with the one
	  shown in the interface
	+ Add options to the report generation to allow queries to be more
	  flexible
	+ Events: Add possibility to enable watchers by default
	+ Bugfix: Adding a new field to a model now uses default
	  value instead of an empty value
	+ Added script and web interface for configuration report, added
	  more log files to the configuration report
1.5
	+ Use built-in authentication
	+ Use new upstart directory "init" instead of "event.d"
	+ Use new libjson-perl API
	+ Increase PerlInterpMaxRequests to 200
	+ Increase MaxRequestsPerChild (mpm-worker) to 200
	+ Fix issue with enconding in Ajax error responses
	+ Loggerd: if we don't have any file to watch we just sleep otherwise the process
	  will finish and upstart will try to start it over again and again.
	+ Make /etc/init.d/ebox depend on $network virtual facility
	+ Show uptime and users on General Information widget.
1.4.2
	+ Start services in the appropriate order (by dependencies) to fix a problem
	  when running /etc/init.d/ebox start in slaves (mail and other modules
	  were started before usersandgroups and thus failed)
1.4.1
	+ Remove network workarounds from /etc/init.d/ebox as we don't bring
	  interfaces down anymore
1.4
	+ Bug fix: i18n. setDomain in composites and models.
1.3.19
	+ Make the module dashboard widget update as the rest of the widgets
	+ Fix problem regarding translation of module names: fixes untranslated
	  module names in the dashboard, module status and everywhere else where
	  a module name is written
1.3.18
	+ Add version comparing function and use it instead of 'gt' in the
	  general widget
1.3.17
	+ Minor bug fix: check if value is defined in EBox::Type::Union
1.3.16
	+ Move enable field to first row in ConfigureDispatcherDataTable
	+ Add a warning to let users know that a module with unsaved changes
	  is disabled
	+ Remove events migration directory:
		- 0001_add_conf_configureeventtable.pl
		- 0002_add_conf_diskfree_watcher.pl
	+ Bug fix: We don't use names to stringify date to avoid issues
	  with DB insertions and localisation in event logging
	+ Bug fix: do not warn about disabled services which return false from
	  showModuleStatus()
	+ Add blank line under "Module Status"
	+ Installed and latest available versions of the core are now displayed
	  in the General Information widget
1.3.15
	+ Bug fix: Call EBox::Global::sortModulesByDependencies when
	  saving all modules and remove infinite loop in that method.
	  EBox::Global::modifiedModules now requires an argument to sort
	  its result dependending on enableDepends or depends attribute.
	+ Bug fix: keep menu folders open during page reloads
	+ Bug fix: enable the log events dispatcher by default now works
	+ Bug fix: fixed _lock function in EBox::Module::Base
	+ Bug fix: composites honor menuFolder()
	+ Add support for in-place edition for boolean types. (Closes
	  #1664)
	+ Add method to add new database table columnts to EBox::Migration::Helpers
	+ Bug fix: enable "Save Changes" button after an in-place edition
1.3.14
	+ Bug fix: fix critical bug in migration helper that caused some log
	  log tables to disappear
	+ Create events table
	+ Bug fix: log watcher works again
	+ Bug fix: delete cache if log index is not found as it could be
	  disabled
1.3.13
	+ Bug fix: critical error in EventDaemon that prevented properly start
	+ Cron script for manage logs does not run if another is already
	  running, hope that this will avoid problems with large logs
	+ Increased maximum size of message field in events
	+ Added script to purge logs
	+ Bug fix: multi-domain logs can be enabled again
1.3.12
	+ Added type for EBox::Dashboard::Value to stand out warning
	  messages in dashboard
	+ Added EBox::MigrationHelpers to include migration helpers, for now,
	  include a db table renaming one
	+ Bug fix: Fix mismatch in event table field names
	+ Bug fix: Add migration to create language plpgsql in database
	+ Bug fix: Add missing script for report log consolidation
	+ Bug fix: Don't show modules in logs if they are not configured. This
	  prevents some crashes when modules need information only available when
	  configured, such as mail which holds the vdomains in LDAP
	+ Added method EBox::Global::lastModificationTime to know when
	  eBox configuration was modified for last time
	+ Add support for breadcrumbs on the UI
	+ Bug fix: in Loggerd files are only parsed one time regardless of
	  how many LogHelper reference them
	+ Added precondition for Loggerd: it does not run if there isnt
	anything to watch
1.3.11
	+ Support customFilter in models for big tables
	+ Added EBox::Events::sendEvent method to send events using Perl
	  code (used by ebackup module)
	+ Bug fix: EBox::Type::Service::cmp now works when only the
	  protocols are different
	+ Check $self is defined in PgDBEngine::DESTROY
	+ Do not watch files in ebox-loggerd related to disabled modules and
	  other improvements in the daemon
	+ Silent some exceptions that are used for flow control
	+ Improve the message from Service Event Watcher
1.3.10
	+ Show warning when accesing the UI with unsupported browsers
	+ Add disableApparmorProfile to EBox::Module::Service
	+ Bug fix: add missing use
	+ Bug fix: Make EventDaemon more robust against malformed sent
	  events by only accepting EBox::Event objects
1.3.8
	+ Bug fix: fixed order in EBox::Global::modified modules. Now
	  Global and Backup use the same method to order the module list
	  by dependencies
1.3.7
	+ Bug fix: generate public.css and login.css in dynamic-www directory
	  which is /var/lib/zentyal/dynamicwww/css/ and not in /usr/share/ebox/www/css
	  as these files are generate every time eBox's apache is
	  restarted
	+ Bug fix: modules are restored now in the correct dependency
	  order
	+ ebox-make-backup accepts --destinaton flag to set backup's file name
	+ Add support for permanent messages to EBox::View::Customizer
1.3.6
	+ Bug fix: override _ids in EBox::Events::Watcher::Log to not return ids
	which do not exist
	+ Bug fix: fixed InverseMatchSelect type which is used by Firewall module
	+ New widget for the dashboard showing useful support information
	+ Bugfix: wrong permissions on CSS files caused problem with usercorner
	+ CSS are now templates for easier rebranding
	+ Added default.theme with eBox colors
1.3.5
	+ Bugfix: Allow unsafe characters in password type
	+ Add FollowSymLinks in eBox apache configuration. This is useful
	  if we use js libraries provided by packages
1.3.4
	+ Updated company name in the footer
	+ Bugfix: humanEventMessage works with multiple tableInfos now
	+ Add ebox-dbus-check to test if we can actually connect to dbus
1.3.4
	+ bugfix: empty cache before calling updatedRowNotify
	+ enable Log dispatcher by default and not allow users to disable
	it
	+ consolidation process continues in disabled but configured modules
	+ bugfix: Save Changes button doesn't turn red when accessing events for
	first time
1.3.2
	+ bugfix: workaround issue with dhcp configured interfaces at boot time
1.3.1
	+ bugfix: wrong regex in service status check
1.3.0
	+ bugfix: make full backup work again
1.1.30
	+ Change footer to new company holder
	+  RAID does not generate 'change in completion events, some text
	problems fixed with RAID events
	+ Report graphics had a datapoints limit dependent on the active
	time unit
	+ Apache certificate can be replaced by CA module
	+ Fixed regression in detailed report: total row now aggregates
	properly
	+ More characters allowed when changing password from web GUI
	+ Fixed regression with already used values in select types
	+ Do not a button to restart eBox's apache
	+ Fixed auth problem when dumping and restoring postgre database
1.1.20
	+ Added custom view support
	+ Bugfix: report models now can use the limit parameter in
	  reportRows() method
	+ use a regexp to fetch the PID in a pidfile, some files such as
	postfix's add tabs and spaces before the actual number
	+ Changed "pidfile" to "pidfiles" in _daemons() to allow checking more than
one (now it is a array ref instead of scalar)
	+ Modified Service.pm to support another output format for /etc/init.d daemon
status that returns [OK] instead of "running".
	+ unuformized case in menu entries and some more visual fixes
1.1.10
	+ Fix issue when there's a file managed by one module that has been modified
	  when saving changes
	+ Bugfix: events models are working again even if an event aware
	module is uninstalled and it is in a backup to restore
	+ Select.pm returns first value in options as default
       + Added 'parentModule' to model class to avoid recursive problems
	+ Added Float type
	+ Apache module allows to add configuration includes from other modules
	+ Display remote services button if subscribed
	+ Event daemon may received events through a named pipe
	+ Bugfix. SysInfo revokes its config correctly
	+ Added storer property to types in order to store the data in
	somewhere different from GConf
	+ Added protected property 'volatile' to the models to indicate
	that they store nothing in GConf but in somewhere different
	+ System Menu item element 'RAID' is always visible even when RAID
	is not installed
	+ Files in deleted rows are deleted when the changes are saved
	+ Fixed some bug whens backing and restore files
	+ Components can be subModels of the HasMany type
	+ Added EBox::Types::Text::WriteOnce type
	+ Do not use rows(), use row to force iteration over the rows and increase
	performance and reduce memory use.
	+ Do not suggest_sync after read operations in gconf
	+ Increase MaxRequestsPerChild to 200 in eBox's apache
	+ Make apache spawn only one child process
	+ Log module is backed up and restored normally because the old
	problem is not longer here
	+ Backup is more gentle with no backup files in backup directory,
	now it does not delete them
	+ HasMany  can retrieve again the model and row after the weak
	refence is garbage-collected. (Added to solve a bug in the doenload
	bundle dialog)
	+ EBox::Types::DomainName no longer accepts IP addresses as domain
	names
	+ Bugfix: modules that fail at configuration stage no longer appear as enabled
	+ Add parameter to EBox::Types::Select to disable options cache

0.12.103
	+ Bugfix: fix SQL statement to fetch last rows to consolidate
0.12.102
	+ Bugfix: consolidate logs using the last date and not starting from scratch
0.12.101
	+ Bugfix: DomainName type make comparisons case insensitive
	according to RFC 1035
0.12.100
	+ Bugfix: Never skip user's modifications if it set to true
	override user's changes
	+ EBox::Module::writeConfFile and EBox::Service scape file's path
	+ Bugfix. Configure logrotate to actually rotate ebox logs
	+ Fixed bug in ForcePurge logs model
	+ Fixed bug in DataTable: ModelManaged was called with tableName
	instead of context Name
	+ Fixing an `img` tag closed now properly and adding alternative
	text to match W3C validation in head title
	+ Backup pages now includes the size of the archive
	+ Fixed bug in ForcePurge logs model
	+ Now the modules can have more than one tableInfo for logging information
	+ Improve model debugging
	+ Improve restart debugging
	+ Backups and bug reports can be made from the command line
	+ Bugfix: `isEqualTo` is working now for `Boolean` types
	+ Bugfix: check if we must disable file modification checks in
	Manager::skipModification

0.12.99
	+ Add support for reporting
	+ Refresh logs automatically
	+ Reverse log order
	+ Remove temp file after it is downloaded with FromTempDir controller
0.12.3
	+ Bug fix: use the new API in purge method. Now purging logs is working
	again.
0.12.2
	+ Increase random string length used to generate the cookie to
	2048 bits
	+ Logs are show in inverse chronological order
0.12.1
	+ Bug fix: use unsafeParam for progress indicator or some i18 strings
	will fail when saving changes
0.12
	+ Bugfix: Don't assume timecol is 'timestamp' but defined by
	module developer. This allows to purge some logs tables again
	+ Add page titles to models
	+ Set default values when not given in `add` method in models
	+ Add method to manage page size in model
	+ Add hidden field to help with Ajax request and automated testing with
	  ANSTE
	+ Bugfix: cast sql types to filter fields in logs
	+ Bugfix: Restricted resources are back again to make RSS
	access policy work again
	+ Workaround bogus mason warnings
	+ Make postinst script less verbose
	+ Disable keepalive in eBox apache
	+ Do not run a startup script in eBox apache
	+ Set default purge time for logs stored in eBox db to 1 week
	+ Disable LogAdmin actions in `ebox-global-action` until LogAdmin
	feature is completely done
0.11.103
	+ Modify EBox::Types::HasMany to create directory based on its row
	+ Add _setRelationship method to set up relationships between models
	  and submodels
	+ Use the new EBox::Model::Row api
	+ Add help method to EBox::Types::Abstract
	+ Decrease size for percentage value in disk free watcher
	+ Increase channel link field size in RSS dispatcher
0.11.102
	+ Bugfix: cmp in EBox::Types::HostIP now sorts correctly
	+ updatedRowNotify in EBox::Model::DataTable receives old row as
	well as the recently updated row
	+ Added `override_user_modification` configuration parameter to
	avoid user modification checkings and override them without asking
	+ Added EBox::Model::Row to ease the management of data returned
	by models
	+ Added support to pre-save and post-save executable files. They
	must be placed at /etc/ebox/pre-save or /etc/ebox/post-save
	+ Added `findRow` method to ease find and set
0.11.101
	+ Bugfix: Fix memory leak in models while cloning types. Now
	cloning is controlled by clone method in types
	+ Bugfix: Union type now checks for its uniqueness
	+ DESTROY is not an autoloaded method anymore
	+ HasOne fields now may set printable value from the foreign field
	to set its value
	+ findId now searches as well using printableValue
	+ Bugfix. Minor bug found when key is an IP address in autoloaded
	methods
	+ Ordered tables may insert values at the beginning or the end of
	the table by "insertPosition" attribute
	+ Change notConfigured template to fix English and add link to the
	  module status section
	+ Add loading gif to module status actions
	+ Remove debug from ServiceInterface.pm
	+ Add support for custom separators to be used as index separators on
	  exposedMethods
	+ Bugfix. Stop eBox correctly when it's removed
	+ Improve apache-restart to make it more reliable.
0.11.100
	+ Bugfix. Fix issue with event filters and empty hashes
	+ Bugfix. Cache stuff in log and soap watcher to avoid memory leaks
	+ Bugfix. Fix bug that prevented the user from being warned when a row to
	  be deleted is being used by other model
	+ Bugfix. Add missing use of EBox::Global in State event watcher
	+ Added progress screen, now pogress screen keeps track of the changed
	  state of the modules and change the top page element properly
	+ Do not exec() to restart apache outside mod_perl
	+ Improve apache restart script
	+ Improve progress screen
0.11.99
	+ DataTable contains the property 'enableProperty' to set a column
	called 'enabled' to enable/disable rows from the user point of
	view. The 'enabled' column is put the first
	+ Added state to the RAID report instead of simpler active boolean
        + Fix bug when installing new event components and event GConf
	subtree has not changed
	+ Add RSS dispatcher to show eBox events under a RSS feed
	+ Rotate log files when they reach 10MB for 7 rotations
	+ Configurable minimum free space left for being notified by means
	of percentage
	+ Add File type including uploading and downloading
	+ Event daemon now checks if it is possible to send an event
	before actually sending it
	+ Added Action forms to perform an action without modifying
	persistent data
	+ Log queries are faster if there is no results
	+ Show no data stored when there are no logs for a domain
	+ Log watcher is added in order to notify when an event has
	happened. You can configure which log watcher you may enable and
	what you want to be notify by a determined filter and/or event.
	+ RAID watcher is added to check the RAID events that may happen
	when the RAID subsystem is configured in the eBox machine
	+ Change colour dataset in pie chart used for disk usage reporting
	+ Progress indicator now contains a returned value and error
	message as well
	+ Lock session file for HTTP session to avoid bugs
	related to multiple requests (AJAX) in a short time
	+ Upgrade runit dependency until 1.8.0 to avoid runit related
	issues
0.11
	+ Use apache2
	+ Add ebox-unblock-exec to unset signal mask before running  a executable
	+ Fix issue with multiple models and models with params.
	  This triggered a bug in DHCP when there was just one static
	  interface
	+ Fix _checkRowIsUnique and _checkFieldIsUnique
	+ Fix paging
	+ Trim long strings in log table, show tooltip with the whole string
	  and show links for URLs starting with "http://"
0.10.99
	+ Add disk usage information
	+ Show progress in backup process
	+ Add option to purge logs
	+ Create a link from /var/lib/zentyal/log to /var/log/ebox
	+ Fix bug with backup descriptions containing spaces
	+ Add removeAll method on data models
	+ Add HostIP, DomainName and Port types
	+ Add readonly forms to display static information
	+ Add Danish translation thanks to Allan Jacobsen
0.10
	+ New release
0.9.100
	+ Add checking for SOAP session opened
	+ Add EventDaemon
	+ Add Watcher and Dispatch framework to support an event
	  architecture on eBox
	+ Add volatile EBox::Types in order not to store their values
	  on GConf
	+ Add generic form
	+ Improvements on generic table
	+ Added Swedish translation

0.9.99
	+ Added Portuguese from Portugal translation
	+ Added Russian translation
	+ Bugfix: bad changed state in modules after restore

0.9.3
	+ New release

0.9.2
	+ Add browser warning when uploading files
	+ Enable/disable logging modules
0.9.1
	+ Fix backup issue with changed state
	+ Generic table supports custom ordering
0.9
	+ Added Polish translation
        + Bug in recognition of old CD-R writting devices fixed
	+ Added Aragonese translation
	+ Added Dutch translation
	+ Added German translation
	+ Added Portuguese translation

0.8.99
	+ Add data table model for generic Ajax tables
	+ Add types to be used by models
	+ Add MigrationBase and ebox-migrate to upgrade data models
	+ Some English fixes
0.8.1
	+ New release
0.8
	+ Fix backup issue related to bug reports
	+ Improved backup GUI
0.7.99
        + changed sudo stub to be more permissive
	+ added startup file to apache web server
	+ enhanced backup module
	+ added basic CD/DVD support to backup module
	+ added test stubs to simplify testing
	+ added test class in the spirit of Test::Class
	+ Html.pm now uses mason templates
0.7.1
	+ use Apache::Reload to reload modules when changed
	+ GUI consistency (#12)
	+ Fixed a bug for passwords longer than 16 chars
	+ ebox-sudoers-friendly added to not overwrite /etc/sudoers each time
0.7
	+ First public release
0.6
	+ Move to client
	+ Remove obsolete TODO list
	+ Remove firewall module from  base system
	+ Remove objects module from base system
	+ Remove network module from base system
	+ Add modInstances and modInstancesOfType
	+ Raname Base to ClientBase
	+ Remove calls to deprecated methods
	+ API documented using naturaldocs
	+ Update INSTALL
	+ Use a new method to get configkeys, now configkey reads every
	  [0.9
	+ Added Polish translation][0-9]+.conf file from the EBox::Config::etc() dir and
	  tries to get the value from the files in order.
	+ Display date in the correct languae in Summary
	+ Update debian scripts
	+ Several bugfixes
0.5.2
	+ Fix some packaging issues
0.5.1
	+ New menu system
	+ New firewall filtering rules
	+ 802.1q support

0.5
	+ New bug-free menus (actually Internet Explorer is the buggy piece
	  of... software that caused the reimplementation)
	+ Lots of small bugfixes
	+ Firewall: apply rules with no destination address to packets
	  routed through external interfaces only
	+ New debianize script
	+ Firewall: do not require port and protocol parameters as they
	  are now optional.
	+ Include SSL stuff in the dist tarball
	+ Let modules block changes in the network interfaces
	  configuration if they have references to the network config in
	  their config.
	+ Debian network configuration import script
	+ Fix the init.d script: it catches exceptions thrown by modules so that
	  it can try to start/stop all of them if an exception is thrown.
	+ Firewall: fix default policy bug in INPUT chains.
	+ Restore textdomain in exceptions
	+ New services section in the summary
	+ Added Error item to Summary. Catch exceptions from modules in
	  summary and generate error item
	+ Fix several errors with redirections and error handling in CGIs
	+ Several data validation functions were fixed, and a few others added
	+ Prevent the global module from keeping a reference to itself. And make
	  the read-only/read-write behavior of the factory consistent.
	+ Stop using ifconfig-wrapper and implement our own NetWrapper module
	  with wrappers for ifconfig and ip.
	+ Start/stop apache, network and firewall modules in first place.
	+ Ignore some network interface names such as irda, sit0, etc.
	+ The summary page uses read-only module instances.
	+ New DataInUse exception, old one renamed to DataExists.
	+ Network: do not overwrite resolv.conf if there are nameservers
	  given via dhcp.
	+ Do not set a default global policy for the ssh service.
	+ Check for forbiden characters when the parameter value is
	  requested by the CGI, this allows CGI's to handle the error,
	  and make some decissions before it happens.
	+ Create an "edit object" template and remove the object edition stuff
	  from the main objects page.
	+ Fix the apache restarting code.
	+ Network: Remove the route reordering feature, the kernel handles that
	  automatically.
	+ Fix tons of bugs in the network restarting code.
	+ Network: removed the 3rd nameserver configuration.
	+ Network: Get gateway info in the dhcp hook.
	+ Network: Removed default configuration from the gconf schema.
	+ New function for config-file generation
	+ New functions for pid file handling

0.4
	+ debian package
	+ added module to export/import configuration
	+ changes in firewall's API
	+ Added content filter based on dansguardian
	+ Added French translation
	+ Added Catalan translation
	+ Sudoers file is generated automatically based on module's needs
	+ Apache config file is generated by ebox  now
	+ Use SSL
	+ Added ebox.conf file
	+ Added module template generator

0.3
	+ Supports i18n
	+ API name consistency
	+ Use Mason for templates
	+ added tips to GUI
	+ added dhcp hooks
	+ administration port configuration
	+ Fixed bugs to IE compliant
	+ Revoke changes after logout
	+ Several bugfixes

0.2
	+ All modules are now based on gconf.
	+ Removed dependencies on xml-simple, xerces and xpath
	+ New MAC address field in Object members.
	+ Several bugfixes.

0.1
	+ Initial release<|MERGE_RESOLUTION|>--- conflicted
+++ resolved
@@ -1,11 +1,8 @@
-<<<<<<< HEAD
-3.0.28
-	+ Upgrade to 3.2 notification in dashboard
-=======
 HEAD
 	+ Avoid Apache error screen in login when entering through Zentyal
 	  Remote using password
->>>>>>> 0d32c341
+3.0.28
+	+ Upgrade to 3.2 notification in dashboard
 3.0.27
 	+ Fixed in-place boolean edit with non-basic types different to Union
 	+ Fixed side-effect in Model::Manager::_modelHasMultipleInstances() that
