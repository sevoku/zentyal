HEAD
<<<<<<< HEAD
	+ Added usesPort() method to apache module
2.3.9
	+ Enable SSLInsecureRenegotiation to avoid master -> slave SOAP handsake
	  problems
	+ Added validateRowRemoval method to EBox::Model::DataTable
=======
	+ Log the start and finish of stop/restart modules actions
>>>>>>> b18ffe8f
	+ Use rm -rf instead of remove_tree to avoid chdir permission problems
	+ Avoid problems restarting apache when .pid file does not exist
	+ Do not use graceful on apache to allow proper change of listen port
	+ Simplified apache restart mechanism and avoid some problems
2.3.8
	+ Create tables using MyISAM engine by default
	+ Delete obsolete 'admin' table
2.3.7
	+ Fixed printableName for apache module and remove entry in status widget
	+ Merged tableBodyWithoutActions.mas into tableBody.mas
	+ Removed tableBodyWithoutEdit.mas because it is no longer used
	+ Better form validation message when there are no ids for
	  foreign rows in select control with add new popup
	+ Fixed branding of RSS channel items
	+ Fixed destination path when copying zentyal.cnf to /etc/mysql/conf.d
	+ Packaging fixes for precise
2.3.6
	+ Switch from CGIs to models in System -> General
	+ New value() and setValue() methods in DataForm::setValue() for cleaner
	  code avoiding use of AUTOLOAD
	+ Added new EBox::Types::Time, EBox::Types::Date and EBox::Types::TimeZone
	+ Added new attribute 'enabled' to the Action and MultiStateAction types
	  to allow disabling an action. Accepts a scalar or a CODE ref
	+ The 'defaultValue' parameter of the types now accept a CODE ref that
	  returns the default value.
2.3.5
	+ Added force parameter in validateTypedRow
	+ Fixed 'hidden' on types when using method references
	+ Removed some console problematic characters from Util::Random::generate
	+ Added methods to manage apache CA certificates
	+ Use IO::Socket::SSL for SOAPClient connections
	+ Removed apache rewrite from old slaves implementation
	+ Do not show RSS image if custom_prefix defined
2.3.4
	+ Avoid 'negative radius' error in DiskUsage chart
	+ Fixed call to partitionFileSystems in EBox::SysInfo::logReportInfo
	+ Log audit does not ignore fields which their values could be interpreted
	  as boolean false
	+ Avoid ebox.cgi failure when showing certain strings in the error template
	+ Do not calculate md5 digests if override_user_modification is enabled
	+ Clean /var/lib/zentyal/tmp on boot
	+ Stop apache gracefully and delete unused code in Apache.pm
	+ Cache contents of module.yaml files in Global
2.3.3
	+ The editable attribute of the types now accept a reference to a function
	  to dinamically enable or disable the field.
	+ In progress bar CGIs AJAX call checks the availability of the
	  next page before loading it
	+ Replaced community logo
	+ Adapted messages in the UI for new editions
	+ Changed cookie name to remove forbidden characters to avoid
	  incompatibilities with some applications
	+ Added methods to enable/disable restart triggers
2.3.2
	+ Fixed redis unix socket permissions problem with usercorner
	+ Get row ids without safe characters checking
	+ Added EBox::Util::Random as random string generator
	+ Set log level to debug when cannot compute md5 for a nonexistent file
	+ Filtering in tables is now case insensitive
	+ ProgressIndicator no longer leaves zombie processes in the system
	+ Implemented mysqldump for logs database
	+ Remove zentyal-events cron script which should not be longer necessary
	+ Bugfix: set executable permissions to cron scripts and example hooks
	+ Added a global method to retrieve installed server edition
	+ Log also duration and compMessage to events.log
2.3.1
	+ Updated Standards-Version to 3.9.2
	+ Fixed JS client side table sorting issue due to Prototype
	  library upgrade
	+ Disable InnoDB by default to reduce memory consumption of MySQL
	+ Now events are logged in a new file (events.log) in a more
	  human-readable format
	+ Added legend to DataTables with custom actions
	+ Changed JS to allow the restore of the action cell when a delete
	  action fails
	+ Set milestone to 3.0 when creating bug reports in the trac
	+ Avoid temporal modelInstance errors when adding or removing
	  modules with LogWatchers or LogDispatcher
	+ Unallow administration port change when the port is in use
2.3
	+ Do not launch a passwordless redis instance during first install
	+ New 'types' field in LogObserver and storers/acquirers to store special
	  types like IPs or MACs in an space-efficient way
	+ Use MySQL for the logs database instead of PostgreSQL
	+ Bugfix: logs database is now properly recreated after purge & install
	+ Avoid use of AUTOLOAD to execute redis commands, improves performance
	+ Use UNIX socket to connect to redis for better performance and
	  update default redis 2.2 settings
	+ Use "sudo" group instead of "admin" one for the UI access control
	+ Added EBox::Module::Base::version() to get package version
	+ Fixed problem in consalidation report when accumulating results
	  from queries having a "group by table.field"
	+ Added missing US and Etc zones in timezone selector
	+ Replaced autotools with zbuildtools
	+ Refuse to restore configuration backup from version lesser than
	  2.1 unless forced
	+ Do not retrieve format.js in every graph to improve performance
	+ The purge-module scripts are always managed as root user
	+ New grep-redis tool to search for patterns in redis keys or
	  values
	+ Use partitionFileSystems method from EBox::FileSystem
2.2.4
	+ New internal 'call' command in Zentyal shell to 'auto-use' the module
	+ Zentyal shell now can execute commandline arguments
	+ Bugfix: EBox::Types::IPAddr::isEqualTo allows to change netmask now
	+ Removed some undefined concatenation and compare warnings in error.log
	+ Ignore check operation in RAID event watcher
	+ Skip IP addresses ending in .0 in EBox::Types::IPRange::addresses()
	+ Do not store in redis trailing dots in Host and DomainName types
	+ Added internal command to instance models and other improvements in shell
	+ Now the whole /etc/zentyal directory is backed up and a copy of the
	  previous contents is stored at /var/backups before restoring
	+ Removing a module with a LogWatcher no longer breaks the LogWatcher
	  Configuration page anymore
	+ Fixed error in change-hostname script it does not longer match substrings
	+ Bugfix: Show breadcrumbs even from models which live in a
	  composite
	+ HTTPLink now returns empty string if no HTTPUrlView is defined
	  in DataTable class
	+ Added mising use sentence in EBox::Event::Watcher::Base
2.2.3
	+ Bugfix: Avoid url rewrite to ebox.cgi when requesting to /slave
	+ Fixed logrotate configuration
	+ More resilient way to handle with missing indexes in _find
	+ Added more informative text when mispelling methods whose prefix
	  is an AUTOLOAD action
	+ A more resilient solution to load events components in EventDaemon
	+ Added one and two years to the purge logs periods
	+ Fixed downloads from EBox::Type::File
2.2.2
	+ Revert cookie name change to avoid session loss in upgrades
	+ Do not try to change owner before user ebox is created
2.2.1
	+ Removed obsolete references to /zentyal URL
	+ Create configuration backup directories on install to avoid warnings
	  accessing the samba share when there are no backups
	+ Log result of save changes, either successful or with warnings
	+ Changed cookie name to remove forbidden characters to avoid
	  incompatibilities with some applications
	+ Removed duplicated and incorrect auding logging for password change
	+ Fixed some non-translatable strings
	+ Create automatic bug reports under 2.2.X milestone instead of 2.2
	+ Fixed bug changing background color on selected software packages
2.1.34
	+ Volatile types called password are now also masked in audit log
	+ Adjust padding for module descriptions in basic software view
	+ Removed beta icon
2.1.33
	+ Fixed modal add problems when using unique option on the type
	+ Fixed error management in the first screen of modal add
	+ Unify software selection and progress colors in CSS
	+ Set proper message type in Configure Events model
	+ Fixed error checking permanentMessage types in templates/msg.mas
2.1.32
	+ Added progress bar colors to theme definition
	+ Remove no longer correct UTF8 decode in ProgressIndicator
	+ Fixed UTF8 double-encoding on unexpected error CGI
	+ Reviewed some subscription strings
	+ Always fork before apache restart to avoid port change problems
	+ Stop modules in the correct order (inverse dependencies order)
	+ Better logging of failed modules on restore
2.1.31
	+ Do not start managed daemons on boot if the module is disabled
	+ Better message on redis error
	+ Watch for dependencies before automatic enable of modules on first install
2.1.30
	+ Removed obsolete /ebox URL from RSS link
	+ Changed methods related with extra backup data in modules logs
	  to play along with changes in ebackup module
	+ Set a user for remote access for audit reasons
	+ Detect session loss on AJAX requests
2.1.29
	+ Startup does not fail if SIGPIPE received
2.1.28
	+ Added code to mitigate false positives on module existence
	+ Avoid error in logs full summary due to incorrect syntax in template
	+ Allow unsafe chars in EBox::Types::File to avoid problems in some browsers
	+ Reviewed some subscription strings
	+ Warning about language-packs installed works again after Global changes
	+ Show n components update when only zentyal packages are left to
	  upgrade in the system widget
	+ Do not show debconf warning when installing packages
	+ EBox::Types::IPAddr (and IPNetwork) now works with defaultValue
	+ Allow to hide menu items, separators and dashboard widgets via conf keys
2.1.27
	+ Do not create tables during Disaster Recovery installation
	+ Added new EBox::Util::Debconf::value to get debconf values
	+ DataTable controller does no longer try to get a deleted row
	  for gather elements values for audit log
	+ Check if Updates watcher can be enabled if the subscription
	  level is yet unknown
2.1.26
	+ Detection of broken packages works again after proper deletion
	  of dpkg_running file
	+ Keep first install redis server running until trigger
	+ Unified module restart for package trigger and init.d
	+ Use restart-trigger script in postinst for faster daemons restarting
	+ System -> Halt/Reboot works again after regression in 2.1.25
	+ Added framework to show warning messages after save changes
	+ Change caption of remote services link to Zentyal Cloud
	+ Do not show Cloud link if hide_cloud_link config key is defined
	+ Added widget_ignore_updates key to hide updates in the dashboard
	+ Differentiate ads from notes
	+ Allow custom message type on permanentMessage
	+ Only allow custom themes signed by Zentyal
	+ Removed /zentyal prefix from URLs
	+ Caps lock detection on login page now works again
	+ Added HiddenIfNotAble property to event watchers to be hidden if
	  it is unabled to monitor the event
	+ Dashboard values can be now error and good as well
	+ Include a new software updates widget
	+ Include a new alert for basic subscriptions informing about
	  software updates
	+ Add update-notifier-common to dependencies
	+ EBox::DataTable::enabledRows returns rows in proper order
	+ Use custom ads when available
	+ Disable bug report when hide_bug_report defined on theme
2.1.25
	+ Do not show disabled module warnings in usercorner
	+ Mask passwords and unify boolean values in audit log
	+ Do not override type attribute for EBox::Types::Text subtypes
	+ Corrected installation finished message after first install
	+ Added new disableAutocomplete attribute on DataTables
	+ Optional values can be unset
	+ Minor improvements on nmap scan
2.1.24
	+ Do not try to generate config for unconfigured services
	+ Remove unnecessary redis call getting _serviceConfigured value
	+ Safer sizes for audit log fields
	+ Fix non-translatable "show help" string
	+ Allow links to first install wizard showing a desired page
	+ Fixed bug in disk usage when we have both values greater and
	  lower than 1024 MB
	+ Always return a number in EBox::AuditLogging::isEnabled to avoid
	  issues when returning the module status
	+ Added noDataMsg attribute on DataTable to show a message when
	  there are no rows
2.1.23
	+ Removed some warnings during consolidation process
	+ Depend on libterm-readline-gnu-perl for history support in shells
	+ Fixed error trying to change the admin port with NTP enabled
	+ Fixed breadcrumb destination for full log query page
	+ Use printableActionName in DataTable setter
2.1.22
	+ Fixed parentRow method in EBox::Types::Row
	+ Added new optionalLabel flag to EBox::Types::Abstract to avoid
	  show the label on non-optional values that need to be set as
	  optional when using show/hide viewCustomizers
	+ Added initHTMLStateOrder to View::Customizer to avoid incorrect
	  initial states
	+ Improved exceptions info in CGIs to help bug reporting
	+ Do not show customActions when editing row on DataTables
2.1.21
	+ Fixed bug printing traces at Global.pm
	+ Check new dump_exceptions confkey instead of the debug one in CGIs
	+ Explicit conversion to int those values stored in our database
	  for correct dumping in reporting
	+ Quote values in update overwrite while consolidating for reporting
2.1.20
	+ Fixed regression in edition in place of booleans
	+ Better default balance of the dashboard based on the size of the widgets
	+ Added defaultSelectedType argument to PortRange
2.1.19
	+ Disable KeepAlive as it seems to give performance problems with Firefox
	  and set MaxClients value back to 1 in apache.conf
	+ Throw exceptions when calling methods not aplicable to RO instances
	+ Fixed problems when mixing read/write and read-only instances
	+ Date/Time and Timezone moved from NTP to core under System -> General
	+ Do not instance hidden widgets to improve dashboard performance
	+ New command shell with Zentyal environment at /usr/share/zentyal/shell
	+ Show warning when a language-pack is not installed
	+ Removed unnecessary dump/load operations to .bak yaml files
	+ AuditLogging and Logs constructor now receive the 'ro' parameter
	+ Do not show Audit Logging in Module Status widget
2.1.18
	+ New unificated zentyal-core.logrotate for all the internal logs
	+ Added forceEnabled option for logHelpers
	+ Moved carousel.js to wizard template
	+ Add ordering option to wizard pages
	+ Fixed cmp and isEqualTo methods for EBox::Types::IPAddr
	+ Fixed wrong Mb unit labels in Disk Usage and use GB when > 1024 MB
	+ Now global-action script can be called without progress indicator
	+ Fixed EBox::Types::File JavaScript setter code
	+ Added support for "Add new..." modal boxes in foreign selectors
	+ Each module can have now its customized purge-module script
	  that will be executed after the package is removed
	+ Added Administration Audit Logging to log sessions, configuration
	  changes, and show pending actions in save changes confirmation
	+ User name is stored in session
	+ Remove deprecated extendedRestore from the old Full Backup
2.1.17
	+ Fixed RAID event crash
	+ Added warning on models and composites when the module is disabled
	+ Fixed login page style with some languages
	+ Login page template can now be reused accepting title as parameter
	+ EBox::Types::File does not write on redis when it fails to
	  move the fail to its final destination
	+ Added quote column option for periodic log consolidation and
	  report consolidation
	+ Added exclude module option to backup restore
2.1.16
	+ Do not show incompatible navigator warning on Google Chrome
	+ Fixed syncRows override detection on DataTable find
	+ clean-conf script now deletes also state data
	+ Avoid 'undefined' message in selectors
2.1.15
	+ Move Disk Usage and RAID to the new Maintenance menu
	+ Always call syncRows on find (avoid data inconsistencies)
	+ Filename when downloading a conf backup now contains hostname
	+ Fixed bug in RAID template
	+ Set proper menu order in System menu (fixes NTP position)
	+ Fixed regresion in page size selector on DataTables
	+ Fixed legend style in Import/Export Configuration
2.1.14
	+ Fixed regresion with double quotes in HTML templates
	+ Fixed problems with libredis-perl version dependency
	+ Adding new apparmor profile management
2.1.13
	+ Better control of errors when saving changes
	+ Elements of Union type can be hidden
	+ Model elements can be hidden only in the viewer or the setter
	+ HTML attributtes are double-quoted
	+ Models can have sections of items
	+ Password view modified to show the confirmation field
	+ New multiselect type
	+ Redis backend now throws different kind of exceptions
2.1.12
	+ Revert no longer necessary parents workaround
	+ Hide action on viewCustomizer works now on DataTables
2.1.11
	+ Fixed bug which setted bad directory to models in tab view
	+ Union type: Use selected subtype on trailingText property if the
	  major type does not have the property
	+ Raise MaxClients to 2 to prevent apache slowness
2.1.10
	+ Security [ZSN-2-1]: Avoid XSS in process list widget
2.1.9
	+ Do not try to initialize redis client before EBox::init()
	+ Safer way to delete rows, deleting its id reference first
	+ Delete no longer needed workaround for gconf with "removed" attribute
	+ Fixed regression in port range setter
2.1.8
	+ Fixed regression in menu search
	+ Fixed missing messages of multi state actions
	+ Help toggler is shown if needed when dynamic content is received
	+ Fixed issue when disabling several actions at once in a data table view
	+ All the custom actions are disabled when one is clicked
	+ Submit wizard pages asynchronously and show loading indicator
	+ Added carousel.js for slide effects
2.1.7
	+ Fixed issues with wrong html attributes quotation
	+ Bugfix: volatile types can now calculate their value using other
	  the value from other elements in the row no matter their position
2.1.6
	+ Attach software.log to bug report if there are broken packages
	+ Added keyGenerator option to report queries
	+ Tuned apache conf to provide a better user experience
	+ Actions click handlers can contain custom javascript
	+ Restore configuration with force dependencies option continues
	  when modules referenced in the backup are not present
	+ Added new MultiStateAction type
2.1.5
	+ Avoid problems getting parent if the manager is uninitialized
	+ Rename some icon files with wrong extension
	+ Remove wrong optional attribute for read-only fields in Events
	+ Renamed all /EBox/ CGI URLs to /SysInfo/ for menu folder coherency
	+ Added support for custom actions in DataTables
	+ Replaced Halt/Reboot CGI with a model
	+ Message classes can be set from models
	+ Fixed error in Jabber dispatcher
	+ Show module name properly in log when restart from the dashboard fails
	+ Avoid warning when looking for inexistent PID in pidFileRunning
2.1.4
	+ Changed Component's parent/child relationships implementation
	+ Fixed WikiFormat on automatic bug report tickets
	+ Do not show available community version in Dashboard with QA
 	  updates
2.1.3
	+ Fall back to readonly data in config backup if there are unsaved changes
	+ Allow to automatically send a report in the unexpected error page
	+ Logs and Events are now submenus of the new Maintenance menu
	+ Configuration Report option is now present on the Import/Export section
	+ Require save changes operation after changing the language
	+ Added support for URL aliases via schemas/urls/*.urls files
	+ Allow to sort submenu items via 'order' attribute
	+ Automatically save changes after syncRows is called and mark the module
	  mark the module as unchanged unless it was previously changed
	+ Removed unnecessary ConfigureEvents composite
	+ Removed unnecessary code from syncRows in logs and events
	+ Restore configuration is safer when restoring /etc/zentyal files
	+ Fixed unescaped characters when showing an exception
	+ Fixed nested error page on AJAX requests
	+ Adapted dumpBackupExtraData to new expected return value
	+ Report remoteservices, when required, a change in administration
	  port
	+ Added continueOnModuleFail mode to configuration restore
	+ Fixed Firefox 4 issue when downloading backups
	+ Show scroll when needed in stacktraces (error page)
	+ More informative error messages when trying to restart locked modules
	  from the dashboard
	+ Creation of plpgsql language moved from EBox::Logs::initialSetup
	  to create-db script
	+ Redis backend now throws different kind of exceptions
	+ Avoid unnecesary warnings about PIDs
	+ Update Jabber dispatcher to use Net::XMPP with some refactoring
	+ Save changes messages are correctly shown with international charsets
	+ Support for bitmap option in RAID report
	+ Retry multiInsert line by line if there are encoding errors
	+ Adapted to new location of partitionsFileSystems in EBox::FileSystem
	+ Event messages are cleaned of null characters and truncated
	  before inserting in the database when is necessary
	+ Improve message for "Free storage space" event and send an info
	  message when a given partition is not full anymore
	+ Event messages now can contain newline characters
	+ Objects of select type are compared also by context
	+ Remove cache from optionsFromForeignModel since it produces
	  problems and it is useless
	+ Set title with server name if the server is subscribed
	+ Fix title HTML tag in views for Models and Composites
	+ Added lastEventsReport to be queried by remoteservices module
	+ Added EBox::Types::HTML type
	+ Added missing manage-logs script to the package
	+ Fixed problems with show/hide help switch and dynamic content
	+ Menus with subitems are now kept unfolded until a section on a
	  different menu is accessed
	+ Sliced restore mode fails correctly when schema file is missing,
	  added option to force restore without schema file
	+ Purge conf now purges the state keys as well
	+ Added EBox::Types::IPRange
2.1.2
	+ Now a menu folder can be closed clicking on it while is open
	+ Bugfix: cron scripts are renamed and no longer ignored by run-parts
	+ Added new EBox::Util::Nmap class implementing a nmap wrapper
2.1.1
	+ Fixed incoherency problems with 'on' and '1' in boolean indexes
	+ Move cron scripts from debian packaging to src/scripts/cron
	+ Trigger restart of logs and events when upgrading zentyal-core
	  without any other modules
	+ Don't restart apache twice when upgrading together with more modules
	+ Fixed params validation issues in addRow
2.1
	+ Replace YAML::Tiny with libyaml written in C through YAML::XS wrapper
	+ Minor bugfix: filter invalid '_' param added by Webkit-based browser
	  on EBox::CGI::Base::params() instead of _validateParams(), avoids
	  warning in zentyal.log when enabling modules
	+ All CGI urls renamed from /ebox to /zentyal
	+ New first() and deleteFirst() methods in EBox::Global to check
	  existence and delete the /var/lib/zentyal/.first file
	+ PO files are now included in the language-pack-zentyal-* packages
	+ Migrations are now always located under /usr/share/$package/migration
	  this change only affects to the events and logs migrations
	+ Delete no longer used domain and translationDomain methods/attributes
	+ Unified src/libexec and tools in the new src/scripts directory
	+ Remove the ebox- prefix on all the names of the /usr/share scripts
	+ New EBox::Util::SQL package with helpers to create and drop tables
	  from initial-setup and purge-module for each module
	+ Always drop tables when purging a package
	+ Delete 'ebox' user when purging zentyal-core
	+ Moved all SQL schemas from tools/sqllogs to schemas/sql
	+ SQL time-period tables are now located under schemas/sql/period
	+ Old ebox-clean-gconf renamed to /usr/share/zentyal/clean-conf and
	  ebox-unconfigure-module is now /usr/share/zentyal/unconfigure-module
	+ Added default implementation for enableActions, executing
	  /usr/share/zentyal-$modulename/enable-module if exists
	+ Optimization: Do not check if a row is unique if any field is unique
	+ Never call syncRows on read-only instances
	+ Big performance improvements using hashes and sets in redis
	  database to avoid calls to the keys command
	+ Delete useless calls to exists in EBox::Config::Redis
	+ New regen-redis-db tool to recreate the directory structure
	+ Renamed /etc/cron.hourly/90manageEBoxLogs to 90zentyal-manage-logs
	  and moved the actual code to /usr/share/zentyal/manage-logs
	+ Move /usr/share/ebox/zentyal-redisvi to /usr/share/zentyal/redisvi
	+ New /usr/share/zentyal/initial-setup script for modules postinst
	+ New /usr/share/zentyal/purge-module script for modules postrm
	+ Removed obsolete logs and events migrations
	+ Create plpgsql is now done on EBox::Logs::initialSetup
	+ Replace old ebox-migrate script with EBox::Module::Base::migrate
	+ Rotate duplicity-debug.log log if exists
	+ Bug fix: Port selected during installation is correctly saved
	+ Zentyal web UI is restarted if their dependencies are upgraded
	+ Bug fix: Logs don't include unrelated information now
	+ Add total in disk_usage report
	+ Bugfix: Events report by source now works again
	+ Do not include info messages in the events report
	+ Services event is triggered only after five failed checkings
	+ Do not add redundant includedir lines to /etc/sudoers
	+ Fixed encoding for strings read from redis server
	+ Support for redis-server 2.0 configuration
	+ Move core templates to /usr/share/zentyal/stubs/core
	+ Old /etc/ebox directory replaced with the new /etc/zentyal with
	  renamed core.conf, logs.conf and events.conf files
	+ Fixed broken link to alerts list
2.0.15
	+ Do not check the existence of cloud-prof package during the
	  restore since it is possible not to be installed while disaster
	  recovery process is done
	+ Renamed /etc/init.d/ebox to /etc/init.d/zentyal
	+ Use new zentyal-* package names
	+ Don't check .yaml existence for core modules
2.0.14
	+ Added compMessage in some events to distinguish among events if
	  required
	+ Make source in events non i18n
	+ After restore, set all the restored modules as changed
	+ Added module pre-checks for configuration backup
2.0.13
	+ Fixed dashboard graphs refresh
	+ Fixed module existence check when dpkg is running
	+ Fix typo in sudoers creation to make remote support work again
2.0.12
	+ Include status of packages in the downloadable bug report
	+ Bugfix: Avoid possible problems deleting redis.first file if not exist
2.0.11
	+ New methods entry_exists and st_entry_exists in config backend
2.0.10
	+ Now redis backend returns undef on get for undefined values
	+ Allow custom mason templates under /etc/ebox/stubs
	+ Better checks before restoring a configuration backup with
	  a set of modules different than the installed one
	+ Wait for 10 seconds to the child process when destroying the
	  progress indicator to avoid zombie processes
	+ Caught SIGPIPE when trying to contact Redis server and the
	  socket was already closed
	+ Do not stop redis server when restarting apache but only when
	  the service is asked to stop
	+ Improvements in import/export configuration (know before as
	  configuration backup)
	+ Improvements in ProgressIndicator
	+ Better behaviour of read-only rows with up/down arrows
	+ Added support for printableActionName in DataTable's
	+ Added information about automatic configuration backup
	+ Removed warning on non existent file digest
	+ Safer way to check if core modules exist during installation
2.0.9
	+ Treat wrong installed packages as not-existent modules
	+ Added a warning in dashboard informing about broken packages
	+ File sharing and mailfilter log event watchers works again since
	  it is managed several log tables per module
2.0.8
	+ Replaced zentyal-conf script with the more powerful zentyal-redisvi
	+ Set always the same default order for dashboard widgets
	+ Added help message to the configure widgets dialog
	+ Check for undefined values in logs consolidation
	+ Now dashboard notifies fails when restarting a service
	+ Fixed bug with some special characters in dashboard
	+ Fixed bug with some special characters in disk usage graph
2.0.7
	+ Pre-installation includes sudoers.d into sudoers file if it's not yet
	  installed
	+ Install apache-prefork instead of worker by default
	+ Rename service certificate to Zentyal Administration Web Server
2.0.6
	+ Use mod dependencies as default restore dependencies
	+ Fixed dependencies in events module
	+ Increased recursive dependency threshold to avoid
	  backup restoration problems
2.0.5
	+ Removed deprecated "Full backup" option from configuration backup
	+ Bugfix: SCP method works again after addition of SlicedBackup
	+ Added option in 90eboxpglogger.conf to disable logs consolidation
2.0.4
	+ Removed useless gconf backup during upgrade
	+ Fixed postinstall script problems during upgrade
2.0.3
	+ Added support for the sliced backup of the DB
	+ Hostname change is now visible in the form before saving changes
	+ Fixed config backend problems with _fileList call
	+ Added new bootDepends method to customize daemons boot order
	+ Added permanent message property to Composite
	+ Bugfix: Minor aesthetic fix in horizontal menu
	+ Bugfix: Disk usage is now reported in expected bytes
	+ Bugfix: Event dispatcher is not disabled when it is impossible
	  for it to dispatch the message
2.0.2
	+ Better message for the service status event
	+ Fixed modules configuration purge script
	+ Block enable module button after first click
	+ Avoid division by zero in progress indicator when total ticks is
	  zero
	+ Removed warning during postinst
	+ Added new subscription messages in logs, events and backup
2.0.1
	+ Bugfix: Login from Zentyal Cloud is passwordless again
	+ Some defensive code for the synchronization in Events models
	+ Bugfix: add EBox::Config::Redis::get to fetch scalar or list
	  values. Make GConfModule use it to avoid issues with directories
	  that have both sort of values.
1.5.14
	+ Fixed redis bug with dir keys prefix
	+ Improved login page style
	+ New login method using PAM instead of password file
	+ Allow to change admin passwords under System->General
	+ Avoid auto submit wizard forms
	+ Wizard skip buttons always available
	+ Rebranded post-installation questions
	+ Added zentyal-conf script to get/set redis config keys
1.5.13
	+ Added transition effect on first install slides
	+ Zentyal rebrand
	+ Added web page favicon
	+ Fixed already seen wizards apparition
	+ Fixed ro module creation with redis backend
	+ Use mason for links widgets
	+ Use new domain to official strings for subscriptions
1.5.12
	+ Added option to change hostname under System->General
	+ Show option "return to dashboard" when save changes fails.
1.5.11
	+ Added more tries on redis reconnection
	+ Fixed user corner access problems with redis server
	+ writeFile* methods reorganized
	+ Added cron as dependency as cron.hourly was never executed with anacron
	+ Improvements in consolidation of data for reports
1.5.10
	+ Fixed gconf to redis conversion for boolean values
1.5.9
	+ Improved migrations speed using the same perl interpreter
	+ Redis as configuration backend (instead of gconf)
	+ Improved error messages in ebox-software
	+ Set event source to 256 chars in database to adjust longer event
	  sources
	+ Progress bar AJAX updates are sent using JSON
	+ Fixed progress bar width problems
	+ Fixed top menu on wizards
	+ Improved error message when disconnecting a not connected database
	+ Abort installation if 'ebox' user already exists
	+ Bugfix: IP address is now properly registered if login fails
1.5.8
	+ Added template tableorderer.css.mas
	+ Added buttonless top menu option
	+ Bugfix: Save all modules on first installation
	+ Bugfix: General ebox database is now created if needed when
	  re/starting services
	+ Bugfix: Data to report are now uniform in number of elements per
	  value. This prevents errors when a value is present in a month and
	  not in another
	+ Bugfix: Don't show already visited wizard pages again
1.5.7
	+ Bugfix: Avoid error when RAID is not present
	+ Bugfix: Add ebox-consolidate-reportinfo call in daily cron script
	+ Bugfix: Called multiInsert and unbufferedInsert when necessary
	  after the loggerd reimplementation
	+ Bugfix: EBox::ThirdParty::Apache2::AuthCookie and
	  EBox::ThirdParty::Apache2::AuthCookie::Util package defined just
	  once
	+ Added util SystemKernel
	+ Improved progress indicator
	+ Changes in sudo generation to allow sudo for remote support user
	+ Initial setup wizards support
1.5.6
	+ Reimplementation of loggerd using inotify instead of File::Tail
1.5.5
	+ Asynchronous load of dashboard widgets for a smoother interface
1.5.4
	+ Changed dbus-check script to accept config file as a parameter
1.5.3
	+ Function _isDaemonRunning works now with snort in lucid
	+ Javascript refreshing instead of meta tag in log pages
	+ Updated links in dashboard widget
	+ Add package versions to downloadable ebox.log
	+ Fixed postgresql data dir path for disk usage with pg 8.4
	+ GUI improvements in search box
1.5.2
	+ Security [ESN-1-1]: Validate referer to avoid CSRF attacks
	+ Added reporting structure to events module
	+ Added new CGI to download the last lines of ebox.log
1.5.1
	+ Bugfix: Catch exception when upstart daemon does not exist and
	  return a stopped status
	+ Added method in logs module to dump database in behalf of
	ebackup module
	+ Bugfix: Do not check in row uniqueness for optional fields that
	are not passed as parameters
	+ Improve the output of ebox module status, to be consistent with the one
	  shown in the interface
	+ Add options to the report generation to allow queries to be more
	  flexible
	+ Events: Add possibility to enable watchers by default
	+ Bugfix: Adding a new field to a model now uses default
	  value instead of an empty value
	+ Added script and web interface for configuration report, added
	  more log files to the configuration report
1.5
	+ Use built-in authentication
	+ Use new upstart directory "init" instead of "event.d"
	+ Use new libjson-perl API
	+ Increase PerlInterpMaxRequests to 200
	+ Increase MaxRequestsPerChild (mpm-worker) to 200
	+ Fix issue with enconding in Ajax error responses
	+ Loggerd: if we don't have any file to watch we just sleep otherwise the process
	  will finish and upstart will try to start it over again and again.
	+ Make /etc/init.d/ebox depend on $network virtual facility
	+ Show uptime and users on General Information widget.
1.4.2
	+ Start services in the appropriate order (by dependencies) to fix a problem
	  when running /etc/init.d/ebox start in slaves (mail and other modules
	  were started before usersandgroups and thus failed)
1.4.1
	+ Remove network workarounds from /etc/init.d/ebox as we don't bring
	  interfaces down anymore
1.4
	+ Bug fix: i18n. setDomain in composites and models.
1.3.19
	+ Make the module dashboard widget update as the rest of the widgets
	+ Fix problem regarding translation of module names: fixes untranslated
	  module names in the dashboard, module status and everywhere else where
	  a module name is written
1.3.18
	+ Add version comparing function and use it instead of 'gt' in the
	  general widget
1.3.17
	+ Minor bug fix: check if value is defined in EBox::Type::Union
1.3.16
	+ Move enable field to first row in ConfigureDispatcherDataTable
	+ Add a warning to let users know that a module with unsaved changes
	  is disabled
	+ Remove events migration directory:
		- 0001_add_conf_configureeventtable.pl
		- 0002_add_conf_diskfree_watcher.pl
	+ Bug fix: We don't use names to stringify date to avoid issues
	  with DB insertions and localisation in event logging
	+ Bug fix: do not warn about disabled services which return false from
	  showModuleStatus()
	+ Add blank line under "Module Status"
	+ Installed and latest available versions of the core are now displayed
	  in the General Information widget
1.3.15
	+ Bug fix: Call EBox::Global::sortModulesByDependencies when
	  saving all modules and remove infinite loop in that method.
	  EBox::Global::modifiedModules now requires an argument to sort
	  its result dependending on enableDepends or depends attribute.
	+ Bug fix: keep menu folders open during page reloads
	+ Bug fix: enable the log events dispatcher by default now works
	+ Bug fix: fixed _lock function in EBox::Module::Base
	+ Bug fix: composites honor menuFolder()
	+ Add support for in-place edition for boolean types. (Closes
	  #1664)
	+ Add method to add new database table columnts to EBox::Migration::Helpers
	+ Bug fix: enable "Save Changes" button after an in-place edition
1.3.14
	+ Bug fix: fix critical bug in migration helper that caused some log
	  log tables to disappear
	+ Create events table
	+ Bug fix: log watcher works again
	+ Bug fix: delete cache if log index is not found as it could be
	  disabled
1.3.13
	+ Bug fix: critical error in EventDaemon that prevented properly start
	+ Cron script for manage logs does not run if another is already
	  running, hope that this will avoid problems with large logs
	+ Increased maximum size of message field in events
	+ Added script to purge logs
	+ Bug fix: multi-domain logs can be enabled again
1.3.12
	+ Added type for EBox::Dashboard::Value to stand out warning
	  messages in dashboard
	+ Added EBox::MigrationHelpers to include migration helpers, for now,
	  include a db table renaming one
	+ Bug fix: Fix mismatch in event table field names
	+ Bug fix: Add migration to create language plpgsql in database
	+ Bug fix: Add missing script for report log consolidation
	+ Bug fix: Don't show modules in logs if they are not configured. This
	  prevents some crashes when modules need information only available when
	  configured, such as mail which holds the vdomains in LDAP
	+ Added method EBox::Global::lastModificationTime to know when
	  eBox configuration was modified for last time
	+ Add support for breadcrumbs on the UI
	+ Bug fix: in Loggerd files are only parsed one time regardless of
	  how many LogHelper reference them
	+ Added precondition for Loggerd: it does not run if there isnt
	anything to watch
1.3.11
	+ Support customFilter in models for big tables
	+ Added EBox::Events::sendEvent method to send events using Perl
	  code (used by ebackup module)
	+ Bug fix: EBox::Type::Service::cmp now works when only the
	  protocols are different
	+ Check $self is defined in PgDBEngine::DESTROY
	+ Do not watch files in ebox-loggerd related to disabled modules and
	  other improvements in the daemon
	+ Silent some exceptions that are used for flow control
	+ Improve the message from Service Event Watcher
1.3.10
	+ Show warning when accesing the UI with unsupported browsers
	+ Add disableApparmorProfile to EBox::Module::Service
	+ Bug fix: add missing use
	+ Bug fix: Make EventDaemon more robust against malformed sent
	  events by only accepting EBox::Event objects
1.3.8
	+ Bug fix: fixed order in EBox::Global::modified modules. Now
	  Global and Backup use the same method to order the module list
	  by dependencies
1.3.7
	+ Bug fix: generate public.css and login.css in dynamic-www directory
	  which is /var/lib/zentyal/dynamicwww/css/ and not in /usr/share/ebox/www/css
	  as these files are generate every time eBox's apache is
	  restarted
	+ Bug fix: modules are restored now in the correct dependency
	  order
	+ ebox-make-backup accepts --destinaton flag to set backup's file name
	+ Add support for permanent messages to EBox::View::Customizer
1.3.6
	+ Bug fix: override _ids in EBox::Events::Watcher::Log to not return ids
	which do not exist
	+ Bug fix: fixed InverseMatchSelect type which is used by Firewall module
	+ New widget for the dashboard showing useful support information
	+ Bugfix: wrong permissions on CSS files caused problem with usercorner
	+ CSS are now templates for easier rebranding
	+ Added default.theme with eBox colors
1.3.5
	+ Bugfix: Allow unsafe characters in password type
	+ Add FollowSymLinks in eBox apache configuration. This is useful
	  if we use js libraries provided by packages
1.3.4
	+ Updated company name in the footer
	+ Bugfix: humanEventMessage works with multiple tableInfos now
	+ Add ebox-dbus-check to test if we can actually connect to dbus
1.3.4
	+ bugfix: empty cache before calling updatedRowNotify
	+ enable Log dispatcher by default and not allow users to disable
	it
	+ consolidation process continues in disabled but configured modules
	+ bugfix: Save Changes button doesn't turn red when accessing events for
	first time
1.3.2
	+ bugfix: workaround issue with dhcp configured interfaces at boot time
1.3.1
	+ bugfix: wrong regex in service status check
1.3.0
	+ bugfix: make full backup work again
1.1.30
	+ Change footer to new company holder
	+  RAID does not generate 'change in completion events, some text
	problems fixed with RAID events
	+ Report graphics had a datapoints limit dependent on the active
	time unit
	+ Apache certificate can be replaced by CA module
	+ Fixed regression in detailed report: total row now aggregates
	properly
	+ More characters allowed when changing password from web GUI
	+ Fixed regression with already used values in select types
	+ Do not a button to restart eBox's apache
	+ Fixed auth problem when dumping and restoring postgre database
1.1.20
	+ Added custom view support
	+ Bugfix: report models now can use the limit parameter in
	  reportRows() method
	+ use a regexp to fetch the PID in a pidfile, some files such as
	postfix's add tabs and spaces before the actual number
	+ Changed "pidfile" to "pidfiles" in _daemons() to allow checking more than
one (now it is a array ref instead of scalar)
	+ Modified Service.pm to support another output format for /etc/init.d daemon
status that returns [OK] instead of "running".
	+ unuformized case in menu entries and some more visual fixes
1.1.10
	+ Fix issue when there's a file managed by one module that has been modified
	  when saving changes
	+ Bugfix: events models are working again even if an event aware
	module is uninstalled and it is in a backup to restore
	+ Select.pm returns first value in options as default
       + Added 'parentModule' to model class to avoid recursive problems
	+ Added Float type
	+ Apache module allows to add configuration includes from other modules
	+ Display remote services button if subscribed
	+ Event daemon may received events through a named pipe
	+ Bugfix. SysInfo revokes its config correctly
	+ Added storer property to types in order to store the data in
	somewhere different from GConf
	+ Added protected property 'volatile' to the models to indicate
	that they store nothing in GConf but in somewhere different
	+ System Menu item element 'RAID' is always visible even when RAID
	is not installed
	+ Files in deleted rows are deleted when the changes are saved
	+ Fixed some bug whens backing and restore files
	+ Components can be subModels of the HasMany type
	+ Added EBox::Types::Text::WriteOnce type
	+ Do not use rows(), use row to force iteration over the rows and increase
	performance and reduce memory use.
	+ Do not suggest_sync after read operations in gconf
	+ Increase MaxRequestsPerChild to 200 in eBox's apache
	+ Make apache spawn only one child process
	+ Log module is backed up and restored normally because the old
	problem is not longer here
	+ Backup is more gentle with no backup files in backup directory,
	now it does not delete them
	+ HasMany  can retrieve again the model and row after the weak
	refence is garbage-collected. (Added to solve a bug in the doenload
	bundle dialog)
	+ EBox::Types::DomainName no longer accepts IP addresses as domain
	names
	+ Bugfix: modules that fail at configuration stage no longer appear as enabled
	+ Add parameter to EBox::Types::Select to disable options cache

0.12.103
	+ Bugfix: fix SQL statement to fetch last rows to consolidate
0.12.102
	+ Bugfix: consolidate logs using the last date and not starting from scratch
0.12.101
	+ Bugfix: DomainName type make comparisons case insensitive
	according to RFC 1035
0.12.100
	+ Bugfix: Never skip user's modifications if it set to true
	override user's changes
	+ EBox::Module::writeConfFile and EBox::Service scape file's path
	+ Bugfix. Configure logrotate to actually rotate ebox logs
	+ Fixed bug in ForcePurge logs model
	+ Fixed bug in DataTable: ModelManaged was called with tableName
	instead of context Name
	+ Fixing an `img` tag closed now properly and adding alternative
	text to match W3C validation in head title
	+ Backup pages now includes the size of the archive
	+ Fixed bug in ForcePurge logs model
	+ Now the modules can have more than one tableInfo for logging information
	+ Improve model debugging
	+ Improve restart debugging
	+ Backups and bug reports can be made from the command line
	+ Bugfix: `isEqualTo` is working now for `Boolean` types
	+ Bugfix: check if we must disable file modification checks in
	Manager::skipModification

0.12.99
	+ Add support for reporting
	+ Refresh logs automatically
	+ Reverse log order
	+ Remove temp file after it is downloaded with FromTempDir controller
0.12.3
	+ Bug fix: use the new API in purge method. Now purging logs is working
	again.
0.12.2
	+ Increase random string length used to generate the cookie to
	2048 bits
	+ Logs are show in inverse chronological order
0.12.1
	+ Bug fix: use unsafeParam for progress indicator or some i18 strings
	will fail when saving changes
0.12
	+ Bugfix: Don't assume timecol is 'timestamp' but defined by
	module developer. This allows to purge some logs tables again
	+ Add page titles to models
	+ Set default values when not given in `add` method in models
	+ Add method to manage page size in model
	+ Add hidden field to help with Ajax request and automated testing with
	  ANSTE
	+ Bugfix: cast sql types to filter fields in logs
	+ Bugfix: Restricted resources are back again to make RSS
	access policy work again
	+ Workaround bogus mason warnings
	+ Make postinst script less verbose
	+ Disable keepalive in eBox apache
	+ Do not run a startup script in eBox apache
	+ Set default purge time for logs stored in eBox db to 1 week
	+ Disable LogAdmin actions in `ebox-global-action` until LogAdmin
	feature is completely done
0.11.103
	+ Modify EBox::Types::HasMany to create directory based on its row
	+ Add _setRelationship method to set up relationships between models
	  and submodels
	+ Use the new EBox::Model::Row api
	+ Add help method to EBox::Types::Abstract
	+ Decrease size for percentage value in disk free watcher
	+ Increase channel link field size in RSS dispatcher
0.11.102
	+ Bugfix: cmp in EBox::Types::HostIP now sorts correctly
	+ updatedRowNotify in EBox::Model::DataTable receives old row as
	well as the recently updated row
	+ Added `override_user_modification` configuration parameter to
	avoid user modification checkings and override them without asking
	+ Added EBox::Model::Row to ease the management of data returned
	by models
	+ Added support to pre-save and post-save executable files. They
	must be placed at /etc/ebox/pre-save or /etc/ebox/post-save
	+ Added `findRow` method to ease find and set
0.11.101
	+ Bugfix: Fix memory leak in models while cloning types. Now
	cloning is controlled by clone method in types
	+ Bugfix: Union type now checks for its uniqueness
	+ DESTROY is not an autoloaded method anymore
	+ HasOne fields now may set printable value from the foreign field
	to set its value
	+ findId now searches as well using printableValue
	+ Bugfix. Minor bug found when key is an IP address in autoloaded
	methods
	+ Ordered tables may insert values at the beginning or the end of
	the table by "insertPosition" attribute
	+ Change notConfigured template to fix English and add link to the
	  module status section
	+ Add loading gif to module status actions
	+ Remove debug from ServiceInterface.pm
	+ Add support for custom separators to be used as index separators on
	  exposedMethods
	+ Bugfix. Stop eBox correctly when it's removed
	+ Improve apache-restart to make it more reliable.
0.11.100
	+ Bugfix. Fix issue with event filters and empty hashes
	+ Bugfix. Cache stuff in log and soap watcher to avoid memory leaks
	+ Bugfix. Fix bug that prevented the user from being warned when a row to
	  be deleted is being used by other model
	+ Bugfix. Add missing use of EBox::Global in State event watcher
	+ Added progress screen, now pogress screen keeps track of the changed
	  state of the modules and change the top page element properly
	+ Do not exec() to restart apache outside mod_perl
	+ Improve apache restart script
	+ Improve progress screen
0.11.99
	+ DataTable contains the property 'enableProperty' to set a column
	called 'enabled' to enable/disable rows from the user point of
	view. The 'enabled' column is put the first
	+ Added state to the RAID report instead of simpler active boolean
        + Fix bug when installing new event components and event GConf
	subtree has not changed
	+ Add RSS dispatcher to show eBox events under a RSS feed
	+ Rotate log files when they reach 10MB for 7 rotations
	+ Configurable minimum free space left for being notified by means
	of percentage
	+ Add File type including uploading and downloading
	+ Event daemon now checks if it is possible to send an event
	before actually sending it
	+ Added Action forms to perform an action without modifying
	persistent data
	+ Log queries are faster if there is no results
	+ Show no data stored when there are no logs for a domain
	+ Log watcher is added in order to notify when an event has
	happened. You can configure which log watcher you may enable and
	what you want to be notify by a determined filter and/or event.
	+ RAID watcher is added to check the RAID events that may happen
	when the RAID subsystem is configured in the eBox machine
	+ Change colour dataset in pie chart used for disk usage reporting
	+ Progress indicator now contains a returned value and error
	message as well
	+ Lock session file for HTTP session to avoid bugs
	related to multiple requests (AJAX) in a short time
	+ Upgrade runit dependency until 1.8.0 to avoid runit related
	issues
0.11
	+ Use apache2
	+ Add ebox-unblock-exec to unset signal mask before running  a executable
	+ Fix issue with multiple models and models with params.
	  This triggered a bug in DHCP when there was just one static
	  interface
	+ Fix _checkRowIsUnique and _checkFieldIsUnique
	+ Fix paging
	+ Trim long strings in log table, show tooltip with the whole string
	  and show links for URLs starting with "http://"
0.10.99
	+ Add disk usage information
	+ Show progress in backup process
	+ Add option to purge logs
	+ Create a link from /var/lib/zentyal/log to /var/log/ebox
	+ Fix bug with backup descriptions containing spaces
	+ Add removeAll method on data models
	+ Add HostIP, DomainName and Port types
	+ Add readonly forms to display static information
	+ Add Danish translation thanks to Allan Jacobsen
0.10
	+ New release
0.9.100
	+ Add checking for SOAP session opened
	+ Add EventDaemon
	+ Add Watcher and Dispatch framework to support an event
	  architecture on eBox
	+ Add volatile EBox::Types in order not to store their values
	  on GConf
	+ Add generic form
	+ Improvements on generic table
	+ Added Swedish translation

0.9.99
	+ Added Portuguese from Portugal translation
	+ Added Russian translation
	+ Bugfix: bad changed state in modules after restore

0.9.3
	+ New release

0.9.2
	+ Add browser warning when uploading files
	+ Enable/disable logging modules
0.9.1
	+ Fix backup issue with changed state
	+ Generic table supports custom ordering
0.9
	+ Added Polish translation
        + Bug in recognition of old CD-R writting devices fixed
	+ Added Aragonese translation
	+ Added Dutch translation
	+ Added German translation
	+ Added Portuguese translation

0.8.99
	+ Add data table model for generic Ajax tables
	+ Add types to be used by models
	+ Add MigrationBase and ebox-migrate to upgrade data models
	+ Some English fixes
0.8.1
	+ New release
0.8
	+ Fix backup issue related to bug reports
	+ Improved backup GUI
0.7.99
        + changed sudo stub to be more permissive
	+ added startup file to apache web server
	+ enhanced backup module
	+ added basic CD/DVD support to backup module
	+ added test stubs to simplify testing
	+ added test class in the spirit of Test::Class
	+ Html.pm now uses mason templates
0.7.1
	+ use Apache::Reload to reload modules when changed
	+ GUI consistency (#12)
	+ Fixed a bug for passwords longer than 16 chars
	+ ebox-sudoers-friendly added to not overwrite /etc/sudoers each time
0.7
	+ First public release
0.6
	+ Move to client
	+ Remove obsolete TODO list
	+ Remove firewall module from  base system
	+ Remove objects module from base system
	+ Remove network module from base system
	+ Add modInstances and modInstancesOfType
	+ Raname Base to ClientBase
	+ Remove calls to deprecated methods
	+ API documented using naturaldocs
	+ Update INSTALL
	+ Use a new method to get configkeys, now configkey reads every
	  [0.9
	+ Added Polish translation][0-9]+.conf file from the EBox::Config::etc() dir and
	  tries to get the value from the files in order.
	+ Display date in the correct languae in Summary
	+ Update debian scripts
	+ Several bugfixes
0.5.2
	+ Fix some packaging issues
0.5.1
	+ New menu system
	+ New firewall filtering rules
	+ 802.1q support

0.5
	+ New bug-free menus (actually Internet Explorer is the buggy piece
	  of... software that caused the reimplementation)
	+ Lots of small bugfixes
	+ Firewall: apply rules with no destination address to packets
	  routed through external interfaces only
	+ New debianize script
	+ Firewall: do not require port and protocol parameters as they
	  are now optional.
	+ Include SSL stuff in the dist tarball
	+ Let modules block changes in the network interfaces
	  configuration if they have references to the network config in
	  their config.
	+ Debian network configuration import script
	+ Fix the init.d script: it catches exceptions thrown by modules so that
	  it can try to start/stop all of them if an exception is thrown.
	+ Firewall: fix default policy bug in INPUT chains.
	+ Restore textdomain in exceptions
	+ New services section in the summary
	+ Added Error item to Summary. Catch exceptions from modules in
	  summary and generate error item
	+ Fix several errors with redirections and error handling in CGIs
	+ Several data validation functions were fixed, and a few others added
	+ Prevent the global module from keeping a reference to itself. And make
	  the read-only/read-write behavior of the factory consistent.
	+ Stop using ifconfig-wrapper and implement our own NetWrapper module
	  with wrappers for ifconfig and ip.
	+ Start/stop apache, network and firewall modules in first place.
	+ Ignore some network interface names such as irda, sit0, etc.
	+ The summary page uses read-only module instances.
	+ New DataInUse exception, old one renamed to DataExists.
	+ Network: do not overwrite resolv.conf if there are nameservers
	  given via dhcp.
	+ Do not set a default global policy for the ssh service.
	+ Check for forbiden characters when the parameter value is
	  requested by the CGI, this allows CGI's to handle the error,
	  and make some decissions before it happens.
	+ Create an "edit object" template and remove the object edition stuff
	  from the main objects page.
	+ Fix the apache restarting code.
	+ Network: Remove the route reordering feature, the kernel handles that
	  automatically.
	+ Fix tons of bugs in the network restarting code.
	+ Network: removed the 3rd nameserver configuration.
	+ Network: Get gateway info in the dhcp hook.
	+ Network: Removed default configuration from the gconf schema.
	+ New function for config-file generation
	+ New functions for pid file handling

0.4
	+ debian package
	+ added module to export/import configuration
	+ changes in firewall's API
	+ Added content filter based on dansguardian
	+ Added French translation
	+ Added Catalan translation
	+ Sudoers file is generated automatically based on module's needs
	+ Apache config file is generated by ebox  now
	+ Use SSL
	+ Added ebox.conf file
	+ Added module template generator

0.3
	+ Supports i18n
	+ API name consistency
	+ Use Mason for templates
	+ added tips to GUI
	+ added dhcp hooks
	+ administration port configuration
	+ Fixed bugs to IE compliant
	+ Revoke changes after logout
	+ Several bugfixes

0.2
	+ All modules are now based on gconf.
	+ Removed dependencies on xml-simple, xerces and xpath
	+ New MAC address field in Object members.
	+ Several bugfixes.

0.1
	+ Initial release<|MERGE_RESOLUTION|>--- conflicted
+++ resolved
@@ -1,13 +1,10 @@
 HEAD
-<<<<<<< HEAD
+	+ Log the start and finish of start/stop modules actions
 	+ Added usesPort() method to apache module
 2.3.9
 	+ Enable SSLInsecureRenegotiation to avoid master -> slave SOAP handsake
 	  problems
 	+ Added validateRowRemoval method to EBox::Model::DataTable
-=======
-	+ Log the start and finish of stop/restart modules actions
->>>>>>> b18ffe8f
 	+ Use rm -rf instead of remove_tree to avoid chdir permission problems
 	+ Avoid problems restarting apache when .pid file does not exist
 	+ Do not use graceful on apache to allow proper change of listen port
