--- conflicted
+++ resolved
@@ -1,12 +1,9 @@
 HEAD
-<<<<<<< HEAD
+	+ DataForm does not check for uniqueness of its fields, as it only
+	  contains a single row
 	+ In ConfigureLogs, restored printable names for log domains
 	+ Fixed dashboard update error on modules widget, counter-graph
 	  widget and widget without sections
-=======
-	+ DataForm dont check for uniqueness of its field, because there
-	are only one row
->>>>>>> ec1ae68b
 	+ Better way to fix non-root warnings during boot without interfering
 	  on manual restart commands in the shell
 3.0.1
