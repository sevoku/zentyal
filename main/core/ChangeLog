--- conflicted
+++ resolved
@@ -1,9 +1,6 @@
 HEAD
-<<<<<<< HEAD
+	+ Fixed bad interpolation in JS code in booleanInPlaceViewer.mas
 	+ WizardPage CGIs can now return JSON replies as response
-=======
-	+ Fixed bad interpolation in JS code in booleanInPalceViewer.mas
->>>>>>> f83cfd44
 	+ unconfigure-module script disables also the module
 	+ Restart firewall module when a firewall observer module is
 	  stopped/started using zentyal init.d script
