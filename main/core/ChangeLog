--- conflicted
+++ resolved
@@ -1,5 +1,5 @@
 HEAD
-<<<<<<< HEAD
+	+ Removed unused method EBox::Model::DataTable::_tailoredOrder
 	+ Added force default mode and permission to writeConfFileNoCheck(),
 	  writeFile() and derivatives
 	+ Fixed bug in EBox:::Logs::CGI::Index with internationalized
@@ -12,9 +12,6 @@
 	+ Improve change-hostname script, delete all references to current name
 	+ Faster dashboard loading with asynchronous check of software updates
 	+ Workaround for when the progress id parameter has been lost
-=======
-	+ Removed unused method EBox::Model::DataTable::_tailoredOrder
->>>>>>> df659091
 	+ Fixed problems calling upstart coomands from cron jobs with wrong PATH
 	+ Decode CGI unsafeParams as utf8
 	+ Avoid double encoding when printing JSON response in EBox::CGI::Base
