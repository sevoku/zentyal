--- conflicted
+++ resolved
@@ -1,12 +1,9 @@
 HEAD
-<<<<<<< HEAD
-	+ Fixed regression in tabbed composites with the jQuery changes
-=======
 	+ Restore configuration backup from file now works again after JS
 	  framework change
 	+ Configuration backup download, restore and delete from the list
 	  works again after the UI changes
->>>>>>> 24569227
+	+ Fixed regression in tabbed composites with the jQuery changes
 	+ Set proper title in dialogs when loading in an existent one
 	+ Fixed regression on dashboard which allowed to move already
 	  present dashboard widgets
