HEAD
<<<<<<< HEAD
	+ Changed JS to allow the restore of the action cell when a delete
	  action fails
=======
	+ Added legend to DataTables with custom actions
>>>>>>> 9100cb61
	+ Set milestone to 3.0 when creating bug reports in the trac
	+ Avoid temporal modelInstance errors when adding or removing
	  modules with LogWatchers or LogDispatcher
	+ Unallow administration port change when the port is in use
2.3
	+ Do not launch a passwordless redis instance during first install
	+ New 'types' field in LogObserver and storers/acquirers to store special
	  types like IPs or MACs in an space-efficient way
	+ Use MySQL for the logs database instead of PostgreSQL
	+ Bugfix: logs database is now properly recreated after purge & install
	+ Avoid use of AUTOLOAD to execute redis commands, improves performance
	+ Use UNIX socket to connect to redis for better performance and
	  update default redis 2.2 settings
	+ Use "sudo" group instead of "admin" one for the UI access control
	+ Added EBox::Module::Base::version() to get package version
	+ Fixed problem in consalidation report when accumulating results
	  from queries having a "group by table.field"
	+ Added missing US and Etc zones in timezone selector
	+ Replaced autotools with zbuildtools
	+ Refuse to restore configuration backup from version lesser than
	  2.1 unless forced
	+ Do not retrieve format.js in every graph to improve performance
	+ The purge-module scripts are always managed as root user
	+ New grep-redis tool to search for patterns in redis keys or
	  values
	+ Use partitionFileSystems method from EBox::FileSystem
2.2.4
	+ New internal 'call' command in Zentyal shell to 'auto-use' the module
	+ Zentyal shell now can execute commandline arguments
	+ Bugfix: EBox::Types::IPAddr::isEqualTo allows to change netmask now
	+ Removed some undefined concatenation and compare warnings in error.log
	+ Ignore check operation in RAID event watcher
	+ Skip IP addresses ending in .0 in EBox::Types::IPRange::addresses()
	+ Do not store in redis trailing dots in Host and DomainName types
	+ Added internal command to instance models and other improvements in shell
	+ Now the whole /etc/zentyal directory is backed up and a copy of the
	  previous contents is stored at /var/backups before restoring
	+ Removing a module with a LogWatcher no longer breaks the LogWatcher
	  Configuration page anymore
	+ Fixed error in change-hostname script it does not longer match substrings
	+ Bugfix: Show breadcrumbs even from models which live in a
	  composite
	+ HTTPLink now returns empty string if no HTTPUrlView is defined
	  in DataTable class
	+ Added mising use sentence in EBox::Event::Watcher::Base
2.2.3
	+ Bugfix: Avoid url rewrite to ebox.cgi when requesting to /slave
	+ Fixed logrotate configuration
	+ More resilient way to handle with missing indexes in _find
	+ Added more informative text when mispelling methods whose prefix
	  is an AUTOLOAD action
	+ A more resilient solution to load events components in EventDaemon
	+ Added one and two years to the purge logs periods
	+ Fixed downloads from EBox::Type::File
2.2.2
	+ Revert cookie name change to avoid session loss in upgrades
	+ Do not try to change owner before user ebox is created
2.2.1
	+ Removed obsolete references to /zentyal URL
	+ Create configuration backup directories on install to avoid warnings
	  accessing the samba share when there are no backups
	+ Log result of save changes, either successful or with warnings
	+ Changed cookie name to remove forbidden characters to avoid
	  incompatibilities with some applications
	+ Removed duplicated and incorrect auding logging for password change
	+ Fixed some non-translatable strings
	+ Create automatic bug reports under 2.2.X milestone instead of 2.2
	+ Fixed bug changing background color on selected software packages
2.1.34
	+ Volatile types called password are now also masked in audit log
	+ Adjust padding for module descriptions in basic software view
	+ Removed beta icon
2.1.33
	+ Fixed modal add problems when using unique option on the type
	+ Fixed error management in the first screen of modal add
	+ Unify software selection and progress colors in CSS
	+ Set proper message type in Configure Events model
	+ Fixed error checking permanentMessage types in templates/msg.mas
2.1.32
	+ Added progress bar colors to theme definition
	+ Remove no longer correct UTF8 decode in ProgressIndicator
	+ Fixed UTF8 double-encoding on unexpected error CGI
	+ Reviewed some subscription strings
	+ Always fork before apache restart to avoid port change problems
	+ Stop modules in the correct order (inverse dependencies order)
	+ Better logging of failed modules on restore
2.1.31
	+ Do not start managed daemons on boot if the module is disabled
	+ Better message on redis error
	+ Watch for dependencies before automatic enable of modules on first install
2.1.30
	+ Removed obsolete /ebox URL from RSS link
	+ Changed methods related with extra backup data in modules logs
	  to play along with changes in ebackup module
	+ Set a user for remote access for audit reasons
	+ Detect session loss on AJAX requests
2.1.29
	+ Startup does not fail if SIGPIPE received
2.1.28
	+ Added code to mitigate false positives on module existence
	+ Avoid error in logs full summary due to incorrect syntax in template
	+ Allow unsafe chars in EBox::Types::File to avoid problems in some browsers
	+ Reviewed some subscription strings
	+ Warning about language-packs installed works again after Global changes
	+ Show n components update when only zentyal packages are left to
	  upgrade in the system widget
	+ Do not show debconf warning when installing packages
	+ EBox::Types::IPAddr (and IPNetwork) now works with defaultValue
	+ Allow to hide menu items, separators and dashboard widgets via conf keys
2.1.27
	+ Do not create tables during Disaster Recovery installation
	+ Added new EBox::Util::Debconf::value to get debconf values
	+ DataTable controller does no longer try to get a deleted row
	  for gather elements values for audit log
	+ Check if Updates watcher can be enabled if the subscription
	  level is yet unknown
2.1.26
	+ Detection of broken packages works again after proper deletion
	  of dpkg_running file
	+ Keep first install redis server running until trigger
	+ Unified module restart for package trigger and init.d
	+ Use restart-trigger script in postinst for faster daemons restarting
	+ System -> Halt/Reboot works again after regression in 2.1.25
	+ Added framework to show warning messages after save changes
	+ Change caption of remote services link to Zentyal Cloud
	+ Do not show Cloud link if hide_cloud_link config key is defined
	+ Added widget_ignore_updates key to hide updates in the dashboard
	+ Differentiate ads from notes
	+ Allow custom message type on permanentMessage
	+ Only allow custom themes signed by Zentyal
	+ Removed /zentyal prefix from URLs
	+ Caps lock detection on login page now works again
	+ Added HiddenIfNotAble property to event watchers to be hidden if
	  it is unabled to monitor the event
	+ Dashboard values can be now error and good as well
	+ Include a new software updates widget
	+ Include a new alert for basic subscriptions informing about
	  software updates
	+ Add update-notifier-common to dependencies
	+ EBox::DataTable::enabledRows returns rows in proper order
	+ Use custom ads when available
	+ Disable bug report when hide_bug_report defined on theme
2.1.25
	+ Do not show disabled module warnings in usercorner
	+ Mask passwords and unify boolean values in audit log
	+ Do not override type attribute for EBox::Types::Text subtypes
	+ Corrected installation finished message after first install
	+ Added new disableAutocomplete attribute on DataTables
	+ Optional values can be unset
	+ Minor improvements on nmap scan
2.1.24
	+ Do not try to generate config for unconfigured services
	+ Remove unnecessary redis call getting _serviceConfigured value
	+ Safer sizes for audit log fields
	+ Fix non-translatable "show help" string
	+ Allow links to first install wizard showing a desired page
	+ Fixed bug in disk usage when we have both values greater and
	  lower than 1024 MB
	+ Always return a number in EBox::AuditLogging::isEnabled to avoid
	  issues when returning the module status
	+ Added noDataMsg attribute on DataTable to show a message when
	  there are no rows
2.1.23
	+ Removed some warnings during consolidation process
	+ Depend on libterm-readline-gnu-perl for history support in shells
	+ Fixed error trying to change the admin port with NTP enabled
	+ Fixed breadcrumb destination for full log query page
	+ Use printableActionName in DataTable setter
2.1.22
	+ Fixed parentRow method in EBox::Types::Row
	+ Added new optionalLabel flag to EBox::Types::Abstract to avoid
	  show the label on non-optional values that need to be set as
	  optional when using show/hide viewCustomizers
	+ Added initHTMLStateOrder to View::Customizer to avoid incorrect
	  initial states
	+ Improved exceptions info in CGIs to help bug reporting
	+ Do not show customActions when editing row on DataTables
2.1.21
	+ Fixed bug printing traces at Global.pm
	+ Check new dump_exceptions confkey instead of the debug one in CGIs
	+ Explicit conversion to int those values stored in our database
	  for correct dumping in reporting
	+ Quote values in update overwrite while consolidating for reporting
2.1.20
	+ Fixed regression in edition in place of booleans
	+ Better default balance of the dashboard based on the size of the widgets
	+ Added defaultSelectedType argument to PortRange
2.1.19
	+ Disable KeepAlive as it seems to give performance problems with Firefox
	  and set MaxClients value back to 1 in apache.conf
	+ Throw exceptions when calling methods not aplicable to RO instances
	+ Fixed problems when mixing read/write and read-only instances
	+ Date/Time and Timezone moved from NTP to core under System -> General
	+ Do not instance hidden widgets to improve dashboard performance
	+ New command shell with Zentyal environment at /usr/share/zentyal/shell
	+ Show warning when a language-pack is not installed
	+ Removed unnecessary dump/load operations to .bak yaml files
	+ AuditLogging and Logs constructor now receive the 'ro' parameter
	+ Do not show Audit Logging in Module Status widget
2.1.18
	+ New unificated zentyal-core.logrotate for all the internal logs
	+ Added forceEnabled option for logHelpers
	+ Moved carousel.js to wizard template
	+ Add ordering option to wizard pages
	+ Fixed cmp and isEqualTo methods for EBox::Types::IPAddr
	+ Fixed wrong Mb unit labels in Disk Usage and use GB when > 1024 MB
	+ Now global-action script can be called without progress indicator
	+ Fixed EBox::Types::File JavaScript setter code
	+ Added support for "Add new..." modal boxes in foreign selectors
	+ Each module can have now its customized purge-module script
	  that will be executed after the package is removed
	+ Added Administration Audit Logging to log sessions, configuration
	  changes, and show pending actions in save changes confirmation
	+ User name is stored in session
	+ Remove deprecated extendedRestore from the old Full Backup
2.1.17
	+ Fixed RAID event crash
	+ Added warning on models and composites when the module is disabled
	+ Fixed login page style with some languages
	+ Login page template can now be reused accepting title as parameter
	+ EBox::Types::File does not write on redis when it fails to
	  move the fail to its final destination
	+ Added quote column option for periodic log consolidation and
	  report consolidation
	+ Added exclude module option to backup restore
2.1.16
	+ Do not show incompatible navigator warning on Google Chrome
	+ Fixed syncRows override detection on DataTable find
	+ clean-conf script now deletes also state data
	+ Avoid 'undefined' message in selectors
2.1.15
	+ Move Disk Usage and RAID to the new Maintenance menu
	+ Always call syncRows on find (avoid data inconsistencies)
	+ Filename when downloading a conf backup now contains hostname
	+ Fixed bug in RAID template
	+ Set proper menu order in System menu (fixes NTP position)
	+ Fixed regresion in page size selector on DataTables
	+ Fixed legend style in Import/Export Configuration
2.1.14
	+ Fixed regresion with double quotes in HTML templates
	+ Fixed problems with libredis-perl version dependency
	+ Adding new apparmor profile management
2.1.13
	+ Better control of errors when saving changes
	+ Elements of Union type can be hidden
	+ Model elements can be hidden only in the viewer or the setter
	+ HTML attributtes are double-quoted
	+ Models can have sections of items
	+ Password view modified to show the confirmation field
	+ New multiselect type
	+ Redis backend now throws different kind of exceptions
2.1.12
	+ Revert no longer necessary parents workaround
	+ Hide action on viewCustomizer works now on DataTables
2.1.11
	+ Fixed bug which setted bad directory to models in tab view
	+ Union type: Use selected subtype on trailingText property if the
	  major type does not have the property
	+ Raise MaxClients to 2 to prevent apache slowness
2.1.10
	+ Security [ZSN-2-1]: Avoid XSS in process list widget
2.1.9
	+ Do not try to initialize redis client before EBox::init()
	+ Safer way to delete rows, deleting its id reference first
	+ Delete no longer needed workaround for gconf with "removed" attribute
	+ Fixed regression in port range setter
2.1.8
	+ Fixed regression in menu search
	+ Fixed missing messages of multi state actions
	+ Help toggler is shown if needed when dynamic content is received
	+ Fixed issue when disabling several actions at once in a data table view
	+ All the custom actions are disabled when one is clicked
	+ Submit wizard pages asynchronously and show loading indicator
	+ Added carousel.js for slide effects
2.1.7
	+ Fixed issues with wrong html attributes quotation
	+ Bugfix: volatile types can now calculate their value using other
	  the value from other elements in the row no matter their position
2.1.6
	+ Attach software.log to bug report if there are broken packages
	+ Added keyGenerator option to report queries
	+ Tuned apache conf to provide a better user experience
	+ Actions click handlers can contain custom javascript
	+ Restore configuration with force dependencies option continues
	  when modules referenced in the backup are not present
	+ Added new MultiStateAction type
2.1.5
	+ Avoid problems getting parent if the manager is uninitialized
	+ Rename some icon files with wrong extension
	+ Remove wrong optional attribute for read-only fields in Events
	+ Renamed all /EBox/ CGI URLs to /SysInfo/ for menu folder coherency
	+ Added support for custom actions in DataTables
	+ Replaced Halt/Reboot CGI with a model
	+ Message classes can be set from models
	+ Fixed error in Jabber dispatcher
	+ Show module name properly in log when restart from the dashboard fails
	+ Avoid warning when looking for inexistent PID in pidFileRunning
2.1.4
	+ Changed Component's parent/child relationships implementation
	+ Fixed WikiFormat on automatic bug report tickets
	+ Do not show available community version in Dashboard with QA
 	  updates
2.1.3
	+ Fall back to readonly data in config backup if there are unsaved changes
	+ Allow to automatically send a report in the unexpected error page
	+ Logs and Events are now submenus of the new Maintenance menu
	+ Configuration Report option is now present on the Import/Export section
	+ Require save changes operation after changing the language
	+ Added support for URL aliases via schemas/urls/*.urls files
	+ Allow to sort submenu items via 'order' attribute
	+ Automatically save changes after syncRows is called and mark the module
	  mark the module as unchanged unless it was previously changed
	+ Removed unnecessary ConfigureEvents composite
	+ Removed unnecessary code from syncRows in logs and events
	+ Restore configuration is safer when restoring /etc/zentyal files
	+ Fixed unescaped characters when showing an exception
	+ Fixed nested error page on AJAX requests
	+ Adapted dumpBackupExtraData to new expected return value
	+ Report remoteservices, when required, a change in administration
	  port
	+ Added continueOnModuleFail mode to configuration restore
	+ Fixed Firefox 4 issue when downloading backups
	+ Show scroll when needed in stacktraces (error page)
	+ More informative error messages when trying to restart locked modules
	  from the dashboard
	+ Creation of plpgsql language moved from EBox::Logs::initialSetup
	  to create-db script
	+ Redis backend now throws different kind of exceptions
	+ Avoid unnecesary warnings about PIDs
	+ Update Jabber dispatcher to use Net::XMPP with some refactoring
	+ Save changes messages are correctly shown with international charsets
	+ Support for bitmap option in RAID report
	+ Retry multiInsert line by line if there are encoding errors
	+ Adapted to new location of partitionsFileSystems in EBox::FileSystem
	+ Event messages are cleaned of null characters and truncated
	  before inserting in the database when is necessary
	+ Improve message for "Free storage space" event and send an info
	  message when a given partition is not full anymore
	+ Event messages now can contain newline characters
	+ Objects of select type are compared also by context
	+ Remove cache from optionsFromForeignModel since it produces
	  problems and it is useless
	+ Set title with server name if the server is subscribed
	+ Fix title HTML tag in views for Models and Composites
	+ Added lastEventsReport to be queried by remoteservices module
	+ Added EBox::Types::HTML type
	+ Added missing manage-logs script to the package
	+ Fixed problems with show/hide help switch and dynamic content
	+ Menus with subitems are now kept unfolded until a section on a
	  different menu is accessed
	+ Sliced restore mode fails correctly when schema file is missing,
	  added option to force restore without schema file
	+ Purge conf now purges the state keys as well
	+ Added EBox::Types::IPRange
2.1.2
	+ Now a menu folder can be closed clicking on it while is open
	+ Bugfix: cron scripts are renamed and no longer ignored by run-parts
	+ Added new EBox::Util::Nmap class implementing a nmap wrapper
2.1.1
	+ Fixed incoherency problems with 'on' and '1' in boolean indexes
	+ Move cron scripts from debian packaging to src/scripts/cron
	+ Trigger restart of logs and events when upgrading zentyal-core
	  without any other modules
	+ Don't restart apache twice when upgrading together with more modules
	+ Fixed params validation issues in addRow
2.1
	+ Replace YAML::Tiny with libyaml written in C through YAML::XS wrapper
	+ Minor bugfix: filter invalid '_' param added by Webkit-based browser
	  on EBox::CGI::Base::params() instead of _validateParams(), avoids
	  warning in zentyal.log when enabling modules
	+ All CGI urls renamed from /ebox to /zentyal
	+ New first() and deleteFirst() methods in EBox::Global to check
	  existence and delete the /var/lib/zentyal/.first file
	+ PO files are now included in the language-pack-zentyal-* packages
	+ Migrations are now always located under /usr/share/$package/migration
	  this change only affects to the events and logs migrations
	+ Delete no longer used domain and translationDomain methods/attributes
	+ Unified src/libexec and tools in the new src/scripts directory
	+ Remove the ebox- prefix on all the names of the /usr/share scripts
	+ New EBox::Util::SQL package with helpers to create and drop tables
	  from initial-setup and purge-module for each module
	+ Always drop tables when purging a package
	+ Delete 'ebox' user when purging zentyal-core
	+ Moved all SQL schemas from tools/sqllogs to schemas/sql
	+ SQL time-period tables are now located under schemas/sql/period
	+ Old ebox-clean-gconf renamed to /usr/share/zentyal/clean-conf and
	  ebox-unconfigure-module is now /usr/share/zentyal/unconfigure-module
	+ Added default implementation for enableActions, executing
	  /usr/share/zentyal-$modulename/enable-module if exists
	+ Optimization: Do not check if a row is unique if any field is unique
	+ Never call syncRows on read-only instances
	+ Big performance improvements using hashes and sets in redis
	  database to avoid calls to the keys command
	+ Delete useless calls to exists in EBox::Config::Redis
	+ New regen-redis-db tool to recreate the directory structure
	+ Renamed /etc/cron.hourly/90manageEBoxLogs to 90zentyal-manage-logs
	  and moved the actual code to /usr/share/zentyal/manage-logs
	+ Move /usr/share/ebox/zentyal-redisvi to /usr/share/zentyal/redisvi
	+ New /usr/share/zentyal/initial-setup script for modules postinst
	+ New /usr/share/zentyal/purge-module script for modules postrm
	+ Removed obsolete logs and events migrations
	+ Create plpgsql is now done on EBox::Logs::initialSetup
	+ Replace old ebox-migrate script with EBox::Module::Base::migrate
	+ Rotate duplicity-debug.log log if exists
	+ Bug fix: Port selected during installation is correctly saved
	+ Zentyal web UI is restarted if their dependencies are upgraded
	+ Bug fix: Logs don't include unrelated information now
	+ Add total in disk_usage report
	+ Bugfix: Events report by source now works again
	+ Do not include info messages in the events report
	+ Services event is triggered only after five failed checkings
	+ Do not add redundant includedir lines to /etc/sudoers
	+ Fixed encoding for strings read from redis server
	+ Support for redis-server 2.0 configuration
	+ Move core templates to /usr/share/zentyal/stubs/core
	+ Old /etc/ebox directory replaced with the new /etc/zentyal with
	  renamed core.conf, logs.conf and events.conf files
	+ Fixed broken link to alerts list
2.0.15
	+ Do not check the existence of cloud-prof package during the
	  restore since it is possible not to be installed while disaster
	  recovery process is done
	+ Renamed /etc/init.d/ebox to /etc/init.d/zentyal
	+ Use new zentyal-* package names
	+ Don't check .yaml existence for core modules
2.0.14
	+ Added compMessage in some events to distinguish among events if
	  required
	+ Make source in events non i18n
	+ After restore, set all the restored modules as changed
	+ Added module pre-checks for configuration backup
2.0.13
	+ Fixed dashboard graphs refresh
	+ Fixed module existence check when dpkg is running
	+ Fix typo in sudoers creation to make remote support work again
2.0.12
	+ Include status of packages in the downloadable bug report
	+ Bugfix: Avoid possible problems deleting redis.first file if not exist
2.0.11
	+ New methods entry_exists and st_entry_exists in config backend
2.0.10
	+ Now redis backend returns undef on get for undefined values
	+ Allow custom mason templates under /etc/ebox/stubs
	+ Better checks before restoring a configuration backup with
	  a set of modules different than the installed one
	+ Wait for 10 seconds to the child process when destroying the
	  progress indicator to avoid zombie processes
	+ Caught SIGPIPE when trying to contact Redis server and the
	  socket was already closed
	+ Do not stop redis server when restarting apache but only when
	  the service is asked to stop
	+ Improvements in import/export configuration (know before as
	  configuration backup)
	+ Improvements in ProgressIndicator
	+ Better behaviour of read-only rows with up/down arrows
	+ Added support for printableActionName in DataTable's
	+ Added information about automatic configuration backup
	+ Removed warning on non existent file digest
	+ Safer way to check if core modules exist during installation
2.0.9
	+ Treat wrong installed packages as not-existent modules
	+ Added a warning in dashboard informing about broken packages
	+ File sharing and mailfilter log event watchers works again since
	  it is managed several log tables per module
2.0.8
	+ Replaced zentyal-conf script with the more powerful zentyal-redisvi
	+ Set always the same default order for dashboard widgets
	+ Added help message to the configure widgets dialog
	+ Check for undefined values in logs consolidation
	+ Now dashboard notifies fails when restarting a service
	+ Fixed bug with some special characters in dashboard
	+ Fixed bug with some special characters in disk usage graph
2.0.7
	+ Pre-installation includes sudoers.d into sudoers file if it's not yet
	  installed
	+ Install apache-prefork instead of worker by default
	+ Rename service certificate to Zentyal Administration Web Server
2.0.6
	+ Use mod dependencies as default restore dependencies
	+ Fixed dependencies in events module
	+ Increased recursive dependency threshold to avoid
	  backup restoration problems
2.0.5
	+ Removed deprecated "Full backup" option from configuration backup
	+ Bugfix: SCP method works again after addition of SlicedBackup
	+ Added option in 90eboxpglogger.conf to disable logs consolidation
2.0.4
	+ Removed useless gconf backup during upgrade
	+ Fixed postinstall script problems during upgrade
2.0.3
	+ Added support for the sliced backup of the DB
	+ Hostname change is now visible in the form before saving changes
	+ Fixed config backend problems with _fileList call
	+ Added new bootDepends method to customize daemons boot order
	+ Added permanent message property to Composite
	+ Bugfix: Minor aesthetic fix in horizontal menu
	+ Bugfix: Disk usage is now reported in expected bytes
	+ Bugfix: Event dispatcher is not disabled when it is impossible
	  for it to dispatch the message
2.0.2
	+ Better message for the service status event
	+ Fixed modules configuration purge script
	+ Block enable module button after first click
	+ Avoid division by zero in progress indicator when total ticks is
	  zero
	+ Removed warning during postinst
	+ Added new subscription messages in logs, events and backup
2.0.1
	+ Bugfix: Login from Zentyal Cloud is passwordless again
	+ Some defensive code for the synchronization in Events models
	+ Bugfix: add EBox::Config::Redis::get to fetch scalar or list
	  values. Make GConfModule use it to avoid issues with directories
	  that have both sort of values.
1.5.14
	+ Fixed redis bug with dir keys prefix
	+ Improved login page style
	+ New login method using PAM instead of password file
	+ Allow to change admin passwords under System->General
	+ Avoid auto submit wizard forms
	+ Wizard skip buttons always available
	+ Rebranded post-installation questions
	+ Added zentyal-conf script to get/set redis config keys
1.5.13
	+ Added transition effect on first install slides
	+ Zentyal rebrand
	+ Added web page favicon
	+ Fixed already seen wizards apparition
	+ Fixed ro module creation with redis backend
	+ Use mason for links widgets
	+ Use new domain to official strings for subscriptions
1.5.12
	+ Added option to change hostname under System->General
	+ Show option "return to dashboard" when save changes fails.
1.5.11
	+ Added more tries on redis reconnection
	+ Fixed user corner access problems with redis server
	+ writeFile* methods reorganized
	+ Added cron as dependency as cron.hourly was never executed with anacron
	+ Improvements in consolidation of data for reports
1.5.10
	+ Fixed gconf to redis conversion for boolean values
1.5.9
	+ Improved migrations speed using the same perl interpreter
	+ Redis as configuration backend (instead of gconf)
	+ Improved error messages in ebox-software
	+ Set event source to 256 chars in database to adjust longer event
	  sources
	+ Progress bar AJAX updates are sent using JSON
	+ Fixed progress bar width problems
	+ Fixed top menu on wizards
	+ Improved error message when disconnecting a not connected database
	+ Abort installation if 'ebox' user already exists
	+ Bugfix: IP address is now properly registered if login fails
1.5.8
	+ Added template tableorderer.css.mas
	+ Added buttonless top menu option
	+ Bugfix: Save all modules on first installation
	+ Bugfix: General ebox database is now created if needed when
	  re/starting services
	+ Bugfix: Data to report are now uniform in number of elements per
	  value. This prevents errors when a value is present in a month and
	  not in another
	+ Bugfix: Don't show already visited wizard pages again
1.5.7
	+ Bugfix: Avoid error when RAID is not present
	+ Bugfix: Add ebox-consolidate-reportinfo call in daily cron script
	+ Bugfix: Called multiInsert and unbufferedInsert when necessary
	  after the loggerd reimplementation
	+ Bugfix: EBox::ThirdParty::Apache2::AuthCookie and
	  EBox::ThirdParty::Apache2::AuthCookie::Util package defined just
	  once
	+ Added util SystemKernel
	+ Improved progress indicator
	+ Changes in sudo generation to allow sudo for remote support user
	+ Initial setup wizards support
1.5.6
	+ Reimplementation of loggerd using inotify instead of File::Tail
1.5.5
	+ Asynchronous load of dashboard widgets for a smoother interface
1.5.4
	+ Changed dbus-check script to accept config file as a parameter
1.5.3
	+ Function _isDaemonRunning works now with snort in lucid
	+ Javascript refreshing instead of meta tag in log pages
	+ Updated links in dashboard widget
	+ Add package versions to downloadable ebox.log
	+ Fixed postgresql data dir path for disk usage with pg 8.4
	+ GUI improvements in search box
1.5.2
	+ Security [ESN-1-1]: Validate referer to avoid CSRF attacks
	+ Added reporting structure to events module
	+ Added new CGI to download the last lines of ebox.log
1.5.1
	+ Bugfix: Catch exception when upstart daemon does not exist and
	  return a stopped status
	+ Added method in logs module to dump database in behalf of
	ebackup module
	+ Bugfix: Do not check in row uniqueness for optional fields that
	are not passed as parameters
	+ Improve the output of ebox module status, to be consistent with the one
	  shown in the interface
	+ Add options to the report generation to allow queries to be more
	  flexible
	+ Events: Add possibility to enable watchers by default
	+ Bugfix: Adding a new field to a model now uses default
	  value instead of an empty value
	+ Added script and web interface for configuration report, added
	  more log files to the configuration report
1.5
	+ Use built-in authentication
	+ Use new upstart directory "init" instead of "event.d"
	+ Use new libjson-perl API
	+ Increase PerlInterpMaxRequests to 200
	+ Increase MaxRequestsPerChild (mpm-worker) to 200
	+ Fix issue with enconding in Ajax error responses
	+ Loggerd: if we don't have any file to watch we just sleep otherwise the process
	  will finish and upstart will try to start it over again and again.
	+ Make /etc/init.d/ebox depend on $network virtual facility
	+ Show uptime and users on General Information widget. 
1.4.2
	+ Start services in the appropriate order (by dependencies) to fix a problem
	  when running /etc/init.d/ebox start in slaves (mail and other modules
	  were started before usersandgroups and thus failed)
1.4.1
	+ Remove network workarounds from /etc/init.d/ebox as we don't bring
	  interfaces down anymore
1.4
	+ Bug fix: i18n. setDomain in composites and models.
1.3.19
	+ Make the module dashboard widget update as the rest of the widgets
	+ Fix problem regarding translation of module names: fixes untranslated
	  module names in the dashboard, module status and everywhere else where
	  a module name is written
1.3.18
	+ Add version comparing function and use it instead of 'gt' in the
	  general widget
1.3.17
	+ Minor bug fix: check if value is defined in EBox::Type::Union
1.3.16
	+ Move enable field to first row in ConfigureDispatcherDataTable
	+ Add a warning to let users know that a module with unsaved changes
	  is disabled
	+ Remove events migration directory:
		- 0001_add_conf_configureeventtable.pl
		- 0002_add_conf_diskfree_watcher.pl
	+ Bug fix: We don't use names to stringify date to avoid issues
	  with DB insertions and localisation in event logging
	+ Bug fix: do not warn about disabled services which return false from
	  showModuleStatus()
	+ Add blank line under "Module Status"
	+ Installed and latest available versions of the core are now displayed
	  in the General Information widget
1.3.15
	+ Bug fix: Call EBox::Global::sortModulesByDependencies when
	  saving all modules and remove infinite loop in that method.
	  EBox::Global::modifiedModules now requires an argument to sort
	  its result dependending on enableDepends or depends attribute.
	+ Bug fix: keep menu folders open during page reloads
	+ Bug fix: enable the log events dispatcher by default now works
	+ Bug fix: fixed _lock function in EBox::Module::Base
	+ Bug fix: composites honor menuFolder()
	+ Add support for in-place edition for boolean types. (Closes
	  #1664)
	+ Add method to add new database table columnts to EBox::Migration::Helpers
	+ Bug fix: enable "Save Changes" button after an in-place edition
1.3.14
	+ Bug fix: fix critical bug in migration helper that caused some log
	  log tables to disappear
	+ Create events table
	+ Bug fix: log watcher works again
	+ Bug fix: delete cache if log index is not found as it could be
	  disabled
1.3.13
	+ Bug fix: critical error in EventDaemon that prevented properly start
	+ Cron script for manage logs does not run if another is already
	  running, hope that this will avoid problems with large logs
	+ Increased maximum size of message field in events
	+ Added script to purge logs
	+ Bug fix: multi-domain logs can be enabled again
1.3.12
	+ Added type for EBox::Dashboard::Value to stand out warning
	  messages in dashboard
	+ Added EBox::MigrationHelpers to include migration helpers, for now,
	  include a db table renaming one
	+ Bug fix: Fix mismatch in event table field names
	+ Bug fix: Add migration to create language plpgsql in database
	+ Bug fix: Add missing script for report log consolidation
	+ Bug fix: Don't show modules in logs if they are not configured. This
	  prevents some crashes when modules need information only available when
	  configured, such as mail which holds the vdomains in LDAP
	+ Added method EBox::Global::lastModificationTime to know when
	  eBox configuration was modified for last time
	+ Add support for breadcrumbs on the UI
	+ Bug fix: in Loggerd files are only parsed one time regardless of
	  how many LogHelper reference them
	+ Added precondition for Loggerd: it does not run if there isnt
	anything to watch
1.3.11
	+ Support customFilter in models for big tables
	+ Added EBox::Events::sendEvent method to send events using Perl
	  code (used by ebackup module)
	+ Bug fix: EBox::Type::Service::cmp now works when only the
	  protocols are different
	+ Check $self is defined in PgDBEngine::DESTROY
	+ Do not watch files in ebox-loggerd related to disabled modules and
	  other improvements in the daemon
	+ Silent some exceptions that are used for flow control
	+ Improve the message from Service Event Watcher
1.3.10
	+ Show warning when accesing the UI with unsupported browsers
	+ Add disableApparmorProfile to EBox::Module::Service
	+ Bug fix: add missing use
	+ Bug fix: Make EventDaemon more robust against malformed sent
	  events by only accepting EBox::Event objects
1.3.8
	+ Bug fix: fixed order in EBox::Global::modified modules. Now
	  Global and Backup use the same method to order the module list
	  by dependencies
1.3.7
	+ Bug fix: generate public.css and login.css in dynamic-www directory
	  which is /var/lib/zentyal/dynamicwww/css/ and not in /usr/share/ebox/www/css
	  as these files are generate every time eBox's apache is
	  restarted
	+ Bug fix: modules are restored now in the correct dependency
	  order
	+ ebox-make-backup accepts --destinaton flag to set backup's file name
	+ Add support for permanent messages to EBox::View::Customizer
1.3.6
	+ Bug fix: override _ids in EBox::Events::Watcher::Log to not return ids
	which do not exist
	+ Bug fix: fixed InverseMatchSelect type which is used by Firewall module
	+ New widget for the dashboard showing useful support information
	+ Bugfix: wrong permissions on CSS files caused problem with usercorner
	+ CSS are now templates for easier rebranding
	+ Added default.theme with eBox colors
1.3.5
	+ Bugfix: Allow unsafe characters in password type
	+ Add FollowSymLinks in eBox apache configuration. This is useful
	  if we use js libraries provided by packages
1.3.4
	+ Updated company name in the footer
	+ Bugfix: humanEventMessage works with multiple tableInfos now
	+ Add ebox-dbus-check to test if we can actually connect to dbus
1.3.4
	+ bugfix: empty cache before calling updatedRowNotify
	+ enable Log dispatcher by default and not allow users to disable
	it
	+ consolidation process continues in disabled but configured modules
	+ bugfix: Save Changes button doesn't turn red when accessing events for
	first time
1.3.2
	+ bugfix: workaround issue with dhcp configured interfaces at boot time
1.3.1
	+ bugfix: wrong regex in service status check
1.3.0
	+ bugfix: make full backup work again
1.1.30
	+ Change footer to new company holder
	+  RAID does not generate 'change in completion events, some text
	problems fixed with RAID events
	+ Report graphics had a datapoints limit dependent on the active
	time unit
	+ Apache certificate can be replaced by CA module
	+ Fixed regression in detailed report: total row now aggregates
	properly
	+ More characters allowed when changing password from web GUI
	+ Fixed regression with already used values in select types
	+ Do not a button to restart eBox's apache
	+ Fixed auth problem when dumping and restoring postgre database
1.1.20
	+ Added custom view support
	+ Bugfix: report models now can use the limit parameter in
	  reportRows() method
	+ use a regexp to fetch the PID in a pidfile, some files such as
	postfix's add tabs and spaces before the actual number
	+ Changed "pidfile" to "pidfiles" in _daemons() to allow checking more than
one (now it is a array ref instead of scalar)
	+ Modified Service.pm to support another output format for /etc/init.d daemon
status that returns [OK] instead of "running".
	+ unuformized case in menu entries and some more visual fixes
1.1.10
	+ Fix issue when there's a file managed by one module that has been modified
	  when saving changes
	+ Bugfix: events models are working again even if an event aware
	module is uninstalled and it is in a backup to restore
	+ Select.pm returns first value in options as default
       + Added 'parentModule' to model class to avoid recursive problems
	+ Added Float type
	+ Apache module allows to add configuration includes from other modules
	+ Display remote services button if subscribed
	+ Event daemon may received events through a named pipe
	+ Bugfix. SysInfo revokes its config correctly
	+ Added storer property to types in order to store the data in
	somewhere different from GConf
	+ Added protected property 'volatile' to the models to indicate
	that they store nothing in GConf but in somewhere different
	+ System Menu item element 'RAID' is always visible even when RAID
	is not installed
	+ Files in deleted rows are deleted when the changes are saved
	+ Fixed some bug whens backing and restore files
	+ Components can be subModels of the HasMany type
	+ Added EBox::Types::Text::WriteOnce type
	+ Do not use rows(), use row to force iteration over the rows and increase
	performance and reduce memory use.
	+ Do not suggest_sync after read operations in gconf
	+ Increase MaxRequestsPerChild to 200 in eBox's apache
	+ Make apache spawn only one child process
	+ Log module is backed up and restored normally because the old
	problem is not longer here
	+ Backup is more gentle with no backup files in backup directory,
	now it does not delete them
	+ HasMany  can retrieve again the model and row after the weak
	refence is garbage-collected. (Added to solve a bug in the doenload
	bundle dialog)
	+ EBox::Types::DomainName no longer accepts IP addresses as domain
	names
	+ Bugfix: modules that fail at configuration stage no longer appear as enabled
	+ Add parameter to EBox::Types::Select to disable options cache

0.12.103
	+ Bugfix: fix SQL statement to fetch last rows to consolidate
0.12.102
	+ Bugfix: consolidate logs using the last date and not starting from scratch 
0.12.101
	+ Bugfix: DomainName type make comparisons case insensitive
	according to RFC 1035
0.12.100
	+ Bugfix: Never skip user's modifications if it set to true
	override user's changes
	+ EBox::Module::writeConfFile and EBox::Service scape file's path
	+ Bugfix. Configure logrotate to actually rotate ebox logs
	+ Fixed bug in ForcePurge logs model
	+ Fixed bug in DataTable: ModelManaged was called with tableName
	instead of context Name
	+ Fixing an `img` tag closed now properly and adding alternative
	text to match W3C validation in head title
	+ Backup pages now includes the size of the archive
	+ Fixed bug in ForcePurge logs model
	+ Now the modules can have more than one tableInfo for logging information
	+ Improve model debugging 
	+ Improve restart debugging
	+ Backups and bug reports can be made from the command line
	+ Bugfix: `isEqualTo` is working now for `Boolean` types
	+ Bugfix: check if we must disable file modification checks in
	Manager::skipModification

0.12.99
	+ Add support for reporting
	+ Refresh logs automatically
	+ Reverse log order
	+ Remove temp file after it is downloaded with FromTempDir controller
0.12.3
	+ Bug fix: use the new API in purge method. Now purging logs is working
	again.
0.12.2
	+ Increase random string length used to generate the cookie to
	2048 bits
	+ Logs are show in inverse chronological order
0.12.1
	+ Bug fix: use unsafeParam for progress indicator or some i18 strings
	will fail when saving changes
0.12
	+ Bugfix: Don't assume timecol is 'timestamp' but defined by
	module developer. This allows to purge some logs tables again
	+ Add page titles to models
	+ Set default values when not given in `add` method in models
	+ Add method to manage page size in model
	+ Add hidden field to help with Ajax request and automated testing with
	  ANSTE
	+ Bugfix: cast sql types to filter fields in logs
	+ Bugfix: Restricted resources are back again to make RSS
	access policy work again
	+ Workaround bogus mason warnings
	+ Make postinst script less verbose
	+ Disable keepalive in eBox apache
	+ Do not run a startup script in eBox apache
	+ Set default purge time for logs stored in eBox db to 1 week
	+ Disable LogAdmin actions in `ebox-global-action` until LogAdmin
	feature is completely done
0.11.103
	+ Modify EBox::Types::HasMany to create directory based on its row 
	+ Add _setRelationship method to set up relationships between models
	  and submodels
	+ Use the new EBox::Model::Row api
	+ Add help method to EBox::Types::Abstract
	+ Decrease size for percentage value in disk free watcher
	+ Increase channel link field size in RSS dispatcher
0.11.102
	+ Bugfix: cmp in EBox::Types::HostIP now sorts correctly
	+ updatedRowNotify in EBox::Model::DataTable receives old row as
	well as the recently updated row
	+ Added `override_user_modification` configuration parameter to
	avoid user modification checkings and override them without asking
	+ Added EBox::Model::Row to ease the management of data returned
	by models
	+ Added support to pre-save and post-save executable files. They
	must be placed at /etc/ebox/pre-save or /etc/ebox/post-save
	+ Added `findRow` method to ease find and set
0.11.101
	+ Bugfix: Fix memory leak in models while cloning types. Now
	cloning is controlled by clone method in types
	+ Bugfix: Union type now checks for its uniqueness
	+ DESTROY is not an autoloaded method anymore
	+ HasOne fields now may set printable value from the foreign field
	to set its value
	+ findId now searches as well using printableValue
	+ Bugfix. Minor bug found when key is an IP address in autoloaded
	methods
	+ Ordered tables may insert values at the beginning or the end of
	the table by "insertPosition" attribute
	+ Change notConfigured template to fix English and add link to the
	  module status section
	+ Add loading gif to module status actions
	+ Remove debug from ServiceInterface.pm
	+ Add support for custom separators to be used as index separators on
	  exposedMethods
	+ Bugfix. Stop eBox correctly when it's removed
	+ Improve apache-restart to make it more reliable.
0.11.100
	+ Bugfix. Fix issue with event filters and empty hashes
	+ Bugfix. Cache stuff in log and soap watcher to avoid memory leaks
	+ Bugfix. Fix bug that prevented the user from being warned when a row to
	  be deleted is being used by other model
	+ Bugfix. Add missing use of EBox::Global in State event watcher
	+ Added progress screen, now pogress screen keeps track of the changed
	  state of the modules and change the top page element properly
	+ Do not exec() to restart apache outside mod_perl
	+ Improve apache restart script
	+ Improve progress screen 
0.11.99
	+ DataTable contains the property 'enableProperty' to set a column
	called 'enabled' to enable/disable rows from the user point of
	view. The 'enabled' column is put the first
	+ Added state to the RAID report instead of simpler active boolean
        + Fix bug when installing new event components and event GConf
	subtree has not changed
	+ Add RSS dispatcher to show eBox events under a RSS feed
	+ Rotate log files when they reach 10MB for 7 rotations
	+ Configurable minimum free space left for being notified by means
	of percentage
	+ Add File type including uploading and downloading
	+ Event daemon now checks if it is possible to send an event
	before actually sending it
	+ Added Action forms to perform an action without modifying
	persistent data
	+ Log queries are faster if there is no results
	+ Show no data stored when there are no logs for a domain
	+ Log watcher is added in order to notify when an event has
	happened. You can configure which log watcher you may enable and
	what you want to be notify by a determined filter and/or event.
	+ RAID watcher is added to check the RAID events that may happen
	when the RAID subsystem is configured in the eBox machine
	+ Change colour dataset in pie chart used for disk usage reporting
	+ Progress indicator now contains a returned value and error
	message as well
	+ Lock session file for HTTP session to avoid bugs
	related to multiple requests (AJAX) in a short time
	+ Upgrade runit dependency until 1.8.0 to avoid runit related
	issues
0.11
	+ Use apache2
	+ Add ebox-unblock-exec to unset signal mask before running  a executable
	+ Fix issue with multiple models and models with params.
	  This triggered a bug in DHCP when there was just one static
	  interface
	+ Fix _checkRowIsUnique and _checkFieldIsUnique 
	+ Fix paging 
	+ Trim long strings in log table, show tooltip with the whole string
	  and show links for URLs starting with "http://"
0.10.99
	+ Add disk usage information
	+ Show progress in backup process
	+ Add option to purge logs
	+ Create a link from /var/lib/zentyal/log to /var/log/ebox
	+ Fix bug with backup descriptions containing spaces
	+ Add removeAll method on data models
	+ Add HostIP, DomainName and Port types
	+ Add readonly forms to display static information
	+ Add Danish translation thanks to Allan Jacobsen
0.10
	+ New release
0.9.100
	+ Add checking for SOAP session opened
	+ Add EventDaemon
	+ Add Watcher and Dispatch framework to support an event
	  architecture on eBox
	+ Add volatile EBox::Types in order not to store their values 
	  on GConf
	+ Add generic form
	+ Improvements on generic table
	+ Added Swedish translation

0.9.99
	+ Added Portuguese from Portugal translation
	+ Added Russian translation
	+ Bugfix: bad changed state in modules after restore

0.9.3
	+ New release

0.9.2
	+ Add browser warning when uploading files
	+ Enable/disable logging modules
0.9.1
	+ Fix backup issue with changed state
	+ Generic table supports custom ordering
0.9
	+ Added Polish translation
        + Bug in recognition of old CD-R writting devices fixed
	+ Added Aragonese translation
	+ Added Dutch translation
	+ Added German translation
	+ Added Portuguese translation

0.8.99
	+ Add data table model for generic Ajax tables
	+ Add types to be used by models
	+ Add MigrationBase and ebox-migrate to upgrade data models
	+ Some English fixes
0.8.1
	+ New release
0.8
	+ Fix backup issue related to bug reports
	+ Improved backup GUI
0.7.99
        + changed sudo stub to be more permissive
	+ added startup file to apache web server
	+ enhanced backup module
	+ added basic CD/DVD support to backup module
	+ added test stubs to simplify testing
	+ added test class in the spirit of Test::Class
	+ Html.pm now uses mason templates
0.7.1
	+ use Apache::Reload to reload modules when changed
	+ GUI consistency (#12)
	+ Fixed a bug for passwords longer than 16 chars
	+ ebox-sudoers-friendly added to not overwrite /etc/sudoers each time
0.7
	+ First public release
0.6
	+ Move to client
	+ Remove obsolete TODO list
	+ Remove firewall module from  base system
	+ Remove objects module from base system
	+ Remove network module from base system
	+ Add modInstances and modInstancesOfType
	+ Raname Base to ClientBase
	+ Remove calls to deprecated methods
	+ API documented using naturaldocs
	+ Update INSTALL
	+ Use a new method to get configkeys, now configkey reads every
	  [0.9
	+ Added Polish translation][0-9]+.conf file from the EBox::Config::etc() dir and 
	  tries to get the value from the files in order.
	+ Display date in the correct languae in Summary
	+ Update debian scripts
	+ Several bugfixes
0.5.2
	+ Fix some packaging issues
0.5.1
	+ New menu system
	+ New firewall filtering rules
	+ 802.1q support

0.5
	+ New bug-free menus (actually Internet Explorer is the buggy piece
	  of... software that caused the reimplementation)
	+ Lots of small bugfixes
	+ Firewall: apply rules with no destination address to packets
	  routed through external interfaces only
	+ New debianize script
	+ Firewall: do not require port and protocol parameters as they
	  are now optional.
	+ Include SSL stuff in the dist tarball
	+ Let modules block changes in the network interfaces
	  configuration if they have references to the network config in
	  their config.
	+ Debian network configuration import script
	+ Fix the init.d script: it catches exceptions thrown by modules so that
	  it can try to start/stop all of them if an exception is thrown.
	+ Firewall: fix default policy bug in INPUT chains.
	+ Restore textdomain in exceptions
	+ New services section in the summary
	+ Added Error item to Summary. Catch exceptions from modules in
	  summary and generate error item
	+ Fix several errors with redirections and error handling in CGIs
	+ Several data validation functions were fixed, and a few others added
	+ Prevent the global module from keeping a reference to itself. And make
	  the read-only/read-write behavior of the factory consistent.
	+ Stop using ifconfig-wrapper and implement our own NetWrapper module
	  with wrappers for ifconfig and ip.
	+ Start/stop apache, network and firewall modules in first place.
	+ Ignore some network interface names such as irda, sit0, etc.
	+ The summary page uses read-only module instances.
	+ New DataInUse exception, old one renamed to DataExists.
	+ Network: do not overwrite resolv.conf if there are nameservers
	  given via dhcp.
	+ Do not set a default global policy for the ssh service.
	+ Check for forbiden characters when the parameter value is
	  requested by the CGI, this allows CGI's to handle the error,
	  and make some decissions before it happens.
	+ Create an "edit object" template and remove the object edition stuff
	  from the main objects page.
	+ Fix the apache restarting code.
	+ Network: Remove the route reordering feature, the kernel handles that
	  automatically.
	+ Fix tons of bugs in the network restarting code.
	+ Network: removed the 3rd nameserver configuration.
	+ Network: Get gateway info in the dhcp hook.
	+ Network: Removed default configuration from the gconf schema.
	+ New function for config-file generation
	+ New functions for pid file handling

0.4
	+ debian package
	+ added module to export/import configuration
	+ changes in firewall's API
	+ Added content filter based on dansguardian
	+ Added French translation
	+ Added Catalan translation
	+ Sudoers file is generated automatically based on module's needs
	+ Apache config file is generated by ebox  now
	+ Use SSL
	+ Added ebox.conf file
	+ Added module template generator

0.3
	+ Supports i18n
	+ API name consistency
	+ Use Mason for templates
	+ added tips to GUI 
	+ added dhcp hooks
	+ administration port configuration 
	+ Fixed bugs to IE compliant
	+ Revoke changes after logout
	+ Several bugfixes

0.2
	+ All modules are now based on gconf.
	+ Removed dependencies on xml-simple, xerces and xpath
	+ New MAC address field in Object members.
	+ Several bugfixes.

0.1
	+ Initial release<|MERGE_RESOLUTION|>--- conflicted
+++ resolved
@@ -1,10 +1,7 @@
 HEAD
-<<<<<<< HEAD
+	+ Added legend to DataTables with custom actions
 	+ Changed JS to allow the restore of the action cell when a delete
 	  action fails
-=======
-	+ Added legend to DataTables with custom actions
->>>>>>> 9100cb61
 	+ Set milestone to 3.0 when creating bug reports in the trac
 	+ Avoid temporal modelInstance errors when adding or removing
 	  modules with LogWatchers or LogDispatcher
