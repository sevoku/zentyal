<%doc>
   Template to set the apache configuration file
   for the Web administration

Parameters:

   port - Int the listening port
   group - String the group that must live apache-perl process
   user  - String the user that the apache-perl process must be
   serverroot - String the path to the Apache server root
   tmpdir - String the path to the Apache temporary directory
   debug - String to enable Apache::Reload or not *(Optional)*
           Default value: 'no'
   restrictedResources - Array containing a hash ref structure
                     which contains the following elements:
                - allowedIPs - array ref containing the allowed IPs
                               for accessing this resource
                - name - String the resource name
                - type - String the resource type. Options: file, directory or location.
   includes - Array containing those file includes we want to add
              this Apache configuration
   desktop_services_enabled - String to enable the Zentyal desktop services CGI
                                  Default value: 'no'
   desktop_services_port - Port for the Zentyal desktop services CGI virtual host
                               Default value: 6895

# FIXME: unhardcode paths passing them as args...
</%doc>
<%args>
    $port
    $group
    $user
    $serverroot
    $tmpdir
    $eboxconfdir
    $debug => 'no'
    @restrictedResources => ()
    @includes => ()
    $desktop_services_enabled => 'no'
    $desktop_services_port => 6895
</%args>

Timeout 300
KeepAlive Off
MaxKeepAliveRequests 500
KeepAliveTimeout 15
AddDefaultCharset utf-8

PidFile <% $tmpdir %>/apache.pid

<IfModule mpm_prefork_module>
    StartServers             1
    MinSpareServers          1
    MaxSpareServers          1
    MaxClients               1
    MaxRequestsPerChild  10000
</IfModule>

# worker MPM
# StartServers: initial number of server processes to start
# MaxClients: maximum number of simultaneous client connections
# MinSpareThreads: minimum number of worker threads which are kept spare
# MaxSpareThreads: maximum number of worker threads which are kept spare
# ThreadsPerChild: constant number of worker threads in each server process
# MaxRequestsPerChild: maximum number of requests a server process serves
<IfModule mpm_worker_module>
    StartServers             1
    MinSpareThreads          1
    MaxSpareThreads          1
    ThreadsPerChild          1
    MaxClients               1
    MaxRequestsPerChild  10000
</IfModule>

PerlInterpMaxRequests 10000

Include /etc/apache2/mods-available/auth_basic.load
Include /etc/apache2/mods-available/authn_file.load
Include /etc/apache2/mods-available/authz_default.load
Include /etc/apache2/mods-available/authz_groupfile.load
Include /etc/apache2/mods-available/authz_host.load
Include /etc/apache2/mods-available/authz_user.load
Include /etc/apache2/mods-available/autoindex.load
Include /etc/apache2/mods-available/cgi.load
Include /etc/apache2/mods-available/deflate.conf
Include /etc/apache2/mods-available/deflate.load
Include /etc/apache2/mods-available/dir.conf
Include /etc/apache2/mods-available/dir.load
Include /etc/apache2/mods-available/env.load
Include /etc/apache2/mods-available/mime.load
Include /etc/apache2/mods-available/negotiation.load
Include /etc/apache2/mods-available/setenvif.load
Include /etc/apache2/mods-available/rewrite.load
Include /etc/apache2/mods-available/ssl.conf
Include /etc/apache2/mods-available/ssl.load
Include /etc/apache2/mods-available/status.load
Include /etc/apache2/mods-available/perl.load

Listen <% $port %>
User <% $user %>
Group <% $group %>

ServerAdmin webmaster@localhost
ServerName localhost

ServerSignature Off
ServerTokens Min

<%perl>
if ( @restrictedResources > 0 ) {
    foreach my $restrictedResource (@restrictedResources) {
        my @allowIPs = @{$restrictedResource->{allowedIPs}};
        my $restrictedResourceName = $restrictedResource->{name};
        my $foundNobody = grep { $_ eq 'nobody' } @allowIPs;
        my $foundAll = grep { $_ eq 'all' } @allowIPs;
        my $type = $restrictedResource->{type};
        if ( $type eq 'file' ) {
           $type = 'Files';
        } elsif ( $type eq 'dir' ) {
           $type = 'Directory';
        } elsif ( $type eq 'location' ) {
           $type = 'Location';
        }
</%perl>
<<% $type %> <% $restrictedResourceName %>>
    Order Allow,Deny
%        unless ( $foundNobody ) {
%            foreach my $ip (@allowIPs) {
    Allow from <% $ip %>
%            }
%        }
</<% $type %>>
%   }
% }

% foreach my $includeFile (@includes) {
Include <% $includeFile %>
% }

UseCanonicalName Off
TypesConfig /etc/mime.types
DefaultType text/plain

<IfModule mod_mime_magic.c>
    MIMEMagicFile /usr/share/misc/file/magic.mime
</IfModule>

HostnameLookups Off

ErrorLog /var/log/zentyal/error.log
LogLevel warn

LogFormat "%h %l %u %t \"%r\" %>s %b \"%{Referer}i\" \"%{User-Agent}i\" \"%{forensic-id}n\"" combined

<IfModule mod_backtrace.c>
    EnableExceptionHook On
</IfModule>

<IfModule mod_whatkilledus.c>
    EnableExceptionHook On
</IfModule>

<<<<<<< HEAD
ServerSignature Off
ServerTokens Min

<IfModule mod_ssl.c>
    SSLEngine on
    SSLProtocol all
    SSLCipherSuite HIGH:MEDIUM
    SSLInsecureRenegotiation on
    SSLCertificateFile /var/lib/zentyal/conf/ssl/ssl.pem
    SSLCACertificatePath <% $eboxconfdir %>ssl-ca/
</IfModule>

=======
>>>>>>> 6cfea89a
<IfModule mod_setenvif.c>
    BrowserMatch "Mozilla/2" nokeepalive
    BrowserMatch "MSIE 4\.0b2;" nokeepalive downgrade-1.0 force-response-1.0
    BrowserMatch "RealPlayer 4\.0" force-response-1.0
    BrowserMatch "Java/1\.0" force-response-1.0
    BrowserMatch "JDK/1\.0" force-response-1.0
</IfModule>

<VirtualHost *:<% $port %> >
    DocumentRoot /usr/share/zentyal/www/

    <IfModule mod_ssl.c>
        SSLEngine on
        SSLProtocol all
        SSLCipherSuite HIGH:MEDIUM
        SSLCertificateFile /var/lib/zentyal/conf/ssl/ssl.pem
        SSLCACertificatePath <% $eboxconfdir %>ssl-ca/
    </IfModule>

    <Directory />
        Options SymLinksIfOwnerMatch
        AllowOverride None
    </Directory>

    <Directory /usr/share/zentyal/www>
        Options Indexes MultiViews FollowSymLinks
        AllowOverride None
        Order allow,deny
        Allow from all
    </Directory>

    <Directory /var/lib/zentyal/dynamicwww>
        Options Indexes MultiViews
        AllowOverride None
        Order allow,deny
        Allow from all
    </Directory>

    CustomLog /var/log/zentyal/access.log combined

% if ($debug eq 'yes') {
# Yes, this is useless right now.
#PerlInitHandler	Apache2::Reload
% }
    PerlWarn On

    PerlModule EBox::Auth
    PerlSetVar EBoxPath /
    PerlSetVar EBoxLoginScript /Login/Index
    PerlSetVar EBoxSatisfy Any
    PerlSetVar EBoxCookieName Zentyal
    PerlSetVar AuthCookieDebug 0

    <Files LOGIN>
        AuthType EBox::Auth
        AuthName EBox
        SetHandler perl-script
        PerlHandler EBox::Auth->login
    </Files>

    <Directory /usr/share/zentyal/cgi/>
        <IfModule mod_ssl.c>
            SSLOptions +StdEnvVars
        </IfModule>

        AuthType EBox::Auth
        AuthName EBox
        PerlAuthenHandler EBox::Auth->authenticate
        PerlAuthzHandler  EBox::Auth->authorize
        require valid-user
        SetHandler perl-script
        PerlHandler ModPerl::Registry
        PerlSendHeader On
        AllowOverride None
        Options +ExecCGI
        Order allow,deny
        Allow from all
    </Directory>

    RewriteEngine On

    # Compatibility with old URLs (permanent redirects)
    RewriteRule ^/ebox(.*) /$1
    RewriteRule ^/zentyal(.*) /$1
    # skip rewrites for favicon and login
    RewriteCond %{REQUEST_FILENAME} ^/favicon.ico$ [OR]
    RewriteCond %{REQUEST_FILENAME} ^/LOGIN$
    RewriteRule .? - [S=100]
    # Map /ebox.cgi to the right Perl CGI and redirect
    RewriteRule ^/ebox.cgi$ /
    # From /data/ to / and finish
    RewriteRule ^/data(.*) $1 [L]
    # From /dynamic-data/ to the right directory in FS and finish
    RewriteRule ^/dynamic-data(.*) /var/lib/zentyal/dynamicwww$1 [L]
    RewriteRule ^/(.*) /usr/share/zentyal/cgi/ebox.cgi [E=script:$1,L]
</VirtualHost>

% if ($desktop_services_enabled eq 'yes') {
Listen <% $desktop_services_port %>
<VirtualHost *:<% $desktop_services_port %> >
    DocumentRoot /usr/share/zentyal/www/

    <IfModule mod_ssl.c>
        SSLEngine on
        SSLProtocol all
        SSLCipherSuite HIGH:MEDIUM
        SSLCertificateFile /var/lib/zentyal/conf/ssl/ssl.pem
        SSLCACertificatePath <% $eboxconfdir %>ssl-ca/
    </IfModule>

    <Directory /usr/share/zentyal/cgi/>
        <IfModule mod_ssl.c>
            SSLOptions +StdEnvVars
        </IfModule>

        SetHandler perl-script
        PerlHandler ModPerl::Registry
        PerlSendHeader On
        AllowOverride None
        Options +ExecCGI
        Order allow,deny
        Allow from all
    </Directory>

    CustomLog /var/log/zentyal/access-desktop-services.log combined

    RewriteEngine On

    RewriteRule ^/(.*) /usr/share/zentyal/cgi/desktop-services.cgi [E=script:$1,L]
</VirtualHost>
% }<|MERGE_RESOLUTION|>--- conflicted
+++ resolved
@@ -160,7 +160,6 @@
     EnableExceptionHook On
 </IfModule>
 
-<<<<<<< HEAD
 ServerSignature Off
 ServerTokens Min
 
@@ -173,8 +172,6 @@
     SSLCACertificatePath <% $eboxconfdir %>ssl-ca/
 </IfModule>
 
-=======
->>>>>>> 6cfea89a
 <IfModule mod_setenvif.c>
     BrowserMatch "Mozilla/2" nokeepalive
     BrowserMatch "MSIE 4\.0b2;" nokeepalive downgrade-1.0 force-response-1.0
