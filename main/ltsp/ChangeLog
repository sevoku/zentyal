HEAD
<<<<<<< HEAD
=======
	+ Added modeldepends to yaml schema
>>>>>>> 089a234f
	+ Fixed wrong variable interpolation in translatable string
2.3.3
	+ Added missing zentyal-firewall dependency
2.3.2
	+ Adapted to new Model management framework
2.3.1
	+ Use new unified tableBody.mas in AvailableImages.pm
2.3
	+ Initial release<|MERGE_RESOLUTION|>--- conflicted
+++ resolved
@@ -1,8 +1,5 @@
 HEAD
-<<<<<<< HEAD
-=======
 	+ Added modeldepends to yaml schema
->>>>>>> 089a234f
 	+ Fixed wrong variable interpolation in translatable string
 2.3.3
 	+ Added missing zentyal-firewall dependency
