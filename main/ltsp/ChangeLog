<<<<<<< HEAD
2.3.2
	+ Adapted to new Model management framework
=======
HEAD
	+ Added missing zentyal-firewall dependency
>>>>>>> 864174ac
2.3.1
	+ Use new unified tableBody.mas in AvailableImages.pm
2.3
	+ Initial release<|MERGE_RESOLUTION|>--- conflicted
+++ resolved
@@ -1,10 +1,7 @@
-<<<<<<< HEAD
+HEAD
+	+ Added missing zentyal-firewall dependency
 2.3.2
 	+ Adapted to new Model management framework
-=======
-HEAD
-	+ Added missing zentyal-firewall dependency
->>>>>>> 864174ac
 2.3.1
 	+ Use new unified tableBody.mas in AvailableImages.pm
 2.3
