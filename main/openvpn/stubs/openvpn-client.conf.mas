--- conflicted
+++ resolved
@@ -18,12 +18,9 @@
 
 $logFile
 $statusLogFile
-<<<<<<< HEAD
 %proxySettings => undef
-=======
 $pidFile => undef
 $mssFix  => 0
->>>>>>> 3c118f3f
 </%args>
 # Zentyal client-side OpenVPN 2.0 config file #
 # for connecting to multi-client server.      #
@@ -98,8 +95,6 @@
 persist-key
 persist-tun
 
-<<<<<<< HEAD
-=======
 # Write the PID file for compatibility with Ubuntu init.d script
 <& valueEntry, entry => 'writepid', value => $pidFile &>
 
@@ -111,7 +106,6 @@
 # authentication.
 ;http-proxy-retry # retry on connection failures
 ;http-proxy [proxy server] [proxy port #]
->>>>>>> 3c118f3f
 
 # Wireless networks often produce a lot
 # of duplicate packets.  Set this flag
