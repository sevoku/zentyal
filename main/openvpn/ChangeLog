--- conflicted
+++ resolved
@@ -1,9 +1,6 @@
-<<<<<<< HEAD
 HEAD
 	+ Adapted to new Model management framework
-=======
 2.3.6
->>>>>>> d6e7ffe7
 	+ Take into account the VPN internal client renaming
 	+ Site-to-site VPN is now supported on all editions
 	+ Refresh interface info cache with an apache restart to make the
