--- conflicted
+++ resolved
@@ -1,4 +1,5 @@
-<<<<<<< HEAD
+HEAD
+	+ Adapt firewall rules to new accept chains
 3.1
 	+ Updated to reflect the Apache -> WebAdmin rename.
 	+ Removed 3.0.X migration code
@@ -8,10 +9,6 @@
 	+ Client to client connection option is always enforced for tunnel servers
 	+ Added Pre-Depends on mysql-server to avoid problems with upgrades
 	+ Depend on zentyal-core 3.1
-=======
-3.0.6
-	+ Adapt firewall rules to new accept chains
->>>>>>> a8a05d1f
 3.0.5
 	+ Create correctly advertised network objects for interfaces with
 	  more than one address in the same network
