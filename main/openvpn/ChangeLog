--- conflicted
+++ resolved
@@ -1,11 +1,8 @@
-<<<<<<< HEAD
+HEAD
+	+ Move report code to remoteservices
 2.3.11
 	+ Dont create servers which its name maps to a invalid certificate
 	+ Fixed error in template for server's client bundle
-=======
-HEAD
-	+ Move report code to remoteservices
->>>>>>> 742adad2
 2.3.10
 	+ VPN is now under Infrastructure instead of UTM
 	+ Add PID file to make compatible with init.d script to check the
