--- conflicted
+++ resolved
@@ -1,11 +1,6 @@
 HEAD
-<<<<<<< HEAD
+	+ Adapted to updatedRowNotify call with no changes in values
 	+ Added menu icon
-=======
-	+ Adapted to updatedRowNotify call with no changes in values
-	+ Explicitly set firewall version dependency in control file
-3.0.6
->>>>>>> 16856a2a
 	+ Adapt firewall rules to new accept chains
 3.1
 	+ Updated to reflect the Apache -> WebAdmin rename.
