--- conflicted
+++ resolved
@@ -1,15 +1,12 @@
-<<<<<<< HEAD
 HEAD
 	+ Move report code to remoteservices
-=======
 2.3.10
 	+ VPN is now under Infrastructure instead of UTM
 	+ Add PID file to make compatible with init.d script to check the
 	  current daemon status
 	+ Use MSS fix by configuration file option in order not to affect
 	  all servers
-	+ Added missinng use statement in exposed networks model
->>>>>>> a0973f7f
+	+ Added missing use statement in exposed networks model
 	+ Adapted to changes in DataForm, these changes caused problems
 	  creating new servers
 	+ Added modeldepends to yaml schema
