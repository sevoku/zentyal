--- conflicted
+++ resolved
@@ -1,10 +1,6 @@
-<<<<<<< HEAD
-3.1.1
-=======
 HEAD
 	+ Fixed bug in iptables arguments for TCP/UDP ports in EBox::Services::serviceIptablesArgs
-3.0.3
->>>>>>> a8a05d1f
+3.1.1
 	+ Create HTTPS service by default to help firewall configuration on
 	  non-transparent HTTP proxy scenarios
 3.1
