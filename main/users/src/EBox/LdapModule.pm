# Copyright (C) 2008-2012 eBox Technologies S.L.
#
# This program is free software; you can redistribute it and/or modify
# it under the terms of the GNU General Public License, version 2, as
# published by the Free Software Foundation.
#
# This program is distributed in the hope that it will be useful,
# but WITHOUT ANY WARRANTY; without even the implied warranty of
# MERCHANTABILITY or FITNESS FOR A PARTICULAR PURPOSE.  See the
# GNU General Public License for more details.
#
# You should have received a copy of the GNU General Public License
# along with this program; if not, write to the Free Software
# Foundation, Inc., 59 Temple Place, Suite 330, Boston, MA  02111-1307  USA

package EBox::LdapModule;

use strict;
use warnings;

use EBox::Gettext;
use EBox::Global;
use EBox::Exceptions::NotImplemented;
use EBox::Ldap;

use Error qw(:try);

sub new
{
	my $class = shift;
	my $self = {};
	bless($self, $class);
	return $self;
}

# Method: _ldapModImplementation
#
#	All modules using any of the functions in LdapUserBase.pm
#	should override this method to return the implementation
#	of that interface.
#
# Returns:
#
#	An object implementing EBox::LdapUserBase
sub _ldapModImplementation
{
	throw EBox::Exceptions::NotImplemented();
}

# Method: ldap
#
#   Provides an EBox::Ldap object with the proper configuration for the
#   LDAP setup of this ebox
sub ldap
{
    my ($self) = @_;

    my $users = EBox::Global->modInstance('users');

    unless(defined($self->{ldap})) {
        $self->{ldap} = EBox::Ldap->instance();
    }
    return $self->{ldap};
}

sub masterLdap
{
    my ($self) = @_;

    $self->ldap->ldapCon();
    return $self->ldap->{ldap};
}

# Method: _loadSchema
#
#      loads an LDAP schema from an LDIF file
#
# Parameters:
#          file - LDIF file
#
sub _loadSchema
{
    my ($self, $ldiffile) = @_;

<<<<<<< HEAD
    my $users = EBox::Global->modInstance('users');

    my $mode = $users->mode();
    if ($mode eq 'master' or $mode eq 'ad-slave') {
        $self->ldap->ldapCon();
        my $ldap = $self->ldap->{ldap};
        $self->_loadSchemaDirectory($ldap, $ldiffile);
    } elsif ($mode eq 'slave') {
        my $password = $self->ldap->getPassword();
        my $ldap;
        my @ports = (390, 1389, 1390);
        for my $port (@ports) {
            $ldap = EBox::Ldap::safeConnect("127.0.0.1:$port");
            EBox::Ldap::safeBind($ldap, ROOT_CONFIG_DN, $password);
            $self->_loadSchemaDirectory($ldap, $ldiffile);
        }
    } else {
         throw EBox::Exceptions::Internal(
            "Trying to load schema with unknown LDAP mode: $mode");
    }
=======
    $self->ldap->ldapCon();
    my $ldap = $self->ldap->{ldap};
    $self->_loadSchemaDirectory($ldap, $ldiffile);
>>>>>>> 5d679c62
}

sub _loadSchemaDirectory
{
    my ($self, $ldap, $ldiffile) = @_;
    my $ldif = Net::LDAP::LDIF->new($ldiffile, "r", onerror => 'undef' );
    defined($ldif) or throw EBox::Exceptions::Internal(
            "Can't load LDIF file: " . $ldiffile);

    while(not $ldif->eof()) {
        my $entry = $ldif->read_entry();
        if ($ldif->error()) {
            throw EBox::Exceptions::Internal(
                "Can't load LDIF file: " . $ldiffile);
        }
        my $dn = $entry->dn();
        $dn =~ m/^cn=(.*?),cn=schema,cn=config$/;
        my $schemaname = $1;
        my %args = (
            'base' => 'cn=schema,cn=config',
            'scope' => 'subtree',
            'filter' => "(cn={*}$schemaname)",
            'attrs' => ['objectClass']
        );
        my $result = $ldap->search(%args);
        if ($result->entries() == 0) {
            $result = $ldap->add($entry);
            if ($result->is_error()) {
                EBox::error($result->error());
            }
        }
    }
    $ldif->done();
}

#   Method: _loadACL
#
#      loads an ACL
#
# Parameters:
#          acl - string with the ACL (it has to start with 'to')
#
sub _loadACL
{
    my ($self, $acl) = @_;

<<<<<<< HEAD
    my $users = EBox::Global->modInstance('users');
    my $mode = $users->mode();

    if ($mode eq 'master' or $mode eq 'ad-slave') {
        $self->ldap->ldapCon();
        my $ldap = $self->ldap->{ldap};
        $self->_loadACLDirectory($ldap, $acl);
    } elsif ($mode eq 'slave') {
        my $password = $self->ldap->getPassword();
        my $ldap;
        my @ports = (390, 1389, 1390);
        for my $port (@ports) {
            $ldap = EBox::Ldap::safeConnect("127.0.0.1:$port");
            EBox::Ldap::safeBind($ldap, ROOT_CONFIG_DN, $password);
            $self->_loadACLDirectory($ldap, $acl);
        }
    } else {
        throw EBox::Exceptions::Internal(
            "Loading ACL with unknown LDAP mode: $mode");
    }
=======
    $self->ldap->ldapCon();
    my $ldap = $self->ldap->{ldap};
    $self->_loadACLDirectory($ldap, $acl);
>>>>>>> 5d679c62
}

sub _loadACLDirectory
{
    my ($self, $ldap, $acl) = @_;

    my $dn = 'olcDatabase={1}hdb,cn=config';
    my %args = (
            'base' => $dn,
            'scope' => 'base',
            'filter' => "(objectClass=*)",
            'attrs' => ['olcAccess']
    );
    my $result = $ldap->search(%args);
    my $entry = ($result->entries)[0];
    my $attr = ($entry->attributes)[0];
    my $found = undef;
    my @rules = $entry->get_value($attr);
    for my $access (@rules) {
        if($access =~ m/^{\d+}\Q$acl\E$/) {
            $found = 1;
            last;
        }
    }
    if(not $found) {
        # place the new rule *before* the last 'catch-all' one
        my $last = pop(@rules);
        $last =~ s/^{\d+}//;
        push(@rules, $acl);
        push(@rules, $last);
        my %args = (
            'replace' => [ 'olcAccess' => \@rules ]
        );
        try {
            $ldap->modify($dn, %args);
        } otherwise {
            throw EBox::Exceptions::Internal("Invalid ACL: $acl");
        };
    }
}

#   Method: _addIndex
#
#       Create indexes in LDAP for an attribute
#
# Parameters:
#          attribute - string with the attribute to be indexed in LDAP
#
sub _addIndex
{
    my ($self, $attribute) = @_;

<<<<<<< HEAD
    my $users = EBox::Global->modInstance('users');
    my $mode = $users->mode();

    if ($mode eq 'master' or $mode eq 'ad-slave') {
        $self->ldap->ldapCon();
        my $ldap = $self->ldap->{ldap};
        $self->_addIndexDirectory($ldap, $attribute);
    } elsif ($mode eq 'slave') {
        my $password = $self->ldap->getPassword();
        my $ldap;
        my @ports = (390, 1389, 1390);
        for my $port (@ports) {
            $ldap = EBox::Ldap::safeConnect("127.0.0.1:$port");
            EBox::Ldap::safeBind($ldap, ROOT_CONFIG_DN, $password);
            $self->_addIndexDirectory($ldap, $attribute);
        }
    } else {
        throw EBox::Exceptions::Internal(
            "Creating index with unknown LDAP mode: $mode");
    }
=======
    $self->ldap->ldapCon();
    my $ldap = $self->ldap->{ldap};
    $self->_addIndexDirectory($ldap, $attribute);
>>>>>>> 5d679c62
}


sub _addIndexDirectory
{
    my ($self, $ldap, $attribute) = @_;

    my $index = "$attribute eq";

    my $dn = 'olcDatabase={1}hdb,cn=config';
    my %args = (
            'base' => $dn,
            'scope' => 'base',
            'filter' => "(objectClass=*)",
            'attrs' => ['olcDbIndex']
    );
    my $result = $ldap->search(%args);
    my $entry = ($result->entries)[0];
    my $attr = ($entry->attributes)[0];
    my $found = undef;
    my @indexes = $entry->get_value($attr);
    for my $dbindex (@indexes) {
        if($dbindex eq $index) {
            $found = 1;
            last;
        }
    }
    if(not $found) {
        push(@indexes, $index);
        my %args = (
            'replace' => [ 'olcDbIndex' => \@indexes ]
        );
        try {
            $ldap->modify($dn, %args);
        } otherwise {
            throw EBox::Exceptions::Internal("Invalid index: $index");
        };
    }
}


#   Method: performLDAPActions
#
#      adds the schemas, acls and local attributes specified in the
#      LdapUserImplementation
#
# Parameters:
#          attribute - string with the attribute name
#
sub performLDAPActions
{
    my ($self) = @_;

    my $ldapuser = $self->_ldapModImplementation();
    my @schemas = @{ $ldapuser->schemas() };
    for my $schema (@schemas) {
        $self->_loadSchema($schema);
    }
    my @acls = @{ $ldapuser->acls() };
    for my $acl (@acls) {
        $self->_loadACL($acl);
    }
    my @indexes = @{ $ldapuser->indexes() };
    for my $index (@indexes) {
        $self->_addIndex($index);
    }
}

1;<|MERGE_RESOLUTION|>--- conflicted
+++ resolved
@@ -82,32 +82,9 @@
 {
     my ($self, $ldiffile) = @_;
 
-<<<<<<< HEAD
-    my $users = EBox::Global->modInstance('users');
-
-    my $mode = $users->mode();
-    if ($mode eq 'master' or $mode eq 'ad-slave') {
-        $self->ldap->ldapCon();
-        my $ldap = $self->ldap->{ldap};
-        $self->_loadSchemaDirectory($ldap, $ldiffile);
-    } elsif ($mode eq 'slave') {
-        my $password = $self->ldap->getPassword();
-        my $ldap;
-        my @ports = (390, 1389, 1390);
-        for my $port (@ports) {
-            $ldap = EBox::Ldap::safeConnect("127.0.0.1:$port");
-            EBox::Ldap::safeBind($ldap, ROOT_CONFIG_DN, $password);
-            $self->_loadSchemaDirectory($ldap, $ldiffile);
-        }
-    } else {
-         throw EBox::Exceptions::Internal(
-            "Trying to load schema with unknown LDAP mode: $mode");
-    }
-=======
     $self->ldap->ldapCon();
     my $ldap = $self->ldap->{ldap};
     $self->_loadSchemaDirectory($ldap, $ldiffile);
->>>>>>> 5d679c62
 }
 
 sub _loadSchemaDirectory
@@ -154,32 +131,9 @@
 {
     my ($self, $acl) = @_;
 
-<<<<<<< HEAD
-    my $users = EBox::Global->modInstance('users');
-    my $mode = $users->mode();
-
-    if ($mode eq 'master' or $mode eq 'ad-slave') {
-        $self->ldap->ldapCon();
-        my $ldap = $self->ldap->{ldap};
-        $self->_loadACLDirectory($ldap, $acl);
-    } elsif ($mode eq 'slave') {
-        my $password = $self->ldap->getPassword();
-        my $ldap;
-        my @ports = (390, 1389, 1390);
-        for my $port (@ports) {
-            $ldap = EBox::Ldap::safeConnect("127.0.0.1:$port");
-            EBox::Ldap::safeBind($ldap, ROOT_CONFIG_DN, $password);
-            $self->_loadACLDirectory($ldap, $acl);
-        }
-    } else {
-        throw EBox::Exceptions::Internal(
-            "Loading ACL with unknown LDAP mode: $mode");
-    }
-=======
     $self->ldap->ldapCon();
     my $ldap = $self->ldap->{ldap};
     $self->_loadACLDirectory($ldap, $acl);
->>>>>>> 5d679c62
 }
 
 sub _loadACLDirectory
@@ -232,32 +186,9 @@
 {
     my ($self, $attribute) = @_;
 
-<<<<<<< HEAD
-    my $users = EBox::Global->modInstance('users');
-    my $mode = $users->mode();
-
-    if ($mode eq 'master' or $mode eq 'ad-slave') {
-        $self->ldap->ldapCon();
-        my $ldap = $self->ldap->{ldap};
-        $self->_addIndexDirectory($ldap, $attribute);
-    } elsif ($mode eq 'slave') {
-        my $password = $self->ldap->getPassword();
-        my $ldap;
-        my @ports = (390, 1389, 1390);
-        for my $port (@ports) {
-            $ldap = EBox::Ldap::safeConnect("127.0.0.1:$port");
-            EBox::Ldap::safeBind($ldap, ROOT_CONFIG_DN, $password);
-            $self->_addIndexDirectory($ldap, $attribute);
-        }
-    } else {
-        throw EBox::Exceptions::Internal(
-            "Creating index with unknown LDAP mode: $mode");
-    }
-=======
     $self->ldap->ldapCon();
     my $ldap = $self->ldap->{ldap};
     $self->_addIndexDirectory($ldap, $attribute);
->>>>>>> 5d679c62
 }
 
 
