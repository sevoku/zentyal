--- conflicted
+++ resolved
@@ -524,14 +524,6 @@
     # Verify that a group with the same name does not exists
     my $groupExists =  $usersMod->groupExists($args{uid});
     if ($groupExists == EBox::Users::OBJECT_EXISTS_AND_HIDDEN_SID()) {
-<<<<<<< HEAD
-        throw EBox::Exceptions::External(
-            __x(q{A built-in Windows group with the name '{name}' already exists. Users and groups cannot share names},
-               name => $args{uid})
-           );
-    } elsif ($groupExists) {
-=======
->>>>>>> 19e49d2e
         throw EBox::Exceptions::External(
             __x(q{A built-in Windows group with the name '{name}' already exists. Users and groups cannot share names},
                name => $args{uid})
