# Copyright (C) 2008-2012 eBox Technologies S.L.
#
# This program is free software; you can redistribute it and/or modify
# it under the terms of the GNU General Public License, version 2, as
# published by the Free Software Foundation.
#
# This program is distributed in the hope that it will be useful,
# but WITHOUT ANY WARRANTY; without even the implied warranty of
# MERCHANTABILITY or FITNESS FOR A PARTICULAR PURPOSE.  See the
# GNU General Public License for more details.
#
# You should have received a copy of the GNU General Public License
# along with this program; if not, write to the Free Software
# Foundation, Inc., 59 Temple Place, Suite 330, Boston, MA  02111-1307  USA

package EBox::UsersAndGroups::Model::Users;

# Class: EBox::UsersAndGroups::Model::Users
#
#       This a class used as a proxy for the users stored in LDAP.
#       It is meant to improve the user experience when managing users,
#       but it's just an interim solution. An integral approach needs to
#       be done.
#
use EBox::Global;
use EBox::Gettext;
use EBox::Validate qw(:all);
use EBox::Model::Row;
use EBox::Exceptions::External;
use EBox::Exceptions::Internal;

use EBox::Types::Text;
use EBox::Types::Link;

use strict;
use warnings;

use base 'EBox::Model::DataTable';

sub new
{
    my $class = shift;
    my %parms = @_;

    my $self = $class->SUPER::new(@_);
    bless($self, $class);

    return $self;
}

sub _table
{
    my @tableHead =
    (
         new EBox::Types::Text(
             'fieldName' => 'name',
             'printableName' => __('Name'),
             'size' => '12',
             ),
         new EBox::Types::Text(
             'fieldName' => 'fullname',
             'printableName' => __('Full name'),
             'size' => '12',
             ),
         new EBox::Types::Link(
             'fieldName' => 'edit',
             'printableName' => __('Edit'),
             ),
    );

    my $dataTable =
    {
        'tableName' => 'Users',
        'printableTableName' => __('Users'),
        'defaultController' => '/Users/Controller/Users',
        'defaultActions' => ['changeView'],
        'tableDescription' => \@tableHead,
        'menuNamespace' => 'UsersAndGroups/Users',
        'printableRowName' => __('user'),
        'sortedBy' => 'name',
        'withoutActions' => 1,
    };

    return $dataTable;
}

sub Viewer
{
    return '/users/usersTableBody.mas';
}

# Method: precondition
#
# Check if the module is configured
#
# Overrides:
#
# <EBox::Model::DataTable::precondition>
sub precondition
{
    my ($self) = @_;
    my $users = EBox::Global->modInstance('users');
    unless ($users->configured()) {
        $self->{preconFail} = 'notConfigured';
        return undef;
    }

    unless (@{$self->ids()}) {
        $self->{preconFail} = 'noUsers';
        return undef;
    }

    return 1;
}

# Method: preconditionFailMsg
#
# Check if the module is configured
#
# Overrides:
#
# <EBox::Model::DataTable::precondition>
sub preconditionFailMsg
{
    my ($self) = @_;

    if ($self->{preconFail} eq 'notConfigured') {
        return __('You must enable the module Users in the module ' .
                'status section in order to use it.');
    } else {
        my $users = $self->parentModule();
        my $mode = $users->mode();
        if ($mode eq 'master') {
            return $self->noUsersMsg();
        } elsif ($mode eq 'slave') {
            my $master = $users->model('Mode')->remoteValue();
            return __x('Zentyal is configured as slave and there are no users at the moment. You may want to add some in the {openhref}master{closehref}.',
                       openhref => "<a href='https://$master/zentyal/UsersAndGroups/Users'>",
                       closehref => '</a>');
        } elsif ($mode eq 'ad-slave') {
            return __('Zentyal is configured as Windows AD slave and there are no users at the moment. If there are users in your Domain Controller, maybe the synchronization process has failed or has not finished yet.');
        }
    }
}

sub noUsersMsg
{
    my ($self) = @_;
    my $filterOU = $self->filterOU();
    EBox::debug("noDataMsg $filterOU");
    if (not $filterOU) {
<<<<<<< HEAD
        return _x('There are no users at the moment');
=======
        return __x('There are no users at the moment');
>>>>>>> 089a234f
    }

    return __x('There are no users for the organizational unit: {ou}<p>{ao}See users for all organizational units{ac}',
                ou => $filterOU,
                ao => q{<a href='/UsersAndGroups/Users'>},
                ac => q{</a>}
               );
}


# Method: ids
#
#   Override <EBox::Model::DataTable::ids> to return rows identifiers
#   based on the users stored in LDAP
#
sub ids
{
    my ($self) = @_;

    my $users = EBox::Global->modInstance('users');
    unless ($users->configured()) {
        return [];
    }

    my @list = map { $_->dn() } @{$users->users()};
    my $filterOU = $self->filterOU();
    if ($filterOU) {
        my $filterRe = qr/,$filterOU$/;
        @list = grep {
            $_ =~ m/$filterRe/;
        } @list;
    }

    return \@list;
}



# Method: row
#
#   Override <EBox::Model::DataTable::row> to build and return a
#   row dependening on the user uid which is the id passwd.
#
sub row
{
    my ($self, $id) = @_;

    my $user = new EBox::UsersAndGroups::User(dn => $id);
    if ($user->exists()) {
        my $full = $user->get('cn');
        my $userName = $user->get('uid');
        my $link = "/UsersAndGroups/User?user=$id";
        my $row = $self->_setValueRow(
            name => $userName,
            fullname => $full,
            edit => $link,
        );
        $row->setId($id);
        $row->setReadOnly(1);
        return $row;
    } else {
        throw EBox::Exceptions::Internal("user $id does not exist");
    }
}


sub setFilterOU
{
    my ($self, $filter) = @_;
    $self->{filterOU} = $filter;
}

sub filterOU
{
    my ($self) = @_;
    if (not $self->parentModule()->multipleOusEnabled()) {
        return undef;
    }
    return $self->{filterOU};
}

1;<|MERGE_RESOLUTION|>--- conflicted
+++ resolved
@@ -149,11 +149,7 @@
     my $filterOU = $self->filterOU();
     EBox::debug("noDataMsg $filterOU");
     if (not $filterOU) {
-<<<<<<< HEAD
-        return _x('There are no users at the moment');
-=======
         return __x('There are no users at the moment');
->>>>>>> 089a234f
     }
 
     return __x('There are no users for the organizational unit: {ou}<p>{ao}See users for all organizational units{ac}',
