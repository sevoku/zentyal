--- conflicted
+++ resolved
@@ -1227,13 +1227,8 @@
     my $groupClass  = $self->{groupClass};
     my $objectClass = $groupClass->mainObjectClass();
     my %args = (
-<<<<<<< HEAD
         base => $self->ldap->dn(),
-        filter => 'objectclass=zentyalDistributionGroup',
-=======
-        base => $self->groupsDn(),
         filter => "objectclass=$objectClass",
->>>>>>> 47dc7ffc
         scope => 'sub',
     );
 
@@ -1753,34 +1748,20 @@
             $folder->add(new EBox::Menu::Item(
                         'url' => 'Users/View/Groups',
                         'text' => __('Groups'), order => 20));
-<<<<<<< HEAD
-            $folder->add(new EBox::Menu::Item('url' => 'Users/Composite/UserTemplate',
-                                              'text' => __('User Template'), order => 30));
-=======
-        }
-
-        if (EBox::Config::configkey('multiple_ous')) {
->>>>>>> 47dc7ffc
             $folder->add(new EBox::Menu::Item(
                         'url' => 'Users/View/Contacts',
                         'text' => __('contacts'), order => 35));
         }
 
-<<<<<<< HEAD
         $folder->add(new EBox::Menu::Item(
                     'url' => 'Users/View/OUs',
                     'text' => __('Organizational Units'), order => 25));
 
-        $folder->add(new EBox::Menu::Item(
-                    'url' => 'Users/Composite/Sync',
-                    'text' => __('Synchronization'), order => 40));
-=======
         if ($self->mode() eq STANDALONE_MODE) {
             $folder->add(new EBox::Menu::Item(
                 'url' => 'Users/Composite/Sync',
                 'text' => __('Synchronization'), order => 40));
         }
->>>>>>> 47dc7ffc
 
         $folder->add(new EBox::Menu::Item(
                     'url' => 'Users/Composite/Settings',
