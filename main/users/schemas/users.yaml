class: 'EBox::UsersAndGroups'

<<<<<<< HEAD
models:
    - Mode
    - Users
    - Groups
    - Password
    - LdapInfo
    - PAM
    - AccountSettings
    - OUs
    - Slaves
    - Master
    - SlavePassword

composites:
    Settings: [FIXME]
    UserTemplate: [FIXME]
    Sync: [FIXME]
=======
enabledepends:
    - dns
>>>>>>> 5db5cc8f
<|MERGE_RESOLUTION|>--- conflicted
+++ resolved
@@ -1,6 +1,8 @@
 class: 'EBox::UsersAndGroups'
 
-<<<<<<< HEAD
+enabledepends:
+    - dns
+
 models:
     - Mode
     - Users
@@ -15,10 +17,6 @@
     - SlavePassword
 
 composites:
-    Settings: [FIXME]
+    Settings: [LdapInfo, PAM]
     UserTemplate: [FIXME]
-    Sync: [FIXME]
-=======
-enabledepends:
-    - dns
->>>>>>> 5db5cc8f
+    Sync: [Master, SlavePassword, Slaves]