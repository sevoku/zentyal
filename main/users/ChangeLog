<<<<<<< HEAD
HEAD
	+ Heimdal Kerberos integration for SSO features
=======
2.3.6
	+ Use the new unified tableBody.mas instead of tableBodyWithoutActions.mas
>>>>>>> 45737c5e
2.3.5
	+ Packaging fixes for precise
2.3.4
	+ Updated Standard-Versions to 3.9.2
2.3.3
	+ New master-slave architecture
	+ Image in initial configuration wizard is shown again
2.3.2
	+ Added printableName to service and modified description
	+ Fixed executable permissions in src/scripts
	+ Added checks for small business subscription
	+ Bugfix: lastGid method was calling MINUID and SYSMINUID
	+ Reload nscd before trying to init users and groups
2.3.1
	+ Use Digest::SHA instead of Digest::SHA1 and remove libdigest-sha1-perl
	  dependency which no longer exists on precise
2.3
	+ Commented unused code in cleanUser method
	+ Replaced autotools with zbuildtools
2.2.5
	+ Bugfix: ad-sync can now populate groups with more than 1500 users
	+ Bugfix: do not allow adsync passwords longer than 16 chars to avoid
	  crash in pwdsync-server that keeps respawning
	+ Bugfix: mark apache as changed in enableActions to avoid problems adding
	  users before the new nsswitch conf is available for apache, also do not
	  allow to add users if module is not really enabled after save changes
	+ Make sure the default DN does not contains invalid characters
	+ Do not allow malformed LDAP DNs in Mode
2.2.4
	+ Make LDAP ready after enableActions restarting the service to
	  avoid problems when adding users or groups
	+ Fixed corruption when adding ldap attributes
	+ Also disable apparmor in ad-sync mode
	+ Renamed default adsync username from eboxadsync to adsyncuser
2.2.3
	+ Adapt pwdsync user and password offsets to the new hook implementation
	+ Always ignore ForeignSecurityPrincipals accounts in ad-sync
	+ Added more debug messages and improved existing ones in ad-sync
	+ Avoid warnings trying to get userPrincipalName in ad-sync
	+ Skip machine accounts in ad-sync
	+ Use paged queries in ad-sync
	+ Allow to specify custom DN to bind to Windows Server in ad-sync
	+ Ingore empty users in ad-sync
2.2.2
	+ Fixed validation of secret key length in ADSync Options model
	+ Removed useless validation of AD username in ADSync Options model
	+ Show different error when adding users from Windows with invalid chars
	+ Fixed bug managing slapd on ad-sync
2.2.1
	+ Do not enable ADSync to avoid launching daemon before configuration
	+ Also manage slapd daemon on ad-sync setups
	+ Avoid slave connection to incompatible masters
	+ Added quota change form on slaves
	+ Allowed '\' character in ad-sync username
2.1.14
	+ Fixed regression in usercorner link
2.1.13
	+ Moved apache soap configuration from setConf to enableActions
	+ Init slave users on enable (now home directories are created)
	+ Create LDAP indexes during slave enable
2.1.12
	+ UsersAndGroups::lastUid() now takes also into account non-ldap users
	+ Stop old ldap daemons in reinstall script, needed before changing mode
2.1.11
	+ Use a safer mode() implementation to avoid recursions with ModelManager
2.1.10
	+ Start slapd daemon when a module fails to connect
	+ Help in wizard is show again if no custom_prefix defined
2.1.9
	+ Hide help with link in wizard if custom_prefix defined
	+ Removed /zentyal prefix from URLs
	+ Disable autocompletion in user form
	+ Avoid duplicated restart during postinst
2.1.8
	+ Include quota schema in slaves LDAP (fixes replication)
	+ Do not stop slapd daemons after slave enable
	+ Fixed users and groups retrieval if module is disabled
	+ Manage slapd daemon in master mode
	+ Make the optional 'comment' field to also appear as optional on the UI
	+ Ignore users also in pwdsync-server, not only in the ad-sync script
2.1.7
	+ Set submenu items order for integration with the User Corner menu
	+ Avoid undefined dn warning
2.1.6
	+ Fix adsync mode check for zentyal-users cronjob
	+ Removed bad default value for adsync_dn option
	+ Update wizard pages with new order option
	+ Use Unix socket for LDAP connections on standalone and slave without PAM
2.1.5
	+ Manage zentyal-users cronjob with configuration keys for sync times
	  instead of debian/lucid/zentyal-users.cron.d and src/scripts/ad-sync.cron
	+ Configuration key to not to create homes (usefull on LDAP master servers)
	+ New ad-sync-info to show info of ADsync configuration
	+ Allow multiple BDC for ADsync mode with adsync_bdc confkey
	+ Add ADsync service by default and move port value to a confkey
	+ userInfo() tolerates missing quota LDAP attribute
	+ Added captiveportal to the list of modules in the reinstall script
2.1.4
	+ Moved redis_port_usercorner key to usercorner.conf in zentyal-usercorner
	+ Move users/conf/user-eboxlog.conf to usercorner/conf/usercorner-log.conf
2.1.3
	+ Fixed issues with html html attributes quotation
	+ Allow to specify a base DN to bind to AD
	+ Add locking to slave-sync to avoid spawn multiple instances in the
	  event of not being able to connect to a slave
	+ Do not modify users and groups in AD sync if attributes are not changed
	+ Wipe ignored users in AD sync
	+ Allow contacts synchronization in AD sync
	+ New checks in AD sync to avoid warnings
	+ Added update package list command to reinstall script
2.1.2
	+ Non-editable user fields in slaves no longer appear as editable inputs
	+ Numeric 0 is accepted as value for LDAP users attributes
	+ Minor fixes in default quota from user template
	+ Fixed error when writing ad-sync cron file
	+ Do not allow to create users if their home directory already exists
2.1.1
	+ Quotas are now included in users module
	+ System users don't require password
	+ Fixed bug that allowed to create LDAP users whith the same name
	  than users with UID 0 (like root)
2.1
	+ Separate usercorner module to the new zentyal-usercorner package
	+ Remove zentyal- prefix from rejoin-slave and ldapvi scripts
	+ Move /usr/share/ebox-usersandgroups/ebox-usersandgroups/reinstall
	  to /usr/share/zentyal-users/reinstall
	+ Show enableActions for master also in ad-slave mode
	+ Deleted obsolete migrations and use new initialSetup method
	+ Added locks to prevent overlapping in ad-sync script
	+ Fix slave failed operation string on slave hostname
	+ Replace /etc/ebox/80users.conf with /etc/zentyal/users.conf
	+ Added indexes for common LDAP attributes
	+ Replace /var/log/ebox-usercorner with /var/log/zentyal-usercorner
2.0.10
	+ Now the AD synchronization can be disabled at any moment and a
	  server with AD-slave mode can be master for other Zentyal slaves
	+ New /etc/ebox/ad-sync_ignore.users and ad-sync_ignore.groups files
	  to ignore users and groups in the AD synchronization process
	+ Improved zentyal-ldapvi script that works on slave servers
	+ Creates the default group if not exists during restore
	+ Added restore backup precheck to assure there are not conflicts between
	  system users and Zentyal LDAP users (currently only works for masters)
2.0.9
	+ Make sure to create the base directory for user homes before create them
	+ Reconnect to LDAP on backup restore
	+ Better log messages
	+ Save configuration files during restore
	+ Catch possible SIGPIPE on LDAP reconnect
2.0.8
	+ Fix Samba PDC on slaves
	+ Check for incompatibility between Samba PDC and PAM on slaves
	+ Optimize slave-sync script if there are no pending operations
	+ Remove useless call to mode() on slave-sync script (faster now)
	+ Replica LDAP listens in all interfaces
2.0.7
	+ Added index add mechanism to LdapModule
	+ Fixed NSS DN config in masters
2.0.6
	+ Added zentyal-rejoin-slave to rejoin a slave to its master
	+ Fixed NSS/PAM in slave machines
2.0.5
	+ Removed wrong hooks implementation
2.0.4
	+ Fixed infinite recursion when setting up some models on slave servers
	+ Added support for addUser/delUser hooks
2.0.3
	+ Allow LDAP users and groups up to 128 characters
	+ Show precondition message for user corner on slave servers
	+ Unconfigure ftp and zarafa in reinstall script
	+ Do not show adsync debug messages if debug is disabled in config
	+ Allow more than one dot in usernames
2.0.2
	+ Fixed master/slave synchronization issues
	+ Remove userjournal dir when removing a slave
	+ Added lock during module enable to avoid initialization problems
	+ Fixed AD slave synchronization task
2.0.1
	+ Fixed incorrect LDAP binding in some cases
2.0
	+ Fixed user journal dir creation on master
	+ Fixed failed login error on user corner
	+ Default login_shell under PAM Settings UI instead of 80users.conf
	+ Replaced /bin/false with /usr/sbin/nologin as default shell
1.5.10
	+ Some refactorizations centered in safer LDAP connections and defensive
	  code
1.5.9
	+ More info link added in wizard
1.5.8
	+ Zentyal rebrand
1.5.7
	+ Removed NSS in slave configurations
	+ Nasty bug page replaced by the new eBox error page
1.5.6
	+ Fixed user corner access problems with redis server
1.5.5
	+ LDAP master creation optimized and less error-prone
1.5.4
	+ Bug fix: adding a user name with spaces no longer fails
1.5.3
	+ Move NSS from ebox-samba to ebox-usersandgroups
	+ Home directories are under /home now
	+ New options to configure shell and home directory umask
	+ New setup wizard
1.5.2
	+ Bug fix: fixed dbus init for usercorner
1.5.1
	+ Bug fix: fixed nasty bug with the last version of openldap in lucid
	+ Bug fix: do not call processDir if there are no slaves in slave-sync
	+ Bug fix: ebox-usersandgroups-reinstall now unconfigures all ldap modules
	+ Bug fix: updateSchema() returns unless the schema to update is
	  available
	+ Bug fix: Set proper owner and permissions when updating a schema
	+ Bug fix: some problems with the AD synchronization solved
	+ Bug fix: userscorner title icon
	+ Bug fix: addUser() now checks if the user already exists as a
	  system user
	+ Removed deprecated executable 'import-from-ldif'
	+ Bug fix: addUser() now checks for password argument
	+ Bug fix: when restoring we use the new users DN to init users
1.5
	+ Bug fix: don't try to contact slaves from within a slave when groups
	  are updated
	+ Use built-in EBox::ThirdParty::Apache2::AuthCookie
1.4.2
	+ Bug fix: fix wrong migration number
1.4.1
	+ Bug fix: surround LDAP migration with a try/catch to make sure the rest
	  it is run
	+ Bug fix: do not allow \w with localized characters as LDAP schema does not
	  allow them for home directory attribute. (Closes #1713)
1.4
	+ Allow the master to pass extra parameters in SOAP calls to slaves
1.3.17
	+ Bug fix: Set style for login page in user corner
1.3.16
	+ Bug fix: keep menu open on LDAP Info
1.3.15
	+ Add support for ldaps
	+ Add support for slaves running Apache in ports different than 443
	+ Allow to remove slaves from slave list
	+ Added ebox-usersandgroups-reinstall to easily reset the LDAP mode
	+ Bug fix: issue with user deletion in French (Closes #1651)
	+ Bug fix: anonymous connection for getting DN is retried several
	  times, this fixes a bug when restoring configuration backup
1.3.14
	+ Synchronize all the users from the AD and not only from CN=Users
	+ Add operation name and username on updateGroup
	+ Add slave notification for group modify and delete
	+ Change button order to "Add" and "Add and Edit" in Add User
	  template. If users press return in the form it adds a new user
	  and stays on the same page.
1.3.13
	+ Usability enhancements: (Closes #1649)
		* Create a unique Users And Group Folder
		* Unify Add User/Edit User in a single page
		* Unify Add Group/Edit Group in a single page
		* Two buttons: "Add and Edit" and "Add"
		* Add breadcrumbs
	+ Add UserTemplate composite to configure default options that are used when
	  a new user is created
	+ Add defaultUserModel to LdapUserBase.pm
	+ Specify folder for SlaveInfo
	+ Add menu entry with information about LDAP including password
	+ Change enableActions to use the new LDAP default structure from Karmic
1.3.12
	+ Add EBox::Ldap::lastModificationTime to know when the master LDAP
	  database was modified for the last time
	+ Index uid and memberUid to avoid some warnings and improve performance,
	  plus remove some old code and fix some broken one in that part of the code
	+ Bugfix: disable edition of users and groups in ad-slave mode
	+ Don't allow modification of ldap password in Mode model if
	  it has been autogenerated by the eBox installer
	+ Add page title
	+ Separate the Windows AD options in a different model
	+ Fixed the warning of "Edit User" when there are no users in a slave
	+ Remove 'optional' from remote in Mode and also useless validateRow
1.3.10
	+ Use disableApparmorProfile from EBox::Module::Service twice.
	  First in enableActions. And also in setConf to avoid issues
	  if apparmor is installed after users is enabled.
1.3.9
	+ Bugfix: return empty array in usedFiles if it's not master mode
1.3.8
	+ Bugfix: fixed wrong disable of fields in selecting ad-slave in Mode model
1.3.7
	+ Synchronization with Windows Active Directory (#1443)
1.3.6
	+ Use anonymous bind to fetch dn
1.3.5
	+ Disable slapd apparmor profile in enableActions
	+ Reload nscd when adding users and groups
	+ Bugfix: backup bug report now works again
	+ Bugfix: slave-sync does not try to real journal dir when not
	  configured or in slave mode. Journal dir created on
	  master's setup.
1.3.0
	+ eBox LDAP architecture now supports a master-slave configuration
	+ bugfix: Update usercorner service when there is a change on the port number
1.1.30
	+ Added widget to manage group belonging from Edit User page
	+ Fixed backup/restore problem with paswords and given/last names
	+ Changed the way users are stored in LDAP, added givenName in addition
	  to sn, now cn=givenName+sn instead of cn=uid, this fixes a
	  incompatibility bug with eGroupware
	+ In the Edit User interface now Name and Last name are separate
	fields
	+ Usercorner web server certificate can be changed via the CA module
1.1.20
	+ New release
1.1.10
	+ Make slapd listen only on 127.0.0.1
1.1
	+ Added bind v2 compability needed by squid auth, slapd conf
	  regenerated and daemon restarted in postinst to commit possibles
	  changes in configuration
	+ Added group model
	+ Use the new ids() and row() API to optimize the management of hundreds of
	users
	+ Allow dashes in user and group names
	+ Initial release of UserCorner which allow users to change their password
	+ Store multiple password hashes and scrap clear text passwords
0.12.100
	+ Restore backup is more robust: inexistent users in a group are
	  ignored
	+ Make and restore backup more robust: removed slapd.conf
	  parameters in both slapadd and slapcat invokations, so we can use
	  the module with sldap with configuration in the directory itself
0.12.99
	+ New release
0.12.1
	+ Bugfix: Remove eBox system users when restoring backup. This solves
	  an issue restoring backups from 0.12
0.12
	+ Use the new EBox::Model::Row api
	+ Check if there is any added user and show a message
	  in case there isn't any.
	+ Restore users reading from ldiff and adding them through
	  eBox API
	+ Set password-hash in slapd.conf to make password changes from samba sync
	  the user password
0.11.101
	+ New release
0.11.100
	+ onInstall() functionality moved to migration script
	+ Fixed several typos
0.11.99
	+ Remove use of Apache::Singleton
0.11.3
	+ Check used uid's on every posixAccount object under dc=ebox,
	  instead of only under ou=Users,dc=ebox. This solves nasty issues
	  with Samba PDC when adding machines and creating users with
	  repeated uid
0.11.2
	+ Do not generate a new LDAP password if it already exists
0.11.1
	+ Fix issue with module naming which prevented backups from being
	restored
0.11
	+ Initial Ubuntu packaging
	+ bugfix. fix issue with module naming which prevented backups from being
	  restored
0.10.99
	+ Create pseudo-model to use the users table with Ajax
0.10
	+ Allow dots in user names
0.9.100
	+ New release
0.9.99
	+ Bugfix in EBox::Ldap
0.9.3
	+ New release
0.9.2
	+ New release
0.9.1
	+ Make OpenLDAP listen on internal interfaces
0.9
	+ Added Polish translation
	+ Added Aragonese translation
	+ Added Dutch translation
	+ Added German translation
0.8.99
	+ New release
0.8.1
	+ Minor workaround. Create slapd run directory in case it does not
	  exist
0.8
	+ Fix message
0.7.99
	+ Add extended backup support for LDAP
	+ Performance tuning to slapd
	+ Some minor code improvements
	+ Quota now allows unlimited space and i-nodes number
0.7.1
	+ Add delObjectclass (useful for ldap clean actions)
	+ Detect and recover when ldap connection is broken (#25)
	+ Make EBox::Ldap a singleton class
	+ Initial factoring
	+ Use of ebox-sudoers-friendly
0.7
	+ New public release
0.6
	+ Move to client
	+ API documented using naturaldocs
	+ Update install
	+ Update debian scripts
	+ Use new syntax to define ACLs for ldap
	+ Add function to create system users
	+ Move ldap db under ebox directory
0.5.2
	+ Fix some packaging issues
0.5.1
	+ Convert module to new menu system
0.5
	+ Initial release<|MERGE_RESOLUTION|>--- conflicted
+++ resolved
@@ -1,10 +1,7 @@
-<<<<<<< HEAD
 HEAD
 	+ Heimdal Kerberos integration for SSO features
-=======
 2.3.6
 	+ Use the new unified tableBody.mas instead of tableBodyWithoutActions.mas
->>>>>>> 45737c5e
 2.3.5
 	+ Packaging fixes for precise
 2.3.4
