<<<<<<< HEAD
HEAD
	+ Added support for disabled accounts.
=======
3.1.6
>>>>>>> 82ab946f
	+ Ignored samba module while (re)provisioning on __USERS__ group creation.
	+ Removed deprecated configuration file keys related with external AD
3.1.5
	+ Fixed EBox::Users::LdapObject::canonicalName to propagate the flag to
	  get or ignore the root's namedContext canonical name.
	+ The Administrator user is hidden now using the samba module functionality
	  to hide SIDs instead of hardcoded in the code.
3.1.4
	+ Remove needReload notification for group addons
	+ When a new system user is created with uid 0 we also create its home.
	  This is required by Samba for the Administrator account.
	+ Added Net::LDAPBase::existsDN method
	+ Better error control on reprovision, do not clear the
	  reprovision flg on error
	+ Fixed code typo in slave setup
	+ Added menu icon
	+ Added new userCorner method to password model
	+ Usercorner uses the ldap_ro credentials to retrieve user DNs.
	+ preAdd callbacks get a second argument noting the parent when this
	  new object will be created.
	+ All LdapObject based objects will have the 'entryUUID' field available.
	+ Created an EBox::LDAPBase class to share code with the Samba's EBox::LDB
	  one.
	+ Reimplemented EBox::Users::Group::members to retrieve the members of the
	  group directly instead of searching for the objects that are set as
	  members of the group.
	+ Avoid "cannot return outside of a subroutine" warning in cloud-sync
	+ Added foldable user and group add-ons to dialogs
	+ Replaced package breaks parameter with depends statement
	+ Fixed error in the baseName() method for an Ldap Object
	+ Fixed bug which make delete group dialog to show errors when
	  there was warnings
	+ Added a way to use Net::LDAP mock object for unit testing.
	+ Fixed cloud sync setup when user number is unlimited
	+ Fixed error in server master form when checking if
	  controls are editable
	+ Added a way to retrieve a group by its dn.
	+ New TreeView to manage users, groups and OUs
	+ Configuration key multiple_ous removed as this is now enabled by default
	+ Renamed namespace from UsersAndGroups to Users
	+ Added support for Contacts handling.
	+ Added support for external Active Directory authorization
3.1.3
	+ Renamed namespace from UsersAndGroups to Users
	+ Fixed maximum users check when not using cloud sync
3.1.2
	+ Remove deprecated backup domain methods
	+ Fixed password change in user corner when using samba
	+ Changed reload action to force-reload for nscd init.d daemon
3.1.1
	+ Fixed error message when trying to add a user above the edition maximum
	+ Migrated SOAP services to use Nginx for SSL.
3.1
	+ Updated to reflect the Apache -> WebAdmin rename.
	+ Removed 3.0.X migration code
	+ Added Pre-Depends on slapd to avoid problems with upgrades
	+ Depend on zentyal-core 3.1
3.0.18
	+ Check for already existent service principals before create them.
	  Required because squid and zarafa share the HTTP SPN
3.0.17
	+ Migration to remove leftover need_reprovision key in redis ro
	+ Retrieve global instance correctly in UsersSync
3.0.16
	+ Assure that we don't have a phantom need_reprovision key in
	  read-only tree
	+ Check for maximum number of users depending on the edition
	+ More frequent polling in EBox::Ldap::safeConnect() and
	  more explicit error when it fails
3.0.15
	+ Always mark as changed if it needs LDAP reprovision
	+ Fixed member removal operation for groups
3.0.14
	+ Tentative workaround against home directory chown bug
	+ Slave setup refactored to reuse common code with reprovision
	+ Reprovision LDAP for all LDAP based modules
	+ Don't try to update samba password in user corner when samba is
	  not configured
	+ Add operation arguments on LDAP error whenever is possible
	+ EBox::Users::User::create() allows now an internal attribute
	+ Users marked as internal are not displayed on the interface
	+ New realUsers() method to filter only non-internal ones
3.0.13
	+ Search in user table now is standard instead of filter only for uid
	+ A bit more explicit text for EBox::Exceptions::LDAP
	+ Reload nscd also when creating new groups
3.0.12
	+ Fixed typo in exception class name in EBox::Ldap
	+ Added missing use statement in EBox::Users and
	  EBox::Users::LDAPObject classes
3.0.11
	+ Dont loop through the group members when adding/removing members
	+ Added EBox::Exceptions::LDAP
	+ Allow unsafe characters in commentary field
	+ Better check for the incompatibility of Samba with master/slave
	+ Fix modules extending LdapUserBase not notified modifying groups
	+ Allow domain name change in System -> General reprovisioning LDAP db
	+ Depend on dns module to fix save changes order during reprovision
3.0.10
	+ Use less costly LDAP operations when adding or removing members
	  from a group
	+ Added EBox:Users::LdapObject::deleteValues method
	+ Faster custom row id filter for Users model
	+ Forbid user synchronization with other zentyals if samba is provisioned
	+ Display users groups in slave mode
	+ Avoided hang when the local host is wrongly used as master slave
	+ Ldap modules should do a slaveSetup when slave mode enabled
3.0.9
	+ Stop heimdal daemons on enableActions
	+ Fixed alphabetical order in listing of users and groups
3.0.8
	+ Filter in users table no longer matches LDAP dn
	+ Recover better of no-usercorner journal error in slave-sync
	+ Added read-only rootDn and password to LDAP settings screen
	+ Don't allow empty first name in CGIs for user
	  creation/modification. Otherwise you can get LDAP errors.
	+ Operator typo fix in EBox::UsersAndGroup::User::_checkQuota
3.0.7
	+ Fixed LdapObject::get() for list context
	+ Decode utf8 attributes from LDAP at LdapObject::get()
	+ Removed unused method _utf8Attrs
	+ Integration with Disaster Recovery service
	+ Include /home as disk usage facility
	+ Fix enable quotas without rebooting when module is enabled.
	+ Users and groups cannot longer share names because it is incompatible
	  with AD accounts
	+ Use upstart to manage heimdal daemons
	+ Increase the maximum UID number to avoid problems with samba integration
	+ Fixed bug in group creation which on error could call a method
	  in a undefined value
	+ Do not stop openldap daemon when dumping database
	+ Generate kerberos AES keys to be compatible with active directory in
	  W2k8 or higher functional levels
	+ Fixed user quota edition in slave server
	+ Update user password also in samba ldap when changed from user corner
	+ Update 'cn' attribute in cloud-sync
3.0.6
	+ Set userPassword attribute when setting kerberos keys for user
	+ Fixed delGroup operation on cloud slave
	+ Include exception message when there is an error notifying a slave
	+ Fix enable quotas without rebooting when module is enabled
	+ Delete syncjournal files when slave is removed
3.0.5
	+ Fixed reinstall script to stop samba module, otherwise new slapd
	  cannot start because the port is taken
	+ Sync password changes made from cloud to any slave
	+ When syncing, do not update ldap of unchanged entries
3.0.4
	+ Added missing use of UnwillingToPerform exception
	+ New methods on LdapUserBase (preAddUser, preAddUserFailed, preAddGroup
	  and preAddGroupFailed) to notify observers
3.0.3
	+ Setup Cloud slave on first save changes
	+ Synchronize uidNumber in master-slave
	+ Check master's REALM when adding a new slave
	+ Fixed some errors on RESTClient after API change
	+ Updated REST journaling behavior
	+ Do not show unavailable options in master select
	+ Added new EBox::Users::newUserUidNumber() function
	+ Added check to assure that a no-ldap user has the same uid than
	  a new user
	+ Implement SysInfo::Observer to disallow host domain changes after the
	  kerberos realm has been initialized, and to update the LDAP base DN
	  if module is not yet configured
	+ Added LDAP index for ou attribute
	+ Always write slave-sync script
	+ Increase default quota value to 500MB
3.0.2
	+ Added clearCache() to LdapObject and force reload of krb5Keys
	+ Do not allow user corner password change on slaves
3.0.1
	+ Do not notify samba about users created while restoring backup. Samba
	  will restore its users from its own LDB backup.
3.0
	+ Write NSS config on enableService, modules depending on users may require
	  uid/gid numbers from LDAP
	+ Filter special kerberos and samba users out from the users list
	+ Added dns as restore depend
	+ Reviewed registration strings
2.3.17
	+ Do not translate the service principal names to upper case
	+ Set LDAP service as denined by default for internal networks
	+ Set the managed domain as read only as well as records
2.3.16
	+ Fixed PAM when kerberos is enabled
	+ Fixed addUser operation on slaves
	+ Catch exceptions thrown by notified modules adding LDAP users and groups
	  to rollback the operation and delete the object added prior to notification.
2.3.15
	+ Fixed password change at user corner
	+ Change KDC port to 8880 to preserve the classic default for user corner
2.3.14
	+ Ignore the LDAP error 'no attributes to update' on save
	+ Instantiate users by uid and groups by gid
	+ Change kerberos ports from 88/464 to 8888/8464. This avoid conflicts
	  and management logic of the heimdal daemons. Kerberos records are added
	  with lower priority over samba ones.
	+ Respect the optionality of the 'salt' field inside the kerberos keys
	  in the 'setKerberosKeys' funcion of the User class.
	+ Do not remove service principals when samba is enabled/disabled. Samba
	  will import the keys
	+ Add method to set the user kerberos keys
	+ Stop samba daemon if module is disabled to ensure that port 88 is free
	+ Initialize kerberos realm in lowercase to match the host domain
	+ User template account default options not longer shown in slave servers
	+ Added users filter by OU
2.3.13
	+ Better password policies for LDAP backend
	+ Added user synchronization with Zentyal Cloud
	+ Removed deprecated conf keys (password hashes selection)
	+ Sync kerberos hashes on master-slave
	+ Resolve slave hostname during registering
	+ Fixed framework changes related regression getting redis keys directly
2.3.12
	+ Ask for the host domain in the wizard instead of the old mode selector
	+ Fixed user name validation
2.3.11
	+ Remove deprecated reference to AD Sync in wizard
	+ Check to make sure that quota has been really assigned logs an error
	  instead of raising an exeception, because some file systems does not
	  support quotas
	+ Adapt lastUid and lastGid to the new API and make them compatible
	  with multiple OUs
2.3.10
	+ Use DataForm::ReadOnly::_content instead of acquirers in LdapInfo
	+ Delete obsolete daemons and attributes regarding old replication
	+ Better error control in _loadACLDirectory
	+ Adapted to new Model management framework
	+ Adapted Password type to new framework
	+ Added NTP as enable dependency
2.3.9
	+ Heimdal Kerberos integration for SSO features
	+ Better validation of user names and groups names. Better message
	  when this validation fails
	+ Added user() and group methods() to EBox::Users
	+ Added quota limit check
	+ Added backup domain for /home
	+ Adapted ldapvi to changes in port
	+ Setup master method can now take a custom password
2.3.8
	+ Restart apache after changing master configuration
	+ Removed all files + code cleaning
	+ Disable user editing in slaves
2.3.7
	+ New modifications() method to allow retrieving modifications made to
	  the LDAP object in the last call to 'save'
	+ Create users without password and set it after that, needed for samba4
	+ Removed auth_type warnings
2.3.6
	+ Use the new unified tableBody.mas instead of tableBodyWithoutActions.mas
2.3.5
	+ Packaging fixes for precise
2.3.4
	+ Updated Standard-Versions to 3.9.2
2.3.3
	+ New master-slave architecture
	+ Image in initial configuration wizard is shown again
2.3.2
	+ Added printableName to service and modified description
	+ Fixed executable permissions in src/scripts
	+ Added checks for small business subscription
	+ Bugfix: lastGid method was calling MINUID and SYSMINUID
	+ Reload nscd before trying to init users and groups
2.3.1
	+ Use Digest::SHA instead of Digest::SHA1 and remove libdigest-sha1-perl
	  dependency which no longer exists on precise
2.3
	+ Commented unused code in cleanUser method
	+ Replaced autotools with zbuildtools
2.2.5
	+ Bugfix: ad-sync can now populate groups with more than 1500 users
	+ Bugfix: do not allow adsync passwords longer than 16 chars to avoid
	  crash in pwdsync-server that keeps respawning
	+ Bugfix: mark apache as changed in enableActions to avoid problems adding
	  users before the new nsswitch conf is available for apache, also do not
	  allow to add users if module is not really enabled after save changes
	+ Make sure the default DN does not contains invalid characters
	+ Do not allow malformed LDAP DNs in Mode
2.2.4
	+ Make LDAP ready after enableActions restarting the service to
	  avoid problems when adding users or groups
	+ Fixed corruption when adding ldap attributes
	+ Also disable apparmor in ad-sync mode
	+ Renamed default adsync username from eboxadsync to adsyncuser
2.2.3
	+ Adapt pwdsync user and password offsets to the new hook implementation
	+ Always ignore ForeignSecurityPrincipals accounts in ad-sync
	+ Added more debug messages and improved existing ones in ad-sync
	+ Avoid warnings trying to get userPrincipalName in ad-sync
	+ Skip machine accounts in ad-sync
	+ Use paged queries in ad-sync
	+ Allow to specify custom DN to bind to Windows Server in ad-sync
	+ Ingore empty users in ad-sync
2.2.2
	+ Fixed validation of secret key length in ADSync Options model
	+ Removed useless validation of AD username in ADSync Options model
	+ Show different error when adding users from Windows with invalid chars
	+ Fixed bug managing slapd on ad-sync
2.2.1
	+ Do not enable ADSync to avoid launching daemon before configuration
	+ Also manage slapd daemon on ad-sync setups
	+ Avoid slave connection to incompatible masters
	+ Added quota change form on slaves
	+ Allowed '\' character in ad-sync username
2.1.14
	+ Fixed regression in usercorner link
2.1.13
	+ Moved apache soap configuration from setConf to enableActions
	+ Init slave users on enable (now home directories are created)
	+ Create LDAP indexes during slave enable
2.1.12
	+ Users::lastUid() now takes also into account non-ldap users
	+ Stop old ldap daemons in reinstall script, needed before changing mode
2.1.11
	+ Use a safer mode() implementation to avoid recursions with ModelManager
2.1.10
	+ Start slapd daemon when a module fails to connect
	+ Help in wizard is show again if no custom_prefix defined
2.1.9
	+ Hide help with link in wizard if custom_prefix defined
	+ Removed /zentyal prefix from URLs
	+ Disable autocompletion in user form
	+ Avoid duplicated restart during postinst
2.1.8
	+ Include quota schema in slaves LDAP (fixes replication)
	+ Do not stop slapd daemons after slave enable
	+ Fixed users and groups retrieval if module is disabled
	+ Manage slapd daemon in master mode
	+ Make the optional 'comment' field to also appear as optional on the UI
	+ Ignore users also in pwdsync-server, not only in the ad-sync script
2.1.7
	+ Set submenu items order for integration with the User Corner menu
	+ Avoid undefined dn warning
2.1.6
	+ Fix adsync mode check for zentyal-users cronjob
	+ Removed bad default value for adsync_dn option
	+ Update wizard pages with new order option
	+ Use Unix socket for LDAP connections on standalone and slave without PAM
2.1.5
	+ Manage zentyal-users cronjob with configuration keys for sync times
	  instead of debian/lucid/zentyal-users.cron.d and src/scripts/ad-sync.cron
	+ Configuration key to not to create homes (usefull on LDAP master servers)
	+ New ad-sync-info to show info of ADsync configuration
	+ Allow multiple BDC for ADsync mode with adsync_bdc confkey
	+ Add ADsync service by default and move port value to a confkey
	+ userInfo() tolerates missing quota LDAP attribute
	+ Added captiveportal to the list of modules in the reinstall script
2.1.4
	+ Moved redis_port_usercorner key to usercorner.conf in zentyal-usercorner
	+ Move users/conf/user-eboxlog.conf to usercorner/conf/usercorner-log.conf
2.1.3
	+ Fixed issues with html html attributes quotation
	+ Allow to specify a base DN to bind to AD
	+ Add locking to slave-sync to avoid spawn multiple instances in the
	  event of not being able to connect to a slave
	+ Do not modify users and groups in AD sync if attributes are not changed
	+ Wipe ignored users in AD sync
	+ Allow contacts synchronization in AD sync
	+ New checks in AD sync to avoid warnings
	+ Added update package list command to reinstall script
2.1.2
	+ Non-editable user fields in slaves no longer appear as editable inputs
	+ Numeric 0 is accepted as value for LDAP users attributes
	+ Minor fixes in default quota from user template
	+ Fixed error when writing ad-sync cron file
	+ Do not allow to create users if their home directory already exists
2.1.1
	+ Quotas are now included in users module
	+ System users don't require password
	+ Fixed bug that allowed to create LDAP users whith the same name
	  than users with UID 0 (like root)
2.1
	+ Separate usercorner module to the new zentyal-usercorner package
	+ Remove zentyal- prefix from rejoin-slave and ldapvi scripts
	+ Move /usr/share/ebox-usersandgroups/ebox-usersandgroups/reinstall
	  to /usr/share/zentyal-users/reinstall
	+ Show enableActions for master also in ad-slave mode
	+ Deleted obsolete migrations and use new initialSetup method
	+ Added locks to prevent overlapping in ad-sync script
	+ Fix slave failed operation string on slave hostname
	+ Replace /etc/ebox/80users.conf with /etc/zentyal/users.conf
	+ Added indexes for common LDAP attributes
	+ Replace /var/log/ebox-usercorner with /var/log/zentyal-usercorner
2.0.10
	+ Now the AD synchronization can be disabled at any moment and a
	  server with AD-slave mode can be master for other Zentyal slaves
	+ New /etc/ebox/ad-sync_ignore.users and ad-sync_ignore.groups files
	  to ignore users and groups in the AD synchronization process
	+ Improved zentyal-ldapvi script that works on slave servers
	+ Creates the default group if not exists during restore
	+ Added restore backup precheck to assure there are not conflicts between
	  system users and Zentyal LDAP users (currently only works for masters)
2.0.9
	+ Make sure to create the base directory for user homes before create them
	+ Reconnect to LDAP on backup restore
	+ Better log messages
	+ Save configuration files during restore
	+ Catch possible SIGPIPE on LDAP reconnect
2.0.8
	+ Fix Samba PDC on slaves
	+ Check for incompatibility between Samba PDC and PAM on slaves
	+ Optimize slave-sync script if there are no pending operations
	+ Remove useless call to mode() on slave-sync script (faster now)
	+ Replica LDAP listens in all interfaces
2.0.7
	+ Added index add mechanism to LdapModule
	+ Fixed NSS DN config in masters
2.0.6
	+ Added zentyal-rejoin-slave to rejoin a slave to its master
	+ Fixed NSS/PAM in slave machines
2.0.5
	+ Removed wrong hooks implementation
2.0.4
	+ Fixed infinite recursion when setting up some models on slave servers
	+ Added support for addUser/delUser hooks
2.0.3
	+ Allow LDAP users and groups up to 128 characters
	+ Show precondition message for user corner on slave servers
	+ Unconfigure ftp and zarafa in reinstall script
	+ Do not show adsync debug messages if debug is disabled in config
	+ Allow more than one dot in usernames
2.0.2
	+ Fixed master/slave synchronization issues
	+ Remove userjournal dir when removing a slave
	+ Added lock during module enable to avoid initialization problems
	+ Fixed AD slave synchronization task
2.0.1
	+ Fixed incorrect LDAP binding in some cases
2.0
	+ Fixed user journal dir creation on master
	+ Fixed failed login error on user corner
	+ Default login_shell under PAM Settings UI instead of 80users.conf
	+ Replaced /bin/false with /usr/sbin/nologin as default shell
1.5.10
	+ Some refactorizations centered in safer LDAP connections and defensive
	  code
1.5.9
	+ More info link added in wizard
1.5.8
	+ Zentyal rebrand
1.5.7
	+ Removed NSS in slave configurations
	+ Nasty bug page replaced by the new eBox error page
1.5.6
	+ Fixed user corner access problems with redis server
1.5.5
	+ LDAP master creation optimized and less error-prone
1.5.4
	+ Bug fix: adding a user name with spaces no longer fails
1.5.3
	+ Move NSS from ebox-samba to ebox-usersandgroups
	+ Home directories are under /home now
	+ New options to configure shell and home directory umask
	+ New setup wizard
1.5.2
	+ Bug fix: fixed dbus init for usercorner
1.5.1
	+ Bug fix: fixed nasty bug with the last version of openldap in lucid
	+ Bug fix: do not call processDir if there are no slaves in slave-sync
	+ Bug fix: ebox-usersandgroups-reinstall now unconfigures all ldap modules
	+ Bug fix: updateSchema() returns unless the schema to update is
	  available
	+ Bug fix: Set proper owner and permissions when updating a schema
	+ Bug fix: some problems with the AD synchronization solved
	+ Bug fix: userscorner title icon
	+ Bug fix: addUser() now checks if the user already exists as a
	  system user
	+ Removed deprecated executable 'import-from-ldif'
	+ Bug fix: addUser() now checks for password argument
	+ Bug fix: when restoring we use the new users DN to init users
1.5
	+ Bug fix: don't try to contact slaves from within a slave when groups
	  are updated
	+ Use built-in EBox::ThirdParty::Apache2::AuthCookie
1.4.2
	+ Bug fix: fix wrong migration number
1.4.1
	+ Bug fix: surround LDAP migration with a try/catch to make sure the rest
	  it is run
	+ Bug fix: do not allow \w with localized characters as LDAP schema does not
	  allow them for home directory attribute. (Closes #1713)
1.4
	+ Allow the master to pass extra parameters in SOAP calls to slaves
1.3.17
	+ Bug fix: Set style for login page in user corner
1.3.16
	+ Bug fix: keep menu open on LDAP Info
1.3.15
	+ Add support for ldaps
	+ Add support for slaves running Apache in ports different than 443
	+ Allow to remove slaves from slave list
	+ Added ebox-usersandgroups-reinstall to easily reset the LDAP mode
	+ Bug fix: issue with user deletion in French (Closes #1651)
	+ Bug fix: anonymous connection for getting DN is retried several
	  times, this fixes a bug when restoring configuration backup
1.3.14
	+ Synchronize all the users from the AD and not only from CN=Users
	+ Add operation name and username on updateGroup
	+ Add slave notification for group modify and delete
	+ Change button order to "Add" and "Add and Edit" in Add User
	  template. If users press return in the form it adds a new user
	  and stays on the same page.
1.3.13
	+ Usability enhancements: (Closes #1649)
		* Create a unique Users And Group Folder
		* Unify Add User/Edit User in a single page
		* Unify Add Group/Edit Group in a single page
		* Two buttons: "Add and Edit" and "Add"
		* Add breadcrumbs
	+ Add UserTemplate composite to configure default options that are used when
	  a new user is created
	+ Add defaultUserModel to LdapUserBase.pm
	+ Specify folder for SlaveInfo
	+ Add menu entry with information about LDAP including password
	+ Change enableActions to use the new LDAP default structure from Karmic
1.3.12
	+ Add EBox::Ldap::lastModificationTime to know when the master LDAP
	  database was modified for the last time
	+ Index uid and memberUid to avoid some warnings and improve performance,
	  plus remove some old code and fix some broken one in that part of the code
	+ Bugfix: disable edition of users and groups in ad-slave mode
	+ Don't allow modification of ldap password in Mode model if
	  it has been autogenerated by the eBox installer
	+ Add page title
	+ Separate the Windows AD options in a different model
	+ Fixed the warning of "Edit User" when there are no users in a slave
	+ Remove 'optional' from remote in Mode and also useless validateRow
1.3.10
	+ Use disableApparmorProfile from EBox::Module::Service twice.
	  First in enableActions. And also in setConf to avoid issues
	  if apparmor is installed after users is enabled.
1.3.9
	+ Bugfix: return empty array in usedFiles if it's not master mode
1.3.8
	+ Bugfix: fixed wrong disable of fields in selecting ad-slave in Mode model
1.3.7
	+ Synchronization with Windows Active Directory (#1443)
1.3.6
	+ Use anonymous bind to fetch dn
1.3.5
	+ Disable slapd apparmor profile in enableActions
	+ Reload nscd when adding users and groups
	+ Bugfix: backup bug report now works again
	+ Bugfix: slave-sync does not try to real journal dir when not
	  configured or in slave mode. Journal dir created on
	  master's setup.
1.3.0
	+ eBox LDAP architecture now supports a master-slave configuration
	+ bugfix: Update usercorner service when there is a change on the port number
1.1.30
	+ Added widget to manage group belonging from Edit User page
	+ Fixed backup/restore problem with paswords and given/last names
	+ Changed the way users are stored in LDAP, added givenName in addition
	  to sn, now cn=givenName+sn instead of cn=uid, this fixes a
	  incompatibility bug with eGroupware
	+ In the Edit User interface now Name and Last name are separate
	fields
	+ Usercorner web server certificate can be changed via the CA module
1.1.20
	+ New release
1.1.10
	+ Make slapd listen only on 127.0.0.1
1.1
	+ Added bind v2 compability needed by squid auth, slapd conf
	  regenerated and daemon restarted in postinst to commit possibles
	  changes in configuration
	+ Added group model
	+ Use the new ids() and row() API to optimize the management of hundreds of
	users
	+ Allow dashes in user and group names
	+ Initial release of UserCorner which allow users to change their password
	+ Store multiple password hashes and scrap clear text passwords
0.12.100
	+ Restore backup is more robust: inexistent users in a group are
	  ignored
	+ Make and restore backup more robust: removed slapd.conf
	  parameters in both slapadd and slapcat invokations, so we can use
	  the module with sldap with configuration in the directory itself
0.12.99
	+ New release
0.12.1
	+ Bugfix: Remove eBox system users when restoring backup. This solves
	  an issue restoring backups from 0.12
0.12
	+ Use the new EBox::Model::Row api
	+ Check if there is any added user and show a message
	  in case there isn't any.
	+ Restore users reading from ldiff and adding them through
	  eBox API
	+ Set password-hash in slapd.conf to make password changes from samba sync
	  the user password
0.11.101
	+ New release
0.11.100
	+ onInstall() functionality moved to migration script
	+ Fixed several typos
0.11.99
	+ Remove use of Apache::Singleton
0.11.3
	+ Check used uid's on every posixAccount object under dc=ebox,
	  instead of only under ou=Users,dc=ebox. This solves nasty issues
	  with Samba PDC when adding machines and creating users with
	  repeated uid
0.11.2
	+ Do not generate a new LDAP password if it already exists
0.11.1
	+ Fix issue with module naming which prevented backups from being
	restored
0.11
	+ Initial Ubuntu packaging
	+ bugfix. fix issue with module naming which prevented backups from being
	  restored
0.10.99
	+ Create pseudo-model to use the users table with Ajax
0.10
	+ Allow dots in user names
0.9.100
	+ New release
0.9.99
	+ Bugfix in EBox::Ldap
0.9.3
	+ New release
0.9.2
	+ New release
0.9.1
	+ Make OpenLDAP listen on internal interfaces
0.9
	+ Added Polish translation
	+ Added Aragonese translation
	+ Added Dutch translation
	+ Added German translation
0.8.99
	+ New release
0.8.1
	+ Minor workaround. Create slapd run directory in case it does not
	  exist
0.8
	+ Fix message
0.7.99
	+ Add extended backup support for LDAP
	+ Performance tuning to slapd
	+ Some minor code improvements
	+ Quota now allows unlimited space and i-nodes number
0.7.1
	+ Add delObjectclass (useful for ldap clean actions)
	+ Detect and recover when ldap connection is broken (#25)
	+ Make EBox::Ldap a singleton class
	+ Initial factoring
	+ Use of ebox-sudoers-friendly
0.7
	+ New public release
0.6
	+ Move to client
	+ API documented using naturaldocs
	+ Update install
	+ Update debian scripts
	+ Use new syntax to define ACLs for ldap
	+ Add function to create system users
	+ Move ldap db under ebox directory
0.5.2
	+ Fix some packaging issues
0.5.1
	+ Convert module to new menu system
0.5
	+ Initial release<|MERGE_RESOLUTION|>--- conflicted
+++ resolved
@@ -1,9 +1,6 @@
-<<<<<<< HEAD
 HEAD
 	+ Added support for disabled accounts.
-=======
 3.1.6
->>>>>>> 82ab946f
 	+ Ignored samba module while (re)provisioning on __USERS__ group creation.
 	+ Removed deprecated configuration file keys related with external AD
 3.1.5
