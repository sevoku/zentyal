--- conflicted
+++ resolved
@@ -1,10 +1,6 @@
 HEAD
-<<<<<<< HEAD
+	+ Migration to remove leftover need_reprovision key in redis ro
 	+ Retrieve global instance correctly in UsersSync
-=======
-	+ Migration to remove any letfover need_reprovision key in
-	  read_only tree
->>>>>>> b2410360
 3.0.16
 	+ Assure that we don't have a phantom need_reprovision key in
 	  read-only tree
