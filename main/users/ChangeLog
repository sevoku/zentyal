--- conflicted
+++ resolved
@@ -1,5 +1,5 @@
 HEAD
-<<<<<<< HEAD
+	+ Look for ssl.cert instead of ssl.pem in Slave::soapClient()
 	+ Changed description field to be always input text instead of textarea.
 	+ Warn instead of throw exception if home directory already exists
 	+ Forbid deletion of Domain Admins group
@@ -22,10 +22,6 @@
 	+ Added Net::LDAPBase::existsDN method
 	+ Better error control on reprovision, do not clear the
 	  reprovision flg on error
-=======
-	+ Look for ssl.cert instead of ssl.pem in Slave::soapClient()
-3.0.22
->>>>>>> 72a2f559
 	+ Fixed code typo in slave setup
 	+ Added menu icon
 	+ Added new userCorner method to password model
