HEAD
<<<<<<< HEAD
	+ Allow unsafe characters in commentary field
	+ Better check for the incompatibility of Samba with master/slave
	+ Fix modules extending LdapUserBase not notified modifying groups
=======
	+ Dont loop through the group members when adding/removing members
	+ Added EBox::Exceptions::LDAP
>>>>>>> 15d249f8
	+ Allow domain name change in System -> General reprovisioning LDAP db
	+ Depend on dns module to fix save changes order during reprovision
3.0.10
	+ Use less costly LDAP operations when adding or removing members
	  from a group
	+ Added EBox:UsersAndGroups::LdapObject::deleteValues method
	+ Faster custom row id filter for Users model
	+ Forbid user synchronization with other zentyals if samba is provisioned
	+ Display users groups in slave mode
	+ Avoided hang when the local host is wrongly used as master slave
	+ Ldap modules should do a slaveSetup when slave mode enabled
3.0.9
	+ Stop heimdal daemons on enableActions
	+ Fixed alphabetical order in listing of users and groups
3.0.8
	+ Filter in users table no longer matches LDAP dn
	+ Recover better of no-usercorner journal error in slave-sync
	+ Added read-only rootDn and password to LDAP settings screen
	+ Don't allow empty first name in CGIs for user
	  creation/modification. Otherwise you can get LDAP errors.
	+ Operator typo fix in EBox::UsersAndGroup::User::_checkQuota
3.0.7
	+ Fixed LdapObject::get() for list context
	+ Decode utf8 attributes from LDAP at LdapObject::get()
	+ Removed unused method _utf8Attrs
	+ Integration with Disaster Recovery service
	+ Include /home as disk usage facility
	+ Fix enable quotas without rebooting when module is enabled.
	+ Users and groups cannot longer share names because it is incompatible
	  with AD accounts
	+ Use upstart to manage heimdal daemons
	+ Increase the maximum UID number to avoid problems with samba integration
	+ Fixed bug in group creation which on error could call a method
	  in a undefined value
	+ Do not stop openldap daemon when dumping database
	+ Generate kerberos AES keys to be compatible with active directory in
	  W2k8 or higher functional levels
	+ Fixed user quota edition in slave server
	+ Update user password also in samba ldap when changed from user corner
	+ Update 'cn' attribute in cloud-sync
3.0.6
	+ Set userPassword attribute when setting kerberos keys for user
	+ Fixed delGroup operation on cloud slave
	+ Include exception message when there is an error notifying a slave
	+ Fix enable quotas without rebooting when module is enabled
	+ Delete syncjournal files when slave is removed
3.0.5
	+ Fixed reinstall script to stop samba module, otherwise new slapd
	  cannot start because the port is taken
	+ Sync password changes made from cloud to any slave
	+ When syncing, do not update ldap of unchanged entries
3.0.4
	+ Added missing use of UnwillingToPerform exception
	+ New methods on LdapUserBase (preAddUser, preAddUserFailed, preAddGroup
	  and preAddGroupFailed) to notify observers
3.0.3
	+ Setup Cloud slave on first save changes
	+ Synchronize uidNumber in master-slave
	+ Check master's REALM when adding a new slave
	+ Fixed some errors on RESTClient after API change
	+ Updated REST journaling behavior
	+ Do not show unavailable options in master select
	+ Added new EBox::UsersAndGroups::newUserUidNumber() function
	+ Added check to assure that a no-ldap user has the same uid than
	  a new user
	+ Implement SysInfo::Observer to disallow host domain changes after the
	  kerberos realm has been initialized, and to update the LDAP base DN
	  if module is not yet configured
	+ Added LDAP index for ou attribute
	+ Always write slave-sync script
	+ Increase default quota value to 500MB
3.0.2
	+ Added clearCache() to LdapObject and force reload of krb5Keys
	+ Do not allow user corner password change on slaves
3.0.1
	+ Do not notify samba about users created while restoring backup. Samba
	  will restore its users from its own LDB backup.
3.0
	+ Write NSS config on enableService, modules depending on users may require
	  uid/gid numbers from LDAP
	+ Filter special kerberos and samba users out from the users list
	+ Added dns as restore depend
	+ Reviewed registration strings
2.3.17
	+ Do not translate the service principal names to upper case
	+ Set LDAP service as denined by default for internal networks
	+ Set the managed domain as read only as well as records
2.3.16
	+ Fixed PAM when kerberos is enabled
	+ Fixed addUser operation on slaves
	+ Catch exceptions thrown by notified modules adding LDAP users and groups
	  to rollback the operation and delete the object added prior to notification.
2.3.15
	+ Fixed password change at user corner
	+ Change KDC port to 8880 to preserve the classic default for user corner
2.3.14
	+ Ignore the LDAP error 'no attributes to update' on save
	+ Instantiate users by uid and groups by gid
	+ Change kerberos ports from 88/464 to 8888/8464. This avoid conflicts
	  and management logic of the heimdal daemons. Kerberos records are added
	  with lower priority over samba ones.
	+ Respect the optionality of the 'salt' field inside the kerberos keys
	  in the 'setKerberosKeys' funcion of the User class.
	+ Do not remove service principals when samba is enabled/disabled. Samba
	  will import the keys
	+ Add method to set the user kerberos keys
	+ Stop samba daemon if module is disabled to ensure that port 88 is free
	+ Initialize kerberos realm in lowercase to match the host domain
	+ User template account default options not longer shown in slave servers
	+ Added users filter by OU
2.3.13
	+ Better password policies for LDAP backend
	+ Added user synchronization with Zentyal Cloud
	+ Removed deprecated conf keys (password hashes selection)
	+ Sync kerberos hashes on master-slave
	+ Resolve slave hostname during registering
	+ Fixed framework changes related regression getting redis keys directly
2.3.12
	+ Ask for the host domain in the wizard instead of the old mode selector
	+ Fixed user name validation
2.3.11
	+ Remove deprecated reference to AD Sync in wizard
	+ Check to make sure that quota has been really assigned logs an error
	  instead of raising an exeception, because some file systems does not
	  support quotas
	+ Adapt lastUid and lastGid to the new API and make them compatible
	  with multiple OUs
2.3.10
	+ Use DataForm::ReadOnly::_content instead of acquirers in LdapInfo
	+ Delete obsolete daemons and attributes regarding old replication
	+ Better error control in _loadACLDirectory
	+ Adapted to new Model management framework
	+ Adapted Password type to new framework
	+ Added NTP as enable dependency
2.3.9
	+ Heimdal Kerberos integration for SSO features
	+ Better validation of user names and groups names. Better message
	  when this validation fails
	+ Added user() and group methods() to EBox::UsersAndGroups
	+ Added quota limit check
	+ Added backup domain for /home
	+ Adapted ldapvi to changes in port
	+ Setup master method can now take a custom password
2.3.8
	+ Restart apache after changing master configuration
	+ Removed all files + code cleaning
	+ Disable user editing in slaves
2.3.7
	+ New modifications() method to allow retrieving modifications made to
	  the LDAP object in the last call to 'save'
	+ Create users without password and set it after that, needed for samba4
	+ Removed auth_type warnings
2.3.6
	+ Use the new unified tableBody.mas instead of tableBodyWithoutActions.mas
2.3.5
	+ Packaging fixes for precise
2.3.4
	+ Updated Standard-Versions to 3.9.2
2.3.3
	+ New master-slave architecture
	+ Image in initial configuration wizard is shown again
2.3.2
	+ Added printableName to service and modified description
	+ Fixed executable permissions in src/scripts
	+ Added checks for small business subscription
	+ Bugfix: lastGid method was calling MINUID and SYSMINUID
	+ Reload nscd before trying to init users and groups
2.3.1
	+ Use Digest::SHA instead of Digest::SHA1 and remove libdigest-sha1-perl
	  dependency which no longer exists on precise
2.3
	+ Commented unused code in cleanUser method
	+ Replaced autotools with zbuildtools
2.2.5
	+ Bugfix: ad-sync can now populate groups with more than 1500 users
	+ Bugfix: do not allow adsync passwords longer than 16 chars to avoid
	  crash in pwdsync-server that keeps respawning
	+ Bugfix: mark apache as changed in enableActions to avoid problems adding
	  users before the new nsswitch conf is available for apache, also do not
	  allow to add users if module is not really enabled after save changes
	+ Make sure the default DN does not contains invalid characters
	+ Do not allow malformed LDAP DNs in Mode
2.2.4
	+ Make LDAP ready after enableActions restarting the service to
	  avoid problems when adding users or groups
	+ Fixed corruption when adding ldap attributes
	+ Also disable apparmor in ad-sync mode
	+ Renamed default adsync username from eboxadsync to adsyncuser
2.2.3
	+ Adapt pwdsync user and password offsets to the new hook implementation
	+ Always ignore ForeignSecurityPrincipals accounts in ad-sync
	+ Added more debug messages and improved existing ones in ad-sync
	+ Avoid warnings trying to get userPrincipalName in ad-sync
	+ Skip machine accounts in ad-sync
	+ Use paged queries in ad-sync
	+ Allow to specify custom DN to bind to Windows Server in ad-sync
	+ Ingore empty users in ad-sync
2.2.2
	+ Fixed validation of secret key length in ADSync Options model
	+ Removed useless validation of AD username in ADSync Options model
	+ Show different error when adding users from Windows with invalid chars
	+ Fixed bug managing slapd on ad-sync
2.2.1
	+ Do not enable ADSync to avoid launching daemon before configuration
	+ Also manage slapd daemon on ad-sync setups
	+ Avoid slave connection to incompatible masters
	+ Added quota change form on slaves
	+ Allowed '\' character in ad-sync username
2.1.14
	+ Fixed regression in usercorner link
2.1.13
	+ Moved apache soap configuration from setConf to enableActions
	+ Init slave users on enable (now home directories are created)
	+ Create LDAP indexes during slave enable
2.1.12
	+ UsersAndGroups::lastUid() now takes also into account non-ldap users
	+ Stop old ldap daemons in reinstall script, needed before changing mode
2.1.11
	+ Use a safer mode() implementation to avoid recursions with ModelManager
2.1.10
	+ Start slapd daemon when a module fails to connect
	+ Help in wizard is show again if no custom_prefix defined
2.1.9
	+ Hide help with link in wizard if custom_prefix defined
	+ Removed /zentyal prefix from URLs
	+ Disable autocompletion in user form
	+ Avoid duplicated restart during postinst
2.1.8
	+ Include quota schema in slaves LDAP (fixes replication)
	+ Do not stop slapd daemons after slave enable
	+ Fixed users and groups retrieval if module is disabled
	+ Manage slapd daemon in master mode
	+ Make the optional 'comment' field to also appear as optional on the UI
	+ Ignore users also in pwdsync-server, not only in the ad-sync script
2.1.7
	+ Set submenu items order for integration with the User Corner menu
	+ Avoid undefined dn warning
2.1.6
	+ Fix adsync mode check for zentyal-users cronjob
	+ Removed bad default value for adsync_dn option
	+ Update wizard pages with new order option
	+ Use Unix socket for LDAP connections on standalone and slave without PAM
2.1.5
	+ Manage zentyal-users cronjob with configuration keys for sync times
	  instead of debian/lucid/zentyal-users.cron.d and src/scripts/ad-sync.cron
	+ Configuration key to not to create homes (usefull on LDAP master servers)
	+ New ad-sync-info to show info of ADsync configuration
	+ Allow multiple BDC for ADsync mode with adsync_bdc confkey
	+ Add ADsync service by default and move port value to a confkey
	+ userInfo() tolerates missing quota LDAP attribute
	+ Added captiveportal to the list of modules in the reinstall script
2.1.4
	+ Moved redis_port_usercorner key to usercorner.conf in zentyal-usercorner
	+ Move users/conf/user-eboxlog.conf to usercorner/conf/usercorner-log.conf
2.1.3
	+ Fixed issues with html html attributes quotation
	+ Allow to specify a base DN to bind to AD
	+ Add locking to slave-sync to avoid spawn multiple instances in the
	  event of not being able to connect to a slave
	+ Do not modify users and groups in AD sync if attributes are not changed
	+ Wipe ignored users in AD sync
	+ Allow contacts synchronization in AD sync
	+ New checks in AD sync to avoid warnings
	+ Added update package list command to reinstall script
2.1.2
	+ Non-editable user fields in slaves no longer appear as editable inputs
	+ Numeric 0 is accepted as value for LDAP users attributes
	+ Minor fixes in default quota from user template
	+ Fixed error when writing ad-sync cron file
	+ Do not allow to create users if their home directory already exists
2.1.1
	+ Quotas are now included in users module
	+ System users don't require password
	+ Fixed bug that allowed to create LDAP users whith the same name
	  than users with UID 0 (like root)
2.1
	+ Separate usercorner module to the new zentyal-usercorner package
	+ Remove zentyal- prefix from rejoin-slave and ldapvi scripts
	+ Move /usr/share/ebox-usersandgroups/ebox-usersandgroups/reinstall
	  to /usr/share/zentyal-users/reinstall
	+ Show enableActions for master also in ad-slave mode
	+ Deleted obsolete migrations and use new initialSetup method
	+ Added locks to prevent overlapping in ad-sync script
	+ Fix slave failed operation string on slave hostname
	+ Replace /etc/ebox/80users.conf with /etc/zentyal/users.conf
	+ Added indexes for common LDAP attributes
	+ Replace /var/log/ebox-usercorner with /var/log/zentyal-usercorner
2.0.10
	+ Now the AD synchronization can be disabled at any moment and a
	  server with AD-slave mode can be master for other Zentyal slaves
	+ New /etc/ebox/ad-sync_ignore.users and ad-sync_ignore.groups files
	  to ignore users and groups in the AD synchronization process
	+ Improved zentyal-ldapvi script that works on slave servers
	+ Creates the default group if not exists during restore
	+ Added restore backup precheck to assure there are not conflicts between
	  system users and Zentyal LDAP users (currently only works for masters)
2.0.9
	+ Make sure to create the base directory for user homes before create them
	+ Reconnect to LDAP on backup restore
	+ Better log messages
	+ Save configuration files during restore
	+ Catch possible SIGPIPE on LDAP reconnect
2.0.8
	+ Fix Samba PDC on slaves
	+ Check for incompatibility between Samba PDC and PAM on slaves
	+ Optimize slave-sync script if there are no pending operations
	+ Remove useless call to mode() on slave-sync script (faster now)
	+ Replica LDAP listens in all interfaces
2.0.7
	+ Added index add mechanism to LdapModule
	+ Fixed NSS DN config in masters
2.0.6
	+ Added zentyal-rejoin-slave to rejoin a slave to its master
	+ Fixed NSS/PAM in slave machines
2.0.5
	+ Removed wrong hooks implementation
2.0.4
	+ Fixed infinite recursion when setting up some models on slave servers
	+ Added support for addUser/delUser hooks
2.0.3
	+ Allow LDAP users and groups up to 128 characters
	+ Show precondition message for user corner on slave servers
	+ Unconfigure ftp and zarafa in reinstall script
	+ Do not show adsync debug messages if debug is disabled in config
	+ Allow more than one dot in usernames
2.0.2
	+ Fixed master/slave synchronization issues
	+ Remove userjournal dir when removing a slave
	+ Added lock during module enable to avoid initialization problems
	+ Fixed AD slave synchronization task
2.0.1
	+ Fixed incorrect LDAP binding in some cases
2.0
	+ Fixed user journal dir creation on master
	+ Fixed failed login error on user corner
	+ Default login_shell under PAM Settings UI instead of 80users.conf
	+ Replaced /bin/false with /usr/sbin/nologin as default shell
1.5.10
	+ Some refactorizations centered in safer LDAP connections and defensive
	  code
1.5.9
	+ More info link added in wizard
1.5.8
	+ Zentyal rebrand
1.5.7
	+ Removed NSS in slave configurations
	+ Nasty bug page replaced by the new eBox error page
1.5.6
	+ Fixed user corner access problems with redis server
1.5.5
	+ LDAP master creation optimized and less error-prone
1.5.4
	+ Bug fix: adding a user name with spaces no longer fails
1.5.3
	+ Move NSS from ebox-samba to ebox-usersandgroups
	+ Home directories are under /home now
	+ New options to configure shell and home directory umask
	+ New setup wizard
1.5.2
	+ Bug fix: fixed dbus init for usercorner
1.5.1
	+ Bug fix: fixed nasty bug with the last version of openldap in lucid
	+ Bug fix: do not call processDir if there are no slaves in slave-sync
	+ Bug fix: ebox-usersandgroups-reinstall now unconfigures all ldap modules
	+ Bug fix: updateSchema() returns unless the schema to update is
	  available
	+ Bug fix: Set proper owner and permissions when updating a schema
	+ Bug fix: some problems with the AD synchronization solved
	+ Bug fix: userscorner title icon
	+ Bug fix: addUser() now checks if the user already exists as a
	  system user
	+ Removed deprecated executable 'import-from-ldif'
	+ Bug fix: addUser() now checks for password argument
	+ Bug fix: when restoring we use the new users DN to init users
1.5
	+ Bug fix: don't try to contact slaves from within a slave when groups
	  are updated
	+ Use built-in EBox::ThirdParty::Apache2::AuthCookie
1.4.2
	+ Bug fix: fix wrong migration number
1.4.1
	+ Bug fix: surround LDAP migration with a try/catch to make sure the rest
	  it is run
	+ Bug fix: do not allow \w with localized characters as LDAP schema does not
	  allow them for home directory attribute. (Closes #1713)
1.4
	+ Allow the master to pass extra parameters in SOAP calls to slaves
1.3.17
	+ Bug fix: Set style for login page in user corner
1.3.16
	+ Bug fix: keep menu open on LDAP Info
1.3.15
	+ Add support for ldaps
	+ Add support for slaves running Apache in ports different than 443
	+ Allow to remove slaves from slave list
	+ Added ebox-usersandgroups-reinstall to easily reset the LDAP mode
	+ Bug fix: issue with user deletion in French (Closes #1651)
	+ Bug fix: anonymous connection for getting DN is retried several
	  times, this fixes a bug when restoring configuration backup
1.3.14
	+ Synchronize all the users from the AD and not only from CN=Users
	+ Add operation name and username on updateGroup
	+ Add slave notification for group modify and delete
	+ Change button order to "Add" and "Add and Edit" in Add User
	  template. If users press return in the form it adds a new user
	  and stays on the same page.
1.3.13
	+ Usability enhancements: (Closes #1649)
		* Create a unique Users And Group Folder
		* Unify Add User/Edit User in a single page
		* Unify Add Group/Edit Group in a single page
		* Two buttons: "Add and Edit" and "Add"
		* Add breadcrumbs
	+ Add UserTemplate composite to configure default options that are used when
	  a new user is created
	+ Add defaultUserModel to LdapUserBase.pm
	+ Specify folder for SlaveInfo
	+ Add menu entry with information about LDAP including password
	+ Change enableActions to use the new LDAP default structure from Karmic
1.3.12
	+ Add EBox::Ldap::lastModificationTime to know when the master LDAP
	  database was modified for the last time
	+ Index uid and memberUid to avoid some warnings and improve performance,
	  plus remove some old code and fix some broken one in that part of the code
	+ Bugfix: disable edition of users and groups in ad-slave mode
	+ Don't allow modification of ldap password in Mode model if
	  it has been autogenerated by the eBox installer
	+ Add page title
	+ Separate the Windows AD options in a different model
	+ Fixed the warning of "Edit User" when there are no users in a slave
	+ Remove 'optional' from remote in Mode and also useless validateRow
1.3.10
	+ Use disableApparmorProfile from EBox::Module::Service twice.
	  First in enableActions. And also in setConf to avoid issues
	  if apparmor is installed after users is enabled.
1.3.9
	+ Bugfix: return empty array in usedFiles if it's not master mode
1.3.8
	+ Bugfix: fixed wrong disable of fields in selecting ad-slave in Mode model
1.3.7
	+ Synchronization with Windows Active Directory (#1443)
1.3.6
	+ Use anonymous bind to fetch dn
1.3.5
	+ Disable slapd apparmor profile in enableActions
	+ Reload nscd when adding users and groups
	+ Bugfix: backup bug report now works again
	+ Bugfix: slave-sync does not try to real journal dir when not
	  configured or in slave mode. Journal dir created on
	  master's setup.
1.3.0
	+ eBox LDAP architecture now supports a master-slave configuration
	+ bugfix: Update usercorner service when there is a change on the port number
1.1.30
	+ Added widget to manage group belonging from Edit User page
	+ Fixed backup/restore problem with paswords and given/last names
	+ Changed the way users are stored in LDAP, added givenName in addition
	  to sn, now cn=givenName+sn instead of cn=uid, this fixes a
	  incompatibility bug with eGroupware
	+ In the Edit User interface now Name and Last name are separate
	fields
	+ Usercorner web server certificate can be changed via the CA module
1.1.20
	+ New release
1.1.10
	+ Make slapd listen only on 127.0.0.1
1.1
	+ Added bind v2 compability needed by squid auth, slapd conf
	  regenerated and daemon restarted in postinst to commit possibles
	  changes in configuration
	+ Added group model
	+ Use the new ids() and row() API to optimize the management of hundreds of
	users
	+ Allow dashes in user and group names
	+ Initial release of UserCorner which allow users to change their password
	+ Store multiple password hashes and scrap clear text passwords
0.12.100
	+ Restore backup is more robust: inexistent users in a group are
	  ignored
	+ Make and restore backup more robust: removed slapd.conf
	  parameters in both slapadd and slapcat invokations, so we can use
	  the module with sldap with configuration in the directory itself
0.12.99
	+ New release
0.12.1
	+ Bugfix: Remove eBox system users when restoring backup. This solves
	  an issue restoring backups from 0.12
0.12
	+ Use the new EBox::Model::Row api
	+ Check if there is any added user and show a message
	  in case there isn't any.
	+ Restore users reading from ldiff and adding them through
	  eBox API
	+ Set password-hash in slapd.conf to make password changes from samba sync
	  the user password
0.11.101
	+ New release
0.11.100
	+ onInstall() functionality moved to migration script
	+ Fixed several typos
0.11.99
	+ Remove use of Apache::Singleton
0.11.3
	+ Check used uid's on every posixAccount object under dc=ebox,
	  instead of only under ou=Users,dc=ebox. This solves nasty issues
	  with Samba PDC when adding machines and creating users with
	  repeated uid
0.11.2
	+ Do not generate a new LDAP password if it already exists
0.11.1
	+ Fix issue with module naming which prevented backups from being
	restored
0.11
	+ Initial Ubuntu packaging
	+ bugfix. fix issue with module naming which prevented backups from being
	  restored
0.10.99
	+ Create pseudo-model to use the users table with Ajax
0.10
	+ Allow dots in user names
0.9.100
	+ New release
0.9.99
	+ Bugfix in EBox::Ldap
0.9.3
	+ New release
0.9.2
	+ New release
0.9.1
	+ Make OpenLDAP listen on internal interfaces
0.9
	+ Added Polish translation
	+ Added Aragonese translation
	+ Added Dutch translation
	+ Added German translation
0.8.99
	+ New release
0.8.1
	+ Minor workaround. Create slapd run directory in case it does not
	  exist
0.8
	+ Fix message
0.7.99
	+ Add extended backup support for LDAP
	+ Performance tuning to slapd
	+ Some minor code improvements
	+ Quota now allows unlimited space and i-nodes number
0.7.1
	+ Add delObjectclass (useful for ldap clean actions)
	+ Detect and recover when ldap connection is broken (#25)
	+ Make EBox::Ldap a singleton class
	+ Initial factoring
	+ Use of ebox-sudoers-friendly
0.7
	+ New public release
0.6
	+ Move to client
	+ API documented using naturaldocs
	+ Update install
	+ Update debian scripts
	+ Use new syntax to define ACLs for ldap
	+ Add function to create system users
	+ Move ldap db under ebox directory
0.5.2
	+ Fix some packaging issues
0.5.1
	+ Convert module to new menu system
0.5
	+ Initial release<|MERGE_RESOLUTION|>--- conflicted
+++ resolved
@@ -1,12 +1,9 @@
 HEAD
-<<<<<<< HEAD
+	+ Dont loop through the group members when adding/removing members
+	+ Added EBox::Exceptions::LDAP
 	+ Allow unsafe characters in commentary field
 	+ Better check for the incompatibility of Samba with master/slave
 	+ Fix modules extending LdapUserBase not notified modifying groups
-=======
-	+ Dont loop through the group members when adding/removing members
-	+ Added EBox::Exceptions::LDAP
->>>>>>> 15d249f8
 	+ Allow domain name change in System -> General reprovisioning LDAP db
 	+ Depend on dns module to fix save changes order during reprovision
 3.0.10
