--- conflicted
+++ resolved
@@ -1,10 +1,7 @@
 HEAD
-<<<<<<< HEAD
 	+ Integration with Disaster Recovery service
 	+ Fix enable quotas without rebooting when module is enabled.
-=======
 	+ Update 'cn' attribute in cloud-sync
->>>>>>> 8725fc4a
 3.0.6
 	+ Set userPassword attribute when setting kerberos keys for user
 	+ Fixed delGroup operation on cloud slave
