HEAD
<<<<<<< HEAD
	+ Added new userCorner method to password model
	+ Usercorner uses the ldap_ro credentials to retrieve user DNs.
=======
	+ Added menu icon
>>>>>>> 0dc75797
	+ preAdd callbacks get a second argument noting the parent when this
	  new object will be created.
	+ All LdapObject based objects will have the 'entryUUID' field available.
	+ Created an EBox::LDAPBase class to share code with the Samba's EBox::LDB
	  one.
	+ Reimplemented EBox::Users::Group::members to retrieve the members of the
	  group directly instead of searching for the objects that are set as
	  members of the group.
	+ Avoid "cannot return outside of a subroutine" warning in cloud-sync
	+ Added foldable user and group add-ons to dialogs
	+ Replaced package breaks parameter with depends statement
	+ Fixed error in the baseName() method for an Ldap Object
	+ Fixed bug which make delete group dialog to show errors when
	  there was warnings
	+ Added a way to use Net::LDAP mock object for unit testing.
	+ Fixed cloud sync setup when user number is unlimited
	+ Fixed error in server master form when checking if
	  controls are editable
	+ Added a way to retrieve a group by its dn.
	+ New TreeView to manage users, groups and OUs
	+ Configuration key multiple_ous removed as this is now enabled by default
	+ Renamed namespace from UsersAndGroups to Users
	+ Added support for Contacts handling.
	+ Added support for external Active Directory authorization
3.1.3
	+ Renamed namespace from UsersAndGroups to Users
	+ Fixed maximum users check when not using cloud sync
3.1.2
	+ Remove deprecated backup domain methods
	+ Fixed password change in user corner when using samba
	+ Changed reload action to force-reload for nscd init.d daemon
3.1.1
	+ Fixed error message when trying to add a user above the edition maximum
	+ Migrated SOAP services to use Nginx for SSL.
3.1
	+ Updated to reflect the Apache -> WebAdmin rename.
	+ Removed 3.0.X migration code
	+ Added Pre-Depends on slapd to avoid problems with upgrades
	+ Depend on zentyal-core 3.1
3.0.18
	+ Check for already existent service principals before create them.
	  Required because squid and zarafa share the HTTP SPN
3.0.17
	+ Migration to remove leftover need_reprovision key in redis ro
	+ Retrieve global instance correctly in UsersSync
3.0.16
	+ Assure that we don't have a phantom need_reprovision key in
	  read-only tree
	+ Check for maximum number of users depending on the edition
	+ More frequent polling in EBox::Ldap::safeConnect() and
	  more explicit error when it fails
3.0.15
	+ Always mark as changed if it needs LDAP reprovision
	+ Fixed member removal operation for groups
3.0.14
	+ Tentative workaround against home directory chown bug
	+ Slave setup refactored to reuse common code with reprovision
	+ Reprovision LDAP for all LDAP based modules
	+ Don't try to update samba password in user corner when samba is
	  not configured
	+ Add operation arguments on LDAP error whenever is possible
	+ EBox::Users::User::create() allows now an internal attribute
	+ Users marked as internal are not displayed on the interface
	+ New realUsers() method to filter only non-internal ones
3.0.13
	+ Search in user table now is standard instead of filter only for uid
	+ A bit more explicit text for EBox::Exceptions::LDAP
	+ Reload nscd also when creating new groups
3.0.12
	+ Fixed typo in exception class name in EBox::Ldap
	+ Added missing use statement in EBox::Users and
	  EBox::Users::LDAPObject classes
3.0.11
	+ Dont loop through the group members when adding/removing members
	+ Added EBox::Exceptions::LDAP
	+ Allow unsafe characters in commentary field
	+ Better check for the incompatibility of Samba with master/slave
	+ Fix modules extending LdapUserBase not notified modifying groups
	+ Allow domain name change in System -> General reprovisioning LDAP db
	+ Depend on dns module to fix save changes order during reprovision
3.0.10
	+ Use less costly LDAP operations when adding or removing members
	  from a group
	+ Added EBox:Users::LdapObject::deleteValues method
	+ Faster custom row id filter for Users model
	+ Forbid user synchronization with other zentyals if samba is provisioned
	+ Display users groups in slave mode
	+ Avoided hang when the local host is wrongly used as master slave
	+ Ldap modules should do a slaveSetup when slave mode enabled
3.0.9
	+ Stop heimdal daemons on enableActions
	+ Fixed alphabetical order in listing of users and groups
3.0.8
	+ Filter in users table no longer matches LDAP dn
	+ Recover better of no-usercorner journal error in slave-sync
	+ Added read-only rootDn and password to LDAP settings screen
	+ Don't allow empty first name in CGIs for user
	  creation/modification. Otherwise you can get LDAP errors.
	+ Operator typo fix in EBox::UsersAndGroup::User::_checkQuota
3.0.7
	+ Fixed LdapObject::get() for list context
	+ Decode utf8 attributes from LDAP at LdapObject::get()
	+ Removed unused method _utf8Attrs
	+ Integration with Disaster Recovery service
	+ Include /home as disk usage facility
	+ Fix enable quotas without rebooting when module is enabled.
	+ Users and groups cannot longer share names because it is incompatible
	  with AD accounts
	+ Use upstart to manage heimdal daemons
	+ Increase the maximum UID number to avoid problems with samba integration
	+ Fixed bug in group creation which on error could call a method
	  in a undefined value
	+ Do not stop openldap daemon when dumping database
	+ Generate kerberos AES keys to be compatible with active directory in
	  W2k8 or higher functional levels
	+ Fixed user quota edition in slave server
	+ Update user password also in samba ldap when changed from user corner
	+ Update 'cn' attribute in cloud-sync
3.0.6
	+ Set userPassword attribute when setting kerberos keys for user
	+ Fixed delGroup operation on cloud slave
	+ Include exception message when there is an error notifying a slave
	+ Fix enable quotas without rebooting when module is enabled
	+ Delete syncjournal files when slave is removed
3.0.5
	+ Fixed reinstall script to stop samba module, otherwise new slapd
	  cannot start because the port is taken
	+ Sync password changes made from cloud to any slave
	+ When syncing, do not update ldap of unchanged entries
3.0.4
	+ Added missing use of UnwillingToPerform exception
	+ New methods on LdapUserBase (preAddUser, preAddUserFailed, preAddGroup
	  and preAddGroupFailed) to notify observers
3.0.3
	+ Setup Cloud slave on first save changes
	+ Synchronize uidNumber in master-slave
	+ Check master's REALM when adding a new slave
	+ Fixed some errors on RESTClient after API change
	+ Updated REST journaling behavior
	+ Do not show unavailable options in master select
	+ Added new EBox::Users::newUserUidNumber() function
	+ Added check to assure that a no-ldap user has the same uid than
	  a new user
	+ Implement SysInfo::Observer to disallow host domain changes after the
	  kerberos realm has been initialized, and to update the LDAP base DN
	  if module is not yet configured
	+ Added LDAP index for ou attribute
	+ Always write slave-sync script
	+ Increase default quota value to 500MB
3.0.2
	+ Added clearCache() to LdapObject and force reload of krb5Keys
	+ Do not allow user corner password change on slaves
3.0.1
	+ Do not notify samba about users created while restoring backup. Samba
	  will restore its users from its own LDB backup.
3.0
	+ Write NSS config on enableService, modules depending on users may require
	  uid/gid numbers from LDAP
	+ Filter special kerberos and samba users out from the users list
	+ Added dns as restore depend
	+ Reviewed registration strings
2.3.17
	+ Do not translate the service principal names to upper case
	+ Set LDAP service as denined by default for internal networks
	+ Set the managed domain as read only as well as records
2.3.16
	+ Fixed PAM when kerberos is enabled
	+ Fixed addUser operation on slaves
	+ Catch exceptions thrown by notified modules adding LDAP users and groups
	  to rollback the operation and delete the object added prior to notification.
2.3.15
	+ Fixed password change at user corner
	+ Change KDC port to 8880 to preserve the classic default for user corner
2.3.14
	+ Ignore the LDAP error 'no attributes to update' on save
	+ Instantiate users by uid and groups by gid
	+ Change kerberos ports from 88/464 to 8888/8464. This avoid conflicts
	  and management logic of the heimdal daemons. Kerberos records are added
	  with lower priority over samba ones.
	+ Respect the optionality of the 'salt' field inside the kerberos keys
	  in the 'setKerberosKeys' funcion of the User class.
	+ Do not remove service principals when samba is enabled/disabled. Samba
	  will import the keys
	+ Add method to set the user kerberos keys
	+ Stop samba daemon if module is disabled to ensure that port 88 is free
	+ Initialize kerberos realm in lowercase to match the host domain
	+ User template account default options not longer shown in slave servers
	+ Added users filter by OU
2.3.13
	+ Better password policies for LDAP backend
	+ Added user synchronization with Zentyal Cloud
	+ Removed deprecated conf keys (password hashes selection)
	+ Sync kerberos hashes on master-slave
	+ Resolve slave hostname during registering
	+ Fixed framework changes related regression getting redis keys directly
2.3.12
	+ Ask for the host domain in the wizard instead of the old mode selector
	+ Fixed user name validation
2.3.11
	+ Remove deprecated reference to AD Sync in wizard
	+ Check to make sure that quota has been really assigned logs an error
	  instead of raising an exeception, because some file systems does not
	  support quotas
	+ Adapt lastUid and lastGid to the new API and make them compatible
	  with multiple OUs
2.3.10
	+ Use DataForm::ReadOnly::_content instead of acquirers in LdapInfo
	+ Delete obsolete daemons and attributes regarding old replication
	+ Better error control in _loadACLDirectory
	+ Adapted to new Model management framework
	+ Adapted Password type to new framework
	+ Added NTP as enable dependency
2.3.9
	+ Heimdal Kerberos integration for SSO features
	+ Better validation of user names and groups names. Better message
	  when this validation fails
	+ Added user() and group methods() to EBox::Users
	+ Added quota limit check
	+ Added backup domain for /home
	+ Adapted ldapvi to changes in port
	+ Setup master method can now take a custom password
2.3.8
	+ Restart apache after changing master configuration
	+ Removed all files + code cleaning
	+ Disable user editing in slaves
2.3.7
	+ New modifications() method to allow retrieving modifications made to
	  the LDAP object in the last call to 'save'
	+ Create users without password and set it after that, needed for samba4
	+ Removed auth_type warnings
2.3.6
	+ Use the new unified tableBody.mas instead of tableBodyWithoutActions.mas
2.3.5
	+ Packaging fixes for precise
2.3.4
	+ Updated Standard-Versions to 3.9.2
2.3.3
	+ New master-slave architecture
	+ Image in initial configuration wizard is shown again
2.3.2
	+ Added printableName to service and modified description
	+ Fixed executable permissions in src/scripts
	+ Added checks for small business subscription
	+ Bugfix: lastGid method was calling MINUID and SYSMINUID
	+ Reload nscd before trying to init users and groups
2.3.1
	+ Use Digest::SHA instead of Digest::SHA1 and remove libdigest-sha1-perl
	  dependency which no longer exists on precise
2.3
	+ Commented unused code in cleanUser method
	+ Replaced autotools with zbuildtools
2.2.5
	+ Bugfix: ad-sync can now populate groups with more than 1500 users
	+ Bugfix: do not allow adsync passwords longer than 16 chars to avoid
	  crash in pwdsync-server that keeps respawning
	+ Bugfix: mark apache as changed in enableActions to avoid problems adding
	  users before the new nsswitch conf is available for apache, also do not
	  allow to add users if module is not really enabled after save changes
	+ Make sure the default DN does not contains invalid characters
	+ Do not allow malformed LDAP DNs in Mode
2.2.4
	+ Make LDAP ready after enableActions restarting the service to
	  avoid problems when adding users or groups
	+ Fixed corruption when adding ldap attributes
	+ Also disable apparmor in ad-sync mode
	+ Renamed default adsync username from eboxadsync to adsyncuser
2.2.3
	+ Adapt pwdsync user and password offsets to the new hook implementation
	+ Always ignore ForeignSecurityPrincipals accounts in ad-sync
	+ Added more debug messages and improved existing ones in ad-sync
	+ Avoid warnings trying to get userPrincipalName in ad-sync
	+ Skip machine accounts in ad-sync
	+ Use paged queries in ad-sync
	+ Allow to specify custom DN to bind to Windows Server in ad-sync
	+ Ingore empty users in ad-sync
2.2.2
	+ Fixed validation of secret key length in ADSync Options model
	+ Removed useless validation of AD username in ADSync Options model
	+ Show different error when adding users from Windows with invalid chars
	+ Fixed bug managing slapd on ad-sync
2.2.1
	+ Do not enable ADSync to avoid launching daemon before configuration
	+ Also manage slapd daemon on ad-sync setups
	+ Avoid slave connection to incompatible masters
	+ Added quota change form on slaves
	+ Allowed '\' character in ad-sync username
2.1.14
	+ Fixed regression in usercorner link
2.1.13
	+ Moved apache soap configuration from setConf to enableActions
	+ Init slave users on enable (now home directories are created)
	+ Create LDAP indexes during slave enable
2.1.12
	+ Users::lastUid() now takes also into account non-ldap users
	+ Stop old ldap daemons in reinstall script, needed before changing mode
2.1.11
	+ Use a safer mode() implementation to avoid recursions with ModelManager
2.1.10
	+ Start slapd daemon when a module fails to connect
	+ Help in wizard is show again if no custom_prefix defined
2.1.9
	+ Hide help with link in wizard if custom_prefix defined
	+ Removed /zentyal prefix from URLs
	+ Disable autocompletion in user form
	+ Avoid duplicated restart during postinst
2.1.8
	+ Include quota schema in slaves LDAP (fixes replication)
	+ Do not stop slapd daemons after slave enable
	+ Fixed users and groups retrieval if module is disabled
	+ Manage slapd daemon in master mode
	+ Make the optional 'comment' field to also appear as optional on the UI
	+ Ignore users also in pwdsync-server, not only in the ad-sync script
2.1.7
	+ Set submenu items order for integration with the User Corner menu
	+ Avoid undefined dn warning
2.1.6
	+ Fix adsync mode check for zentyal-users cronjob
	+ Removed bad default value for adsync_dn option
	+ Update wizard pages with new order option
	+ Use Unix socket for LDAP connections on standalone and slave without PAM
2.1.5
	+ Manage zentyal-users cronjob with configuration keys for sync times
	  instead of debian/lucid/zentyal-users.cron.d and src/scripts/ad-sync.cron
	+ Configuration key to not to create homes (usefull on LDAP master servers)
	+ New ad-sync-info to show info of ADsync configuration
	+ Allow multiple BDC for ADsync mode with adsync_bdc confkey
	+ Add ADsync service by default and move port value to a confkey
	+ userInfo() tolerates missing quota LDAP attribute
	+ Added captiveportal to the list of modules in the reinstall script
2.1.4
	+ Moved redis_port_usercorner key to usercorner.conf in zentyal-usercorner
	+ Move users/conf/user-eboxlog.conf to usercorner/conf/usercorner-log.conf
2.1.3
	+ Fixed issues with html html attributes quotation
	+ Allow to specify a base DN to bind to AD
	+ Add locking to slave-sync to avoid spawn multiple instances in the
	  event of not being able to connect to a slave
	+ Do not modify users and groups in AD sync if attributes are not changed
	+ Wipe ignored users in AD sync
	+ Allow contacts synchronization in AD sync
	+ New checks in AD sync to avoid warnings
	+ Added update package list command to reinstall script
2.1.2
	+ Non-editable user fields in slaves no longer appear as editable inputs
	+ Numeric 0 is accepted as value for LDAP users attributes
	+ Minor fixes in default quota from user template
	+ Fixed error when writing ad-sync cron file
	+ Do not allow to create users if their home directory already exists
2.1.1
	+ Quotas are now included in users module
	+ System users don't require password
	+ Fixed bug that allowed to create LDAP users whith the same name
	  than users with UID 0 (like root)
2.1
	+ Separate usercorner module to the new zentyal-usercorner package
	+ Remove zentyal- prefix from rejoin-slave and ldapvi scripts
	+ Move /usr/share/ebox-usersandgroups/ebox-usersandgroups/reinstall
	  to /usr/share/zentyal-users/reinstall
	+ Show enableActions for master also in ad-slave mode
	+ Deleted obsolete migrations and use new initialSetup method
	+ Added locks to prevent overlapping in ad-sync script
	+ Fix slave failed operation string on slave hostname
	+ Replace /etc/ebox/80users.conf with /etc/zentyal/users.conf
	+ Added indexes for common LDAP attributes
	+ Replace /var/log/ebox-usercorner with /var/log/zentyal-usercorner
2.0.10
	+ Now the AD synchronization can be disabled at any moment and a
	  server with AD-slave mode can be master for other Zentyal slaves
	+ New /etc/ebox/ad-sync_ignore.users and ad-sync_ignore.groups files
	  to ignore users and groups in the AD synchronization process
	+ Improved zentyal-ldapvi script that works on slave servers
	+ Creates the default group if not exists during restore
	+ Added restore backup precheck to assure there are not conflicts between
	  system users and Zentyal LDAP users (currently only works for masters)
2.0.9
	+ Make sure to create the base directory for user homes before create them
	+ Reconnect to LDAP on backup restore
	+ Better log messages
	+ Save configuration files during restore
	+ Catch possible SIGPIPE on LDAP reconnect
2.0.8
	+ Fix Samba PDC on slaves
	+ Check for incompatibility between Samba PDC and PAM on slaves
	+ Optimize slave-sync script if there are no pending operations
	+ Remove useless call to mode() on slave-sync script (faster now)
	+ Replica LDAP listens in all interfaces
2.0.7
	+ Added index add mechanism to LdapModule
	+ Fixed NSS DN config in masters
2.0.6
	+ Added zentyal-rejoin-slave to rejoin a slave to its master
	+ Fixed NSS/PAM in slave machines
2.0.5
	+ Removed wrong hooks implementation
2.0.4
	+ Fixed infinite recursion when setting up some models on slave servers
	+ Added support for addUser/delUser hooks
2.0.3
	+ Allow LDAP users and groups up to 128 characters
	+ Show precondition message for user corner on slave servers
	+ Unconfigure ftp and zarafa in reinstall script
	+ Do not show adsync debug messages if debug is disabled in config
	+ Allow more than one dot in usernames
2.0.2
	+ Fixed master/slave synchronization issues
	+ Remove userjournal dir when removing a slave
	+ Added lock during module enable to avoid initialization problems
	+ Fixed AD slave synchronization task
2.0.1
	+ Fixed incorrect LDAP binding in some cases
2.0
	+ Fixed user journal dir creation on master
	+ Fixed failed login error on user corner
	+ Default login_shell under PAM Settings UI instead of 80users.conf
	+ Replaced /bin/false with /usr/sbin/nologin as default shell
1.5.10
	+ Some refactorizations centered in safer LDAP connections and defensive
	  code
1.5.9
	+ More info link added in wizard
1.5.8
	+ Zentyal rebrand
1.5.7
	+ Removed NSS in slave configurations
	+ Nasty bug page replaced by the new eBox error page
1.5.6
	+ Fixed user corner access problems with redis server
1.5.5
	+ LDAP master creation optimized and less error-prone
1.5.4
	+ Bug fix: adding a user name with spaces no longer fails
1.5.3
	+ Move NSS from ebox-samba to ebox-usersandgroups
	+ Home directories are under /home now
	+ New options to configure shell and home directory umask
	+ New setup wizard
1.5.2
	+ Bug fix: fixed dbus init for usercorner
1.5.1
	+ Bug fix: fixed nasty bug with the last version of openldap in lucid
	+ Bug fix: do not call processDir if there are no slaves in slave-sync
	+ Bug fix: ebox-usersandgroups-reinstall now unconfigures all ldap modules
	+ Bug fix: updateSchema() returns unless the schema to update is
	  available
	+ Bug fix: Set proper owner and permissions when updating a schema
	+ Bug fix: some problems with the AD synchronization solved
	+ Bug fix: userscorner title icon
	+ Bug fix: addUser() now checks if the user already exists as a
	  system user
	+ Removed deprecated executable 'import-from-ldif'
	+ Bug fix: addUser() now checks for password argument
	+ Bug fix: when restoring we use the new users DN to init users
1.5
	+ Bug fix: don't try to contact slaves from within a slave when groups
	  are updated
	+ Use built-in EBox::ThirdParty::Apache2::AuthCookie
1.4.2
	+ Bug fix: fix wrong migration number
1.4.1
	+ Bug fix: surround LDAP migration with a try/catch to make sure the rest
	  it is run
	+ Bug fix: do not allow \w with localized characters as LDAP schema does not
	  allow them for home directory attribute. (Closes #1713)
1.4
	+ Allow the master to pass extra parameters in SOAP calls to slaves
1.3.17
	+ Bug fix: Set style for login page in user corner
1.3.16
	+ Bug fix: keep menu open on LDAP Info
1.3.15
	+ Add support for ldaps
	+ Add support for slaves running Apache in ports different than 443
	+ Allow to remove slaves from slave list
	+ Added ebox-usersandgroups-reinstall to easily reset the LDAP mode
	+ Bug fix: issue with user deletion in French (Closes #1651)
	+ Bug fix: anonymous connection for getting DN is retried several
	  times, this fixes a bug when restoring configuration backup
1.3.14
	+ Synchronize all the users from the AD and not only from CN=Users
	+ Add operation name and username on updateGroup
	+ Add slave notification for group modify and delete
	+ Change button order to "Add" and "Add and Edit" in Add User
	  template. If users press return in the form it adds a new user
	  and stays on the same page.
1.3.13
	+ Usability enhancements: (Closes #1649)
		* Create a unique Users And Group Folder
		* Unify Add User/Edit User in a single page
		* Unify Add Group/Edit Group in a single page
		* Two buttons: "Add and Edit" and "Add"
		* Add breadcrumbs
	+ Add UserTemplate composite to configure default options that are used when
	  a new user is created
	+ Add defaultUserModel to LdapUserBase.pm
	+ Specify folder for SlaveInfo
	+ Add menu entry with information about LDAP including password
	+ Change enableActions to use the new LDAP default structure from Karmic
1.3.12
	+ Add EBox::Ldap::lastModificationTime to know when the master LDAP
	  database was modified for the last time
	+ Index uid and memberUid to avoid some warnings and improve performance,
	  plus remove some old code and fix some broken one in that part of the code
	+ Bugfix: disable edition of users and groups in ad-slave mode
	+ Don't allow modification of ldap password in Mode model if
	  it has been autogenerated by the eBox installer
	+ Add page title
	+ Separate the Windows AD options in a different model
	+ Fixed the warning of "Edit User" when there are no users in a slave
	+ Remove 'optional' from remote in Mode and also useless validateRow
1.3.10
	+ Use disableApparmorProfile from EBox::Module::Service twice.
	  First in enableActions. And also in setConf to avoid issues
	  if apparmor is installed after users is enabled.
1.3.9
	+ Bugfix: return empty array in usedFiles if it's not master mode
1.3.8
	+ Bugfix: fixed wrong disable of fields in selecting ad-slave in Mode model
1.3.7
	+ Synchronization with Windows Active Directory (#1443)
1.3.6
	+ Use anonymous bind to fetch dn
1.3.5
	+ Disable slapd apparmor profile in enableActions
	+ Reload nscd when adding users and groups
	+ Bugfix: backup bug report now works again
	+ Bugfix: slave-sync does not try to real journal dir when not
	  configured or in slave mode. Journal dir created on
	  master's setup.
1.3.0
	+ eBox LDAP architecture now supports a master-slave configuration
	+ bugfix: Update usercorner service when there is a change on the port number
1.1.30
	+ Added widget to manage group belonging from Edit User page
	+ Fixed backup/restore problem with paswords and given/last names
	+ Changed the way users are stored in LDAP, added givenName in addition
	  to sn, now cn=givenName+sn instead of cn=uid, this fixes a
	  incompatibility bug with eGroupware
	+ In the Edit User interface now Name and Last name are separate
	fields
	+ Usercorner web server certificate can be changed via the CA module
1.1.20
	+ New release
1.1.10
	+ Make slapd listen only on 127.0.0.1
1.1
	+ Added bind v2 compability needed by squid auth, slapd conf
	  regenerated and daemon restarted in postinst to commit possibles
	  changes in configuration
	+ Added group model
	+ Use the new ids() and row() API to optimize the management of hundreds of
	users
	+ Allow dashes in user and group names
	+ Initial release of UserCorner which allow users to change their password
	+ Store multiple password hashes and scrap clear text passwords
0.12.100
	+ Restore backup is more robust: inexistent users in a group are
	  ignored
	+ Make and restore backup more robust: removed slapd.conf
	  parameters in both slapadd and slapcat invokations, so we can use
	  the module with sldap with configuration in the directory itself
0.12.99
	+ New release
0.12.1
	+ Bugfix: Remove eBox system users when restoring backup. This solves
	  an issue restoring backups from 0.12
0.12
	+ Use the new EBox::Model::Row api
	+ Check if there is any added user and show a message
	  in case there isn't any.
	+ Restore users reading from ldiff and adding them through
	  eBox API
	+ Set password-hash in slapd.conf to make password changes from samba sync
	  the user password
0.11.101
	+ New release
0.11.100
	+ onInstall() functionality moved to migration script
	+ Fixed several typos
0.11.99
	+ Remove use of Apache::Singleton
0.11.3
	+ Check used uid's on every posixAccount object under dc=ebox,
	  instead of only under ou=Users,dc=ebox. This solves nasty issues
	  with Samba PDC when adding machines and creating users with
	  repeated uid
0.11.2
	+ Do not generate a new LDAP password if it already exists
0.11.1
	+ Fix issue with module naming which prevented backups from being
	restored
0.11
	+ Initial Ubuntu packaging
	+ bugfix. fix issue with module naming which prevented backups from being
	  restored
0.10.99
	+ Create pseudo-model to use the users table with Ajax
0.10
	+ Allow dots in user names
0.9.100
	+ New release
0.9.99
	+ Bugfix in EBox::Ldap
0.9.3
	+ New release
0.9.2
	+ New release
0.9.1
	+ Make OpenLDAP listen on internal interfaces
0.9
	+ Added Polish translation
	+ Added Aragonese translation
	+ Added Dutch translation
	+ Added German translation
0.8.99
	+ New release
0.8.1
	+ Minor workaround. Create slapd run directory in case it does not
	  exist
0.8
	+ Fix message
0.7.99
	+ Add extended backup support for LDAP
	+ Performance tuning to slapd
	+ Some minor code improvements
	+ Quota now allows unlimited space and i-nodes number
0.7.1
	+ Add delObjectclass (useful for ldap clean actions)
	+ Detect and recover when ldap connection is broken (#25)
	+ Make EBox::Ldap a singleton class
	+ Initial factoring
	+ Use of ebox-sudoers-friendly
0.7
	+ New public release
0.6
	+ Move to client
	+ API documented using naturaldocs
	+ Update install
	+ Update debian scripts
	+ Use new syntax to define ACLs for ldap
	+ Add function to create system users
	+ Move ldap db under ebox directory
0.5.2
	+ Fix some packaging issues
0.5.1
	+ Convert module to new menu system
0.5
	+ Initial release<|MERGE_RESOLUTION|>--- conflicted
+++ resolved
@@ -1,10 +1,7 @@
 HEAD
-<<<<<<< HEAD
+	+ Added menu icon
 	+ Added new userCorner method to password model
 	+ Usercorner uses the ldap_ro credentials to retrieve user DNs.
-=======
-	+ Added menu icon
->>>>>>> 0dc75797
 	+ preAdd callbacks get a second argument noting the parent when this
 	  new object will be created.
 	+ All LdapObject based objects will have the 'entryUUID' field available.
