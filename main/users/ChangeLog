<<<<<<< HEAD
HEAD
	+ Added support for Contacts handling.
=======
3.1.2
>>>>>>> 9c0d5350
	+ Remove deprecated backup domain methods
	+ Fixed password change in user corner when using samba
	+ Changed reload action to force-reload for nscd init.d daemon
3.1.1
	+ Fixed error message when trying to add a user above the edition maximum
	+ Migrated SOAP services to use Nginx for SSL.
3.1
	+ Updated to reflect the Apache -> WebAdmin rename.
	+ Removed 3.0.X migration code
	+ Added Pre-Depends on slapd to avoid problems with upgrades
	+ Depend on zentyal-core 3.1
3.0.18
	+ Check for already existent service principals before create them.
	  Required because squid and zarafa share the HTTP SPN
3.0.17
	+ Migration to remove leftover need_reprovision key in redis ro
	+ Retrieve global instance correctly in UsersSync
3.0.16
	+ Assure that we don't have a phantom need_reprovision key in
	  read-only tree
	+ Check for maximum number of users depending on the edition
	+ More frequent polling in EBox::Ldap::safeConnect() and
	  more explicit error when it fails
3.0.15
	+ Always mark as changed if it needs LDAP reprovision
	+ Fixed member removal operation for groups
3.0.14
	+ Tentative workaround against home directory chown bug
	+ Slave setup refactored to reuse common code with reprovision
	+ Reprovision LDAP for all LDAP based modules
	+ Don't try to update samba password in user corner when samba is
	  not configured
	+ Add operation arguments on LDAP error whenever is possible
	+ EBox::UsersAndGroups::User::create() allows now an internal attribute
	+ Users marked as internal are not displayed on the interface
	+ New realUsers() method to filter only non-internal ones
3.0.13
	+ Search in user table now is standard instead of filter only for uid
	+ A bit more explicit text for EBox::Exceptions::LDAP
	+ Reload nscd also when creating new groups
3.0.12
	+ Fixed typo in exception class name in EBox::Ldap
	+ Added missing use statement in EBox::UsersAndGroups and
	  EBox::UsersAndGroups::LDAPObject classes
3.0.11
	+ Dont loop through the group members when adding/removing members
	+ Added EBox::Exceptions::LDAP
	+ Allow unsafe characters in commentary field
	+ Better check for the incompatibility of Samba with master/slave
	+ Fix modules extending LdapUserBase not notified modifying groups
	+ Allow domain name change in System -> General reprovisioning LDAP db
	+ Depend on dns module to fix save changes order during reprovision
3.0.10
	+ Use less costly LDAP operations when adding or removing members
	  from a group
	+ Added EBox:UsersAndGroups::LdapObject::deleteValues method
	+ Faster custom row id filter for Users model
	+ Forbid user synchronization with other zentyals if samba is provisioned
	+ Display users groups in slave mode
	+ Avoided hang when the local host is wrongly used as master slave
	+ Ldap modules should do a slaveSetup when slave mode enabled
3.0.9
	+ Stop heimdal daemons on enableActions
	+ Fixed alphabetical order in listing of users and groups
3.0.8
	+ Filter in users table no longer matches LDAP dn
	+ Recover better of no-usercorner journal error in slave-sync
	+ Added read-only rootDn and password to LDAP settings screen
	+ Don't allow empty first name in CGIs for user
	  creation/modification. Otherwise you can get LDAP errors.
	+ Operator typo fix in EBox::UsersAndGroup::User::_checkQuota
3.0.7
	+ Fixed LdapObject::get() for list context
	+ Decode utf8 attributes from LDAP at LdapObject::get()
	+ Removed unused method _utf8Attrs
	+ Integration with Disaster Recovery service
	+ Include /home as disk usage facility
	+ Fix enable quotas without rebooting when module is enabled.
	+ Users and groups cannot longer share names because it is incompatible
	  with AD accounts
	+ Use upstart to manage heimdal daemons
	+ Increase the maximum UID number to avoid problems with samba integration
	+ Fixed bug in group creation which on error could call a method
	  in a undefined value
	+ Do not stop openldap daemon when dumping database
	+ Generate kerberos AES keys to be compatible with active directory in
	  W2k8 or higher functional levels
	+ Fixed user quota edition in slave server
	+ Update user password also in samba ldap when changed from user corner
	+ Update 'cn' attribute in cloud-sync
3.0.6
	+ Set userPassword attribute when setting kerberos keys for user
	+ Fixed delGroup operation on cloud slave
	+ Include exception message when there is an error notifying a slave
	+ Fix enable quotas without rebooting when module is enabled
	+ Delete syncjournal files when slave is removed
3.0.5
	+ Fixed reinstall script to stop samba module, otherwise new slapd
	  cannot start because the port is taken
	+ Sync password changes made from cloud to any slave
	+ When syncing, do not update ldap of unchanged entries
3.0.4
	+ Added missing use of UnwillingToPerform exception
	+ New methods on LdapUserBase (preAddUser, preAddUserFailed, preAddGroup
	  and preAddGroupFailed) to notify observers
3.0.3
	+ Setup Cloud slave on first save changes
	+ Synchronize uidNumber in master-slave
	+ Check master's REALM when adding a new slave
	+ Fixed some errors on RESTClient after API change
	+ Updated REST journaling behavior
	+ Do not show unavailable options in master select
	+ Added new EBox::UsersAndGroups::newUserUidNumber() function
	+ Added check to assure that a no-ldap user has the same uid than
	  a new user
	+ Implement SysInfo::Observer to disallow host domain changes after the
	  kerberos realm has been initialized, and to update the LDAP base DN
	  if module is not yet configured
	+ Added LDAP index for ou attribute
	+ Always write slave-sync script
	+ Increase default quota value to 500MB
3.0.2
	+ Added clearCache() to LdapObject and force reload of krb5Keys
	+ Do not allow user corner password change on slaves
3.0.1
	+ Do not notify samba about users created while restoring backup. Samba
	  will restore its users from its own LDB backup.
3.0
	+ Write NSS config on enableService, modules depending on users may require
	  uid/gid numbers from LDAP
	+ Filter special kerberos and samba users out from the users list
	+ Added dns as restore depend
	+ Reviewed registration strings
2.3.17
	+ Do not translate the service principal names to upper case
	+ Set LDAP service as denined by default for internal networks
	+ Set the managed domain as read only as well as records
2.3.16
	+ Fixed PAM when kerberos is enabled
	+ Fixed addUser operation on slaves
	+ Catch exceptions thrown by notified modules adding LDAP users and groups
	  to rollback the operation and delete the object added prior to notification.
2.3.15
	+ Fixed password change at user corner
	+ Change KDC port to 8880 to preserve the classic default for user corner
2.3.14
	+ Ignore the LDAP error 'no attributes to update' on save
	+ Instantiate users by uid and groups by gid
	+ Change kerberos ports from 88/464 to 8888/8464. This avoid conflicts
	  and management logic of the heimdal daemons. Kerberos records are added
	  with lower priority over samba ones.
	+ Respect the optionality of the 'salt' field inside the kerberos keys
	  in the 'setKerberosKeys' funcion of the User class.
	+ Do not remove service principals when samba is enabled/disabled. Samba
	  will import the keys
	+ Add method to set the user kerberos keys
	+ Stop samba daemon if module is disabled to ensure that port 88 is free
	+ Initialize kerberos realm in lowercase to match the host domain
	+ User template account default options not longer shown in slave servers
	+ Added users filter by OU
2.3.13
	+ Better password policies for LDAP backend
	+ Added user synchronization with Zentyal Cloud
	+ Removed deprecated conf keys (password hashes selection)
	+ Sync kerberos hashes on master-slave
	+ Resolve slave hostname during registering
	+ Fixed framework changes related regression getting redis keys directly
2.3.12
	+ Ask for the host domain in the wizard instead of the old mode selector
	+ Fixed user name validation
2.3.11
	+ Remove deprecated reference to AD Sync in wizard
	+ Check to make sure that quota has been really assigned logs an error
	  instead of raising an exeception, because some file systems does not
	  support quotas
	+ Adapt lastUid and lastGid to the new API and make them compatible
	  with multiple OUs
2.3.10
	+ Use DataForm::ReadOnly::_content instead of acquirers in LdapInfo
	+ Delete obsolete daemons and attributes regarding old replication
	+ Better error control in _loadACLDirectory
	+ Adapted to new Model management framework
	+ Adapted Password type to new framework
	+ Added NTP as enable dependency
2.3.9
	+ Heimdal Kerberos integration for SSO features
	+ Better validation of user names and groups names. Better message
	  when this validation fails
	+ Added user() and group methods() to EBox::UsersAndGroups
	+ Added quota limit check
	+ Added backup domain for /home
	+ Adapted ldapvi to changes in port
	+ Setup master method can now take a custom password
2.3.8
	+ Restart apache after changing master configuration
	+ Removed all files + code cleaning
	+ Disable user editing in slaves
2.3.7
	+ New modifications() method to allow retrieving modifications made to
	  the LDAP object in the last call to 'save'
	+ Create users without password and set it after that, needed for samba4
	+ Removed auth_type warnings
2.3.6
	+ Use the new unified tableBody.mas instead of tableBodyWithoutActions.mas
2.3.5
	+ Packaging fixes for precise
2.3.4
	+ Updated Standard-Versions to 3.9.2
2.3.3
	+ New master-slave architecture
	+ Image in initial configuration wizard is shown again
2.3.2
	+ Added printableName to service and modified description
	+ Fixed executable permissions in src/scripts
	+ Added checks for small business subscription
	+ Bugfix: lastGid method was calling MINUID and SYSMINUID
	+ Reload nscd before trying to init users and groups
2.3.1
	+ Use Digest::SHA instead of Digest::SHA1 and remove libdigest-sha1-perl
	  dependency which no longer exists on precise
2.3
	+ Commented unused code in cleanUser method
	+ Replaced autotools with zbuildtools
2.2.5
	+ Bugfix: ad-sync can now populate groups with more than 1500 users
	+ Bugfix: do not allow adsync passwords longer than 16 chars to avoid
	  crash in pwdsync-server that keeps respawning
	+ Bugfix: mark apache as changed in enableActions to avoid problems adding
	  users before the new nsswitch conf is available for apache, also do not
	  allow to add users if module is not really enabled after save changes
	+ Make sure the default DN does not contains invalid characters
	+ Do not allow malformed LDAP DNs in Mode
2.2.4
	+ Make LDAP ready after enableActions restarting the service to
	  avoid problems when adding users or groups
	+ Fixed corruption when adding ldap attributes
	+ Also disable apparmor in ad-sync mode
	+ Renamed default adsync username from eboxadsync to adsyncuser
2.2.3
	+ Adapt pwdsync user and password offsets to the new hook implementation
	+ Always ignore ForeignSecurityPrincipals accounts in ad-sync
	+ Added more debug messages and improved existing ones in ad-sync
	+ Avoid warnings trying to get userPrincipalName in ad-sync
	+ Skip machine accounts in ad-sync
	+ Use paged queries in ad-sync
	+ Allow to specify custom DN to bind to Windows Server in ad-sync
	+ Ingore empty users in ad-sync
2.2.2
	+ Fixed validation of secret key length in ADSync Options model
	+ Removed useless validation of AD username in ADSync Options model
	+ Show different error when adding users from Windows with invalid chars
	+ Fixed bug managing slapd on ad-sync
2.2.1
	+ Do not enable ADSync to avoid launching daemon before configuration
	+ Also manage slapd daemon on ad-sync setups
	+ Avoid slave connection to incompatible masters
	+ Added quota change form on slaves
	+ Allowed '\' character in ad-sync username
2.1.14
	+ Fixed regression in usercorner link
2.1.13
	+ Moved apache soap configuration from setConf to enableActions
	+ Init slave users on enable (now home directories are created)
	+ Create LDAP indexes during slave enable
2.1.12
	+ UsersAndGroups::lastUid() now takes also into account non-ldap users
	+ Stop old ldap daemons in reinstall script, needed before changing mode
2.1.11
	+ Use a safer mode() implementation to avoid recursions with ModelManager
2.1.10
	+ Start slapd daemon when a module fails to connect
	+ Help in wizard is show again if no custom_prefix defined
2.1.9
	+ Hide help with link in wizard if custom_prefix defined
	+ Removed /zentyal prefix from URLs
	+ Disable autocompletion in user form
	+ Avoid duplicated restart during postinst
2.1.8
	+ Include quota schema in slaves LDAP (fixes replication)
	+ Do not stop slapd daemons after slave enable
	+ Fixed users and groups retrieval if module is disabled
	+ Manage slapd daemon in master mode
	+ Make the optional 'comment' field to also appear as optional on the UI
	+ Ignore users also in pwdsync-server, not only in the ad-sync script
2.1.7
	+ Set submenu items order for integration with the User Corner menu
	+ Avoid undefined dn warning
2.1.6
	+ Fix adsync mode check for zentyal-users cronjob
	+ Removed bad default value for adsync_dn option
	+ Update wizard pages with new order option
	+ Use Unix socket for LDAP connections on standalone and slave without PAM
2.1.5
	+ Manage zentyal-users cronjob with configuration keys for sync times
	  instead of debian/lucid/zentyal-users.cron.d and src/scripts/ad-sync.cron
	+ Configuration key to not to create homes (usefull on LDAP master servers)
	+ New ad-sync-info to show info of ADsync configuration
	+ Allow multiple BDC for ADsync mode with adsync_bdc confkey
	+ Add ADsync service by default and move port value to a confkey
	+ userInfo() tolerates missing quota LDAP attribute
	+ Added captiveportal to the list of modules in the reinstall script
2.1.4
	+ Moved redis_port_usercorner key to usercorner.conf in zentyal-usercorner
	+ Move users/conf/user-eboxlog.conf to usercorner/conf/usercorner-log.conf
2.1.3
	+ Fixed issues with html html attributes quotation
	+ Allow to specify a base DN to bind to AD
	+ Add locking to slave-sync to avoid spawn multiple instances in the
	  event of not being able to connect to a slave
	+ Do not modify users and groups in AD sync if attributes are not changed
	+ Wipe ignored users in AD sync
	+ Allow contacts synchronization in AD sync
	+ New checks in AD sync to avoid warnings
	+ Added update package list command to reinstall script
2.1.2
	+ Non-editable user fields in slaves no longer appear as editable inputs
	+ Numeric 0 is accepted as value for LDAP users attributes
	+ Minor fixes in default quota from user template
	+ Fixed error when writing ad-sync cron file
	+ Do not allow to create users if their home directory already exists
2.1.1
	+ Quotas are now included in users module
	+ System users don't require password
	+ Fixed bug that allowed to create LDAP users whith the same name
	  than users with UID 0 (like root)
2.1
	+ Separate usercorner module to the new zentyal-usercorner package
	+ Remove zentyal- prefix from rejoin-slave and ldapvi scripts
	+ Move /usr/share/ebox-usersandgroups/ebox-usersandgroups/reinstall
	  to /usr/share/zentyal-users/reinstall
	+ Show enableActions for master also in ad-slave mode
	+ Deleted obsolete migrations and use new initialSetup method
	+ Added locks to prevent overlapping in ad-sync script
	+ Fix slave failed operation string on slave hostname
	+ Replace /etc/ebox/80users.conf with /etc/zentyal/users.conf
	+ Added indexes for common LDAP attributes
	+ Replace /var/log/ebox-usercorner with /var/log/zentyal-usercorner
2.0.10
	+ Now the AD synchronization can be disabled at any moment and a
	  server with AD-slave mode can be master for other Zentyal slaves
	+ New /etc/ebox/ad-sync_ignore.users and ad-sync_ignore.groups files
	  to ignore users and groups in the AD synchronization process
	+ Improved zentyal-ldapvi script that works on slave servers
	+ Creates the default group if not exists during restore
	+ Added restore backup precheck to assure there are not conflicts between
	  system users and Zentyal LDAP users (currently only works for masters)
2.0.9
	+ Make sure to create the base directory for user homes before create them
	+ Reconnect to LDAP on backup restore
	+ Better log messages
	+ Save configuration files during restore
	+ Catch possible SIGPIPE on LDAP reconnect
2.0.8
	+ Fix Samba PDC on slaves
	+ Check for incompatibility between Samba PDC and PAM on slaves
	+ Optimize slave-sync script if there are no pending operations
	+ Remove useless call to mode() on slave-sync script (faster now)
	+ Replica LDAP listens in all interfaces
2.0.7
	+ Added index add mechanism to LdapModule
	+ Fixed NSS DN config in masters
2.0.6
	+ Added zentyal-rejoin-slave to rejoin a slave to its master
	+ Fixed NSS/PAM in slave machines
2.0.5
	+ Removed wrong hooks implementation
2.0.4
	+ Fixed infinite recursion when setting up some models on slave servers
	+ Added support for addUser/delUser hooks
2.0.3
	+ Allow LDAP users and groups up to 128 characters
	+ Show precondition message for user corner on slave servers
	+ Unconfigure ftp and zarafa in reinstall script
	+ Do not show adsync debug messages if debug is disabled in config
	+ Allow more than one dot in usernames
2.0.2
	+ Fixed master/slave synchronization issues
	+ Remove userjournal dir when removing a slave
	+ Added lock during module enable to avoid initialization problems
	+ Fixed AD slave synchronization task
2.0.1
	+ Fixed incorrect LDAP binding in some cases
2.0
	+ Fixed user journal dir creation on master
	+ Fixed failed login error on user corner
	+ Default login_shell under PAM Settings UI instead of 80users.conf
	+ Replaced /bin/false with /usr/sbin/nologin as default shell
1.5.10
	+ Some refactorizations centered in safer LDAP connections and defensive
	  code
1.5.9
	+ More info link added in wizard
1.5.8
	+ Zentyal rebrand
1.5.7
	+ Removed NSS in slave configurations
	+ Nasty bug page replaced by the new eBox error page
1.5.6
	+ Fixed user corner access problems with redis server
1.5.5
	+ LDAP master creation optimized and less error-prone
1.5.4
	+ Bug fix: adding a user name with spaces no longer fails
1.5.3
	+ Move NSS from ebox-samba to ebox-usersandgroups
	+ Home directories are under /home now
	+ New options to configure shell and home directory umask
	+ New setup wizard
1.5.2
	+ Bug fix: fixed dbus init for usercorner
1.5.1
	+ Bug fix: fixed nasty bug with the last version of openldap in lucid
	+ Bug fix: do not call processDir if there are no slaves in slave-sync
	+ Bug fix: ebox-usersandgroups-reinstall now unconfigures all ldap modules
	+ Bug fix: updateSchema() returns unless the schema to update is
	  available
	+ Bug fix: Set proper owner and permissions when updating a schema
	+ Bug fix: some problems with the AD synchronization solved
	+ Bug fix: userscorner title icon
	+ Bug fix: addUser() now checks if the user already exists as a
	  system user
	+ Removed deprecated executable 'import-from-ldif'
	+ Bug fix: addUser() now checks for password argument
	+ Bug fix: when restoring we use the new users DN to init users
1.5
	+ Bug fix: don't try to contact slaves from within a slave when groups
	  are updated
	+ Use built-in EBox::ThirdParty::Apache2::AuthCookie
1.4.2
	+ Bug fix: fix wrong migration number
1.4.1
	+ Bug fix: surround LDAP migration with a try/catch to make sure the rest
	  it is run
	+ Bug fix: do not allow \w with localized characters as LDAP schema does not
	  allow them for home directory attribute. (Closes #1713)
1.4
	+ Allow the master to pass extra parameters in SOAP calls to slaves
1.3.17
	+ Bug fix: Set style for login page in user corner
1.3.16
	+ Bug fix: keep menu open on LDAP Info
1.3.15
	+ Add support for ldaps
	+ Add support for slaves running Apache in ports different than 443
	+ Allow to remove slaves from slave list
	+ Added ebox-usersandgroups-reinstall to easily reset the LDAP mode
	+ Bug fix: issue with user deletion in French (Closes #1651)
	+ Bug fix: anonymous connection for getting DN is retried several
	  times, this fixes a bug when restoring configuration backup
1.3.14
	+ Synchronize all the users from the AD and not only from CN=Users
	+ Add operation name and username on updateGroup
	+ Add slave notification for group modify and delete
	+ Change button order to "Add" and "Add and Edit" in Add User
	  template. If users press return in the form it adds a new user
	  and stays on the same page.
1.3.13
	+ Usability enhancements: (Closes #1649)
		* Create a unique Users And Group Folder
		* Unify Add User/Edit User in a single page
		* Unify Add Group/Edit Group in a single page
		* Two buttons: "Add and Edit" and "Add"
		* Add breadcrumbs
	+ Add UserTemplate composite to configure default options that are used when
	  a new user is created
	+ Add defaultUserModel to LdapUserBase.pm
	+ Specify folder for SlaveInfo
	+ Add menu entry with information about LDAP including password
	+ Change enableActions to use the new LDAP default structure from Karmic
1.3.12
	+ Add EBox::Ldap::lastModificationTime to know when the master LDAP
	  database was modified for the last time
	+ Index uid and memberUid to avoid some warnings and improve performance,
	  plus remove some old code and fix some broken one in that part of the code
	+ Bugfix: disable edition of users and groups in ad-slave mode
	+ Don't allow modification of ldap password in Mode model if
	  it has been autogenerated by the eBox installer
	+ Add page title
	+ Separate the Windows AD options in a different model
	+ Fixed the warning of "Edit User" when there are no users in a slave
	+ Remove 'optional' from remote in Mode and also useless validateRow
1.3.10
	+ Use disableApparmorProfile from EBox::Module::Service twice.
	  First in enableActions. And also in setConf to avoid issues
	  if apparmor is installed after users is enabled.
1.3.9
	+ Bugfix: return empty array in usedFiles if it's not master mode
1.3.8
	+ Bugfix: fixed wrong disable of fields in selecting ad-slave in Mode model
1.3.7
	+ Synchronization with Windows Active Directory (#1443)
1.3.6
	+ Use anonymous bind to fetch dn
1.3.5
	+ Disable slapd apparmor profile in enableActions
	+ Reload nscd when adding users and groups
	+ Bugfix: backup bug report now works again
	+ Bugfix: slave-sync does not try to real journal dir when not
	  configured or in slave mode. Journal dir created on
	  master's setup.
1.3.0
	+ eBox LDAP architecture now supports a master-slave configuration
	+ bugfix: Update usercorner service when there is a change on the port number
1.1.30
	+ Added widget to manage group belonging from Edit User page
	+ Fixed backup/restore problem with paswords and given/last names
	+ Changed the way users are stored in LDAP, added givenName in addition
	  to sn, now cn=givenName+sn instead of cn=uid, this fixes a
	  incompatibility bug with eGroupware
	+ In the Edit User interface now Name and Last name are separate
	fields
	+ Usercorner web server certificate can be changed via the CA module
1.1.20
	+ New release
1.1.10
	+ Make slapd listen only on 127.0.0.1
1.1
	+ Added bind v2 compability needed by squid auth, slapd conf
	  regenerated and daemon restarted in postinst to commit possibles
	  changes in configuration
	+ Added group model
	+ Use the new ids() and row() API to optimize the management of hundreds of
	users
	+ Allow dashes in user and group names
	+ Initial release of UserCorner which allow users to change their password
	+ Store multiple password hashes and scrap clear text passwords
0.12.100
	+ Restore backup is more robust: inexistent users in a group are
	  ignored
	+ Make and restore backup more robust: removed slapd.conf
	  parameters in both slapadd and slapcat invokations, so we can use
	  the module with sldap with configuration in the directory itself
0.12.99
	+ New release
0.12.1
	+ Bugfix: Remove eBox system users when restoring backup. This solves
	  an issue restoring backups from 0.12
0.12
	+ Use the new EBox::Model::Row api
	+ Check if there is any added user and show a message
	  in case there isn't any.
	+ Restore users reading from ldiff and adding them through
	  eBox API
	+ Set password-hash in slapd.conf to make password changes from samba sync
	  the user password
0.11.101
	+ New release
0.11.100
	+ onInstall() functionality moved to migration script
	+ Fixed several typos
0.11.99
	+ Remove use of Apache::Singleton
0.11.3
	+ Check used uid's on every posixAccount object under dc=ebox,
	  instead of only under ou=Users,dc=ebox. This solves nasty issues
	  with Samba PDC when adding machines and creating users with
	  repeated uid
0.11.2
	+ Do not generate a new LDAP password if it already exists
0.11.1
	+ Fix issue with module naming which prevented backups from being
	restored
0.11
	+ Initial Ubuntu packaging
	+ bugfix. fix issue with module naming which prevented backups from being
	  restored
0.10.99
	+ Create pseudo-model to use the users table with Ajax
0.10
	+ Allow dots in user names
0.9.100
	+ New release
0.9.99
	+ Bugfix in EBox::Ldap
0.9.3
	+ New release
0.9.2
	+ New release
0.9.1
	+ Make OpenLDAP listen on internal interfaces
0.9
	+ Added Polish translation
	+ Added Aragonese translation
	+ Added Dutch translation
	+ Added German translation
0.8.99
	+ New release
0.8.1
	+ Minor workaround. Create slapd run directory in case it does not
	  exist
0.8
	+ Fix message
0.7.99
	+ Add extended backup support for LDAP
	+ Performance tuning to slapd
	+ Some minor code improvements
	+ Quota now allows unlimited space and i-nodes number
0.7.1
	+ Add delObjectclass (useful for ldap clean actions)
	+ Detect and recover when ldap connection is broken (#25)
	+ Make EBox::Ldap a singleton class
	+ Initial factoring
	+ Use of ebox-sudoers-friendly
0.7
	+ New public release
0.6
	+ Move to client
	+ API documented using naturaldocs
	+ Update install
	+ Update debian scripts
	+ Use new syntax to define ACLs for ldap
	+ Add function to create system users
	+ Move ldap db under ebox directory
0.5.2
	+ Fix some packaging issues
0.5.1
	+ Convert module to new menu system
0.5
	+ Initial release<|MERGE_RESOLUTION|>--- conflicted
+++ resolved
@@ -1,9 +1,6 @@
-<<<<<<< HEAD
 HEAD
 	+ Added support for Contacts handling.
-=======
 3.1.2
->>>>>>> 9c0d5350
 	+ Remove deprecated backup domain methods
 	+ Fixed password change in user corner when using samba
 	+ Changed reload action to force-reload for nscd init.d daemon
