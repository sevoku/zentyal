--- conflicted
+++ resolved
@@ -1,15 +1,11 @@
 HEAD
-<<<<<<< HEAD
+	+ Update names in tree view when either user or contact is edited
 	+ Fixed wizard error when setting external AD mode
 	+ Fixed EBox::Users::groupDn method
 	+ In contact edition do not store full name in cn but use
 	  givenname and sn to get fullname.
 	+ Use paginated search when getting children nodes in LdapObject
 	+ UTF8 decode DN when retrieving it from a LDAP object
-=======
-	+ In contact edition  don't store full name in cn but use
-	  givenname and sn to get fullname.
->>>>>>> 268c3c4e
 	+ Fixed cloud-sync script
 3.2
 	+ Set version to 3.2
