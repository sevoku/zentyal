HEAD
<<<<<<< HEAD
	+ Added a way to retrieve a group by its dn.
	+ New TreeView to manage users, groups and OUs
	+ Configuration key multiple_ous removed as this is now enabled by default
	+ Renamed namespace from UsersAndGroups to Users
=======
	+ Added support for Contacts handling.
	+ Renamed namespace from UsersAndGroups to Users
	+ Fixed maximum users check when not using cloud sync
>>>>>>> 113cdb3c
3.1.2
	+ Remove deprecated backup domain methods
	+ Fixed password change in user corner when using samba
	+ Changed reload action to force-reload for nscd init.d daemon
3.1.1
	+ Fixed error message when trying to add a user above the edition maximum
	+ Migrated SOAP services to use Nginx for SSL.
3.1
	+ Updated to reflect the Apache -> WebAdmin rename.
	+ Removed 3.0.X migration code
	+ Added Pre-Depends on slapd to avoid problems with upgrades
	+ Depend on zentyal-core 3.1
3.0.18
	+ Check for already existent service principals before create them.
	  Required because squid and zarafa share the HTTP SPN
3.0.17
	+ Migration to remove leftover need_reprovision key in redis ro
	+ Retrieve global instance correctly in UsersSync
3.0.16
	+ Assure that we don't have a phantom need_reprovision key in
	  read-only tree
	+ Check for maximum number of users depending on the edition
	+ More frequent polling in EBox::Ldap::safeConnect() and
	  more explicit error when it fails
3.0.15
	+ Always mark as changed if it needs LDAP reprovision
	+ Fixed member removal operation for groups
3.0.14
	+ Tentative workaround against home directory chown bug
	+ Slave setup refactored to reuse common code with reprovision
	+ Reprovision LDAP for all LDAP based modules
	+ Don't try to update samba password in user corner when samba is
	  not configured
	+ Add operation arguments on LDAP error whenever is possible
	+ EBox::Users::User::create() allows now an internal attribute
	+ Users marked as internal are not displayed on the interface
	+ New realUsers() method to filter only non-internal ones
3.0.13
	+ Search in user table now is standard instead of filter only for uid
	+ A bit more explicit text for EBox::Exceptions::LDAP
	+ Reload nscd also when creating new groups
3.0.12
	+ Fixed typo in exception class name in EBox::Ldap
	+ Added missing use statement in EBox::Users and
	  EBox::Users::LDAPObject classes
3.0.11
	+ Dont loop through the group members when adding/removing members
	+ Added EBox::Exceptions::LDAP
	+ Allow unsafe characters in commentary field
	+ Better check for the incompatibility of Samba with master/slave
	+ Fix modules extending LdapUserBase not notified modifying groups
	+ Allow domain name change in System -> General reprovisioning LDAP db
	+ Depend on dns module to fix save changes order during reprovision
3.0.10
	+ Use less costly LDAP operations when adding or removing members
	  from a group
	+ Added EBox:Users::LdapObject::deleteValues method
	+ Faster custom row id filter for Users model
	+ Forbid user synchronization with other zentyals if samba is provisioned
	+ Display users groups in slave mode
	+ Avoided hang when the local host is wrongly used as master slave
	+ Ldap modules should do a slaveSetup when slave mode enabled
3.0.9
	+ Stop heimdal daemons on enableActions
	+ Fixed alphabetical order in listing of users and groups
3.0.8
	+ Filter in users table no longer matches LDAP dn
	+ Recover better of no-usercorner journal error in slave-sync
	+ Added read-only rootDn and password to LDAP settings screen
	+ Don't allow empty first name in CGIs for user
	  creation/modification. Otherwise you can get LDAP errors.
	+ Operator typo fix in EBox::UsersAndGroup::User::_checkQuota
3.0.7
	+ Fixed LdapObject::get() for list context
	+ Decode utf8 attributes from LDAP at LdapObject::get()
	+ Removed unused method _utf8Attrs
	+ Integration with Disaster Recovery service
	+ Include /home as disk usage facility
	+ Fix enable quotas without rebooting when module is enabled.
	+ Users and groups cannot longer share names because it is incompatible
	  with AD accounts
	+ Use upstart to manage heimdal daemons
	+ Increase the maximum UID number to avoid problems with samba integration
	+ Fixed bug in group creation which on error could call a method
	  in a undefined value
	+ Do not stop openldap daemon when dumping database
	+ Generate kerberos AES keys to be compatible with active directory in
	  W2k8 or higher functional levels
	+ Fixed user quota edition in slave server
	+ Update user password also in samba ldap when changed from user corner
	+ Update 'cn' attribute in cloud-sync
3.0.6
	+ Set userPassword attribute when setting kerberos keys for user
	+ Fixed delGroup operation on cloud slave
	+ Include exception message when there is an error notifying a slave
	+ Fix enable quotas without rebooting when module is enabled
	+ Delete syncjournal files when slave is removed
3.0.5
	+ Fixed reinstall script to stop samba module, otherwise new slapd
	  cannot start because the port is taken
	+ Sync password changes made from cloud to any slave
	+ When syncing, do not update ldap of unchanged entries
3.0.4
	+ Added missing use of UnwillingToPerform exception
	+ New methods on LdapUserBase (preAddUser, preAddUserFailed, preAddGroup
	  and preAddGroupFailed) to notify observers
3.0.3
	+ Setup Cloud slave on first save changes
	+ Synchronize uidNumber in master-slave
	+ Check master's REALM when adding a new slave
	+ Fixed some errors on RESTClient after API change
	+ Updated REST journaling behavior
	+ Do not show unavailable options in master select
	+ Added new EBox::Users::newUserUidNumber() function
	+ Added check to assure that a no-ldap user has the same uid than
	  a new user
	+ Implement SysInfo::Observer to disallow host domain changes after the
	  kerberos realm has been initialized, and to update the LDAP base DN
	  if module is not yet configured
	+ Added LDAP index for ou attribute
	+ Always write slave-sync script
	+ Increase default quota value to 500MB
3.0.2
	+ Added clearCache() to LdapObject and force reload of krb5Keys
	+ Do not allow user corner password change on slaves
3.0.1
	+ Do not notify samba about users created while restoring backup. Samba
	  will restore its users from its own LDB backup.
3.0
	+ Write NSS config on enableService, modules depending on users may require
	  uid/gid numbers from LDAP
	+ Filter special kerberos and samba users out from the users list
	+ Added dns as restore depend
	+ Reviewed registration strings
2.3.17
	+ Do not translate the service principal names to upper case
	+ Set LDAP service as denined by default for internal networks
	+ Set the managed domain as read only as well as records
2.3.16
	+ Fixed PAM when kerberos is enabled
	+ Fixed addUser operation on slaves
	+ Catch exceptions thrown by notified modules adding LDAP users and groups
	  to rollback the operation and delete the object added prior to notification.
2.3.15
	+ Fixed password change at user corner
	+ Change KDC port to 8880 to preserve the classic default for user corner
2.3.14
	+ Ignore the LDAP error 'no attributes to update' on save
	+ Instantiate users by uid and groups by gid
	+ Change kerberos ports from 88/464 to 8888/8464. This avoid conflicts
	  and management logic of the heimdal daemons. Kerberos records are added
	  with lower priority over samba ones.
	+ Respect the optionality of the 'salt' field inside the kerberos keys
	  in the 'setKerberosKeys' funcion of the User class.
	+ Do not remove service principals when samba is enabled/disabled. Samba
	  will import the keys
	+ Add method to set the user kerberos keys
	+ Stop samba daemon if module is disabled to ensure that port 88 is free
	+ Initialize kerberos realm in lowercase to match the host domain
	+ User template account default options not longer shown in slave servers
	+ Added users filter by OU
2.3.13
	+ Better password policies for LDAP backend
	+ Added user synchronization with Zentyal Cloud
	+ Removed deprecated conf keys (password hashes selection)
	+ Sync kerberos hashes on master-slave
	+ Resolve slave hostname during registering
	+ Fixed framework changes related regression getting redis keys directly
2.3.12
	+ Ask for the host domain in the wizard instead of the old mode selector
	+ Fixed user name validation
2.3.11
	+ Remove deprecated reference to AD Sync in wizard
	+ Check to make sure that quota has been really assigned logs an error
	  instead of raising an exeception, because some file systems does not
	  support quotas
	+ Adapt lastUid and lastGid to the new API and make them compatible
	  with multiple OUs
2.3.10
	+ Use DataForm::ReadOnly::_content instead of acquirers in LdapInfo
	+ Delete obsolete daemons and attributes regarding old replication
	+ Better error control in _loadACLDirectory
	+ Adapted to new Model management framework
	+ Adapted Password type to new framework
	+ Added NTP as enable dependency
2.3.9
	+ Heimdal Kerberos integration for SSO features
	+ Better validation of user names and groups names. Better message
	  when this validation fails
	+ Added user() and group methods() to EBox::Users
	+ Added quota limit check
	+ Added backup domain for /home
	+ Adapted ldapvi to changes in port
	+ Setup master method can now take a custom password
2.3.8
	+ Restart apache after changing master configuration
	+ Removed all files + code cleaning
	+ Disable user editing in slaves
2.3.7
	+ New modifications() method to allow retrieving modifications made to
	  the LDAP object in the last call to 'save'
	+ Create users without password and set it after that, needed for samba4
	+ Removed auth_type warnings
2.3.6
	+ Use the new unified tableBody.mas instead of tableBodyWithoutActions.mas
2.3.5
	+ Packaging fixes for precise
2.3.4
	+ Updated Standard-Versions to 3.9.2
2.3.3
	+ New master-slave architecture
	+ Image in initial configuration wizard is shown again
2.3.2
	+ Added printableName to service and modified description
	+ Fixed executable permissions in src/scripts
	+ Added checks for small business subscription
	+ Bugfix: lastGid method was calling MINUID and SYSMINUID
	+ Reload nscd before trying to init users and groups
2.3.1
	+ Use Digest::SHA instead of Digest::SHA1 and remove libdigest-sha1-perl
	  dependency which no longer exists on precise
2.3
	+ Commented unused code in cleanUser method
	+ Replaced autotools with zbuildtools
2.2.5
	+ Bugfix: ad-sync can now populate groups with more than 1500 users
	+ Bugfix: do not allow adsync passwords longer than 16 chars to avoid
	  crash in pwdsync-server that keeps respawning
	+ Bugfix: mark apache as changed in enableActions to avoid problems adding
	  users before the new nsswitch conf is available for apache, also do not
	  allow to add users if module is not really enabled after save changes
	+ Make sure the default DN does not contains invalid characters
	+ Do not allow malformed LDAP DNs in Mode
2.2.4
	+ Make LDAP ready after enableActions restarting the service to
	  avoid problems when adding users or groups
	+ Fixed corruption when adding ldap attributes
	+ Also disable apparmor in ad-sync mode
	+ Renamed default adsync username from eboxadsync to adsyncuser
2.2.3
	+ Adapt pwdsync user and password offsets to the new hook implementation
	+ Always ignore ForeignSecurityPrincipals accounts in ad-sync
	+ Added more debug messages and improved existing ones in ad-sync
	+ Avoid warnings trying to get userPrincipalName in ad-sync
	+ Skip machine accounts in ad-sync
	+ Use paged queries in ad-sync
	+ Allow to specify custom DN to bind to Windows Server in ad-sync
	+ Ingore empty users in ad-sync
2.2.2
	+ Fixed validation of secret key length in ADSync Options model
	+ Removed useless validation of AD username in ADSync Options model
	+ Show different error when adding users from Windows with invalid chars
	+ Fixed bug managing slapd on ad-sync
2.2.1
	+ Do not enable ADSync to avoid launching daemon before configuration
	+ Also manage slapd daemon on ad-sync setups
	+ Avoid slave connection to incompatible masters
	+ Added quota change form on slaves
	+ Allowed '\' character in ad-sync username
2.1.14
	+ Fixed regression in usercorner link
2.1.13
	+ Moved apache soap configuration from setConf to enableActions
	+ Init slave users on enable (now home directories are created)
	+ Create LDAP indexes during slave enable
2.1.12
	+ Users::lastUid() now takes also into account non-ldap users
	+ Stop old ldap daemons in reinstall script, needed before changing mode
2.1.11
	+ Use a safer mode() implementation to avoid recursions with ModelManager
2.1.10
	+ Start slapd daemon when a module fails to connect
	+ Help in wizard is show again if no custom_prefix defined
2.1.9
	+ Hide help with link in wizard if custom_prefix defined
	+ Removed /zentyal prefix from URLs
	+ Disable autocompletion in user form
	+ Avoid duplicated restart during postinst
2.1.8
	+ Include quota schema in slaves LDAP (fixes replication)
	+ Do not stop slapd daemons after slave enable
	+ Fixed users and groups retrieval if module is disabled
	+ Manage slapd daemon in master mode
	+ Make the optional 'comment' field to also appear as optional on the UI
	+ Ignore users also in pwdsync-server, not only in the ad-sync script
2.1.7
	+ Set submenu items order for integration with the User Corner menu
	+ Avoid undefined dn warning
2.1.6
	+ Fix adsync mode check for zentyal-users cronjob
	+ Removed bad default value for adsync_dn option
	+ Update wizard pages with new order option
	+ Use Unix socket for LDAP connections on standalone and slave without PAM
2.1.5
	+ Manage zentyal-users cronjob with configuration keys for sync times
	  instead of debian/lucid/zentyal-users.cron.d and src/scripts/ad-sync.cron
	+ Configuration key to not to create homes (usefull on LDAP master servers)
	+ New ad-sync-info to show info of ADsync configuration
	+ Allow multiple BDC for ADsync mode with adsync_bdc confkey
	+ Add ADsync service by default and move port value to a confkey
	+ userInfo() tolerates missing quota LDAP attribute
	+ Added captiveportal to the list of modules in the reinstall script
2.1.4
	+ Moved redis_port_usercorner key to usercorner.conf in zentyal-usercorner
	+ Move users/conf/user-eboxlog.conf to usercorner/conf/usercorner-log.conf
2.1.3
	+ Fixed issues with html html attributes quotation
	+ Allow to specify a base DN to bind to AD
	+ Add locking to slave-sync to avoid spawn multiple instances in the
	  event of not being able to connect to a slave
	+ Do not modify users and groups in AD sync if attributes are not changed
	+ Wipe ignored users in AD sync
	+ Allow contacts synchronization in AD sync
	+ New checks in AD sync to avoid warnings
	+ Added update package list command to reinstall script
2.1.2
	+ Non-editable user fields in slaves no longer appear as editable inputs
	+ Numeric 0 is accepted as value for LDAP users attributes
	+ Minor fixes in default quota from user template
	+ Fixed error when writing ad-sync cron file
	+ Do not allow to create users if their home directory already exists
2.1.1
	+ Quotas are now included in users module
	+ System users don't require password
	+ Fixed bug that allowed to create LDAP users whith the same name
	  than users with UID 0 (like root)
2.1
	+ Separate usercorner module to the new zentyal-usercorner package
	+ Remove zentyal- prefix from rejoin-slave and ldapvi scripts
	+ Move /usr/share/ebox-usersandgroups/ebox-usersandgroups/reinstall
	  to /usr/share/zentyal-users/reinstall
	+ Show enableActions for master also in ad-slave mode
	+ Deleted obsolete migrations and use new initialSetup method
	+ Added locks to prevent overlapping in ad-sync script
	+ Fix slave failed operation string on slave hostname
	+ Replace /etc/ebox/80users.conf with /etc/zentyal/users.conf
	+ Added indexes for common LDAP attributes
	+ Replace /var/log/ebox-usercorner with /var/log/zentyal-usercorner
2.0.10
	+ Now the AD synchronization can be disabled at any moment and a
	  server with AD-slave mode can be master for other Zentyal slaves
	+ New /etc/ebox/ad-sync_ignore.users and ad-sync_ignore.groups files
	  to ignore users and groups in the AD synchronization process
	+ Improved zentyal-ldapvi script that works on slave servers
	+ Creates the default group if not exists during restore
	+ Added restore backup precheck to assure there are not conflicts between
	  system users and Zentyal LDAP users (currently only works for masters)
2.0.9
	+ Make sure to create the base directory for user homes before create them
	+ Reconnect to LDAP on backup restore
	+ Better log messages
	+ Save configuration files during restore
	+ Catch possible SIGPIPE on LDAP reconnect
2.0.8
	+ Fix Samba PDC on slaves
	+ Check for incompatibility between Samba PDC and PAM on slaves
	+ Optimize slave-sync script if there are no pending operations
	+ Remove useless call to mode() on slave-sync script (faster now)
	+ Replica LDAP listens in all interfaces
2.0.7
	+ Added index add mechanism to LdapModule
	+ Fixed NSS DN config in masters
2.0.6
	+ Added zentyal-rejoin-slave to rejoin a slave to its master
	+ Fixed NSS/PAM in slave machines
2.0.5
	+ Removed wrong hooks implementation
2.0.4
	+ Fixed infinite recursion when setting up some models on slave servers
	+ Added support for addUser/delUser hooks
2.0.3
	+ Allow LDAP users and groups up to 128 characters
	+ Show precondition message for user corner on slave servers
	+ Unconfigure ftp and zarafa in reinstall script
	+ Do not show adsync debug messages if debug is disabled in config
	+ Allow more than one dot in usernames
2.0.2
	+ Fixed master/slave synchronization issues
	+ Remove userjournal dir when removing a slave
	+ Added lock during module enable to avoid initialization problems
	+ Fixed AD slave synchronization task
2.0.1
	+ Fixed incorrect LDAP binding in some cases
2.0
	+ Fixed user journal dir creation on master
	+ Fixed failed login error on user corner
	+ Default login_shell under PAM Settings UI instead of 80users.conf
	+ Replaced /bin/false with /usr/sbin/nologin as default shell
1.5.10
	+ Some refactorizations centered in safer LDAP connections and defensive
	  code
1.5.9
	+ More info link added in wizard
1.5.8
	+ Zentyal rebrand
1.5.7
	+ Removed NSS in slave configurations
	+ Nasty bug page replaced by the new eBox error page
1.5.6
	+ Fixed user corner access problems with redis server
1.5.5
	+ LDAP master creation optimized and less error-prone
1.5.4
	+ Bug fix: adding a user name with spaces no longer fails
1.5.3
	+ Move NSS from ebox-samba to ebox-usersandgroups
	+ Home directories are under /home now
	+ New options to configure shell and home directory umask
	+ New setup wizard
1.5.2
	+ Bug fix: fixed dbus init for usercorner
1.5.1
	+ Bug fix: fixed nasty bug with the last version of openldap in lucid
	+ Bug fix: do not call processDir if there are no slaves in slave-sync
	+ Bug fix: ebox-usersandgroups-reinstall now unconfigures all ldap modules
	+ Bug fix: updateSchema() returns unless the schema to update is
	  available
	+ Bug fix: Set proper owner and permissions when updating a schema
	+ Bug fix: some problems with the AD synchronization solved
	+ Bug fix: userscorner title icon
	+ Bug fix: addUser() now checks if the user already exists as a
	  system user
	+ Removed deprecated executable 'import-from-ldif'
	+ Bug fix: addUser() now checks for password argument
	+ Bug fix: when restoring we use the new users DN to init users
1.5
	+ Bug fix: don't try to contact slaves from within a slave when groups
	  are updated
	+ Use built-in EBox::ThirdParty::Apache2::AuthCookie
1.4.2
	+ Bug fix: fix wrong migration number
1.4.1
	+ Bug fix: surround LDAP migration with a try/catch to make sure the rest
	  it is run
	+ Bug fix: do not allow \w with localized characters as LDAP schema does not
	  allow them for home directory attribute. (Closes #1713)
1.4
	+ Allow the master to pass extra parameters in SOAP calls to slaves
1.3.17
	+ Bug fix: Set style for login page in user corner
1.3.16
	+ Bug fix: keep menu open on LDAP Info
1.3.15
	+ Add support for ldaps
	+ Add support for slaves running Apache in ports different than 443
	+ Allow to remove slaves from slave list
	+ Added ebox-usersandgroups-reinstall to easily reset the LDAP mode
	+ Bug fix: issue with user deletion in French (Closes #1651)
	+ Bug fix: anonymous connection for getting DN is retried several
	  times, this fixes a bug when restoring configuration backup
1.3.14
	+ Synchronize all the users from the AD and not only from CN=Users
	+ Add operation name and username on updateGroup
	+ Add slave notification for group modify and delete
	+ Change button order to "Add" and "Add and Edit" in Add User
	  template. If users press return in the form it adds a new user
	  and stays on the same page.
1.3.13
	+ Usability enhancements: (Closes #1649)
		* Create a unique Users And Group Folder
		* Unify Add User/Edit User in a single page
		* Unify Add Group/Edit Group in a single page
		* Two buttons: "Add and Edit" and "Add"
		* Add breadcrumbs
	+ Add UserTemplate composite to configure default options that are used when
	  a new user is created
	+ Add defaultUserModel to LdapUserBase.pm
	+ Specify folder for SlaveInfo
	+ Add menu entry with information about LDAP including password
	+ Change enableActions to use the new LDAP default structure from Karmic
1.3.12
	+ Add EBox::Ldap::lastModificationTime to know when the master LDAP
	  database was modified for the last time
	+ Index uid and memberUid to avoid some warnings and improve performance,
	  plus remove some old code and fix some broken one in that part of the code
	+ Bugfix: disable edition of users and groups in ad-slave mode
	+ Don't allow modification of ldap password in Mode model if
	  it has been autogenerated by the eBox installer
	+ Add page title
	+ Separate the Windows AD options in a different model
	+ Fixed the warning of "Edit User" when there are no users in a slave
	+ Remove 'optional' from remote in Mode and also useless validateRow
1.3.10
	+ Use disableApparmorProfile from EBox::Module::Service twice.
	  First in enableActions. And also in setConf to avoid issues
	  if apparmor is installed after users is enabled.
1.3.9
	+ Bugfix: return empty array in usedFiles if it's not master mode
1.3.8
	+ Bugfix: fixed wrong disable of fields in selecting ad-slave in Mode model
1.3.7
	+ Synchronization with Windows Active Directory (#1443)
1.3.6
	+ Use anonymous bind to fetch dn
1.3.5
	+ Disable slapd apparmor profile in enableActions
	+ Reload nscd when adding users and groups
	+ Bugfix: backup bug report now works again
	+ Bugfix: slave-sync does not try to real journal dir when not
	  configured or in slave mode. Journal dir created on
	  master's setup.
1.3.0
	+ eBox LDAP architecture now supports a master-slave configuration
	+ bugfix: Update usercorner service when there is a change on the port number
1.1.30
	+ Added widget to manage group belonging from Edit User page
	+ Fixed backup/restore problem with paswords and given/last names
	+ Changed the way users are stored in LDAP, added givenName in addition
	  to sn, now cn=givenName+sn instead of cn=uid, this fixes a
	  incompatibility bug with eGroupware
	+ In the Edit User interface now Name and Last name are separate
	fields
	+ Usercorner web server certificate can be changed via the CA module
1.1.20
	+ New release
1.1.10
	+ Make slapd listen only on 127.0.0.1
1.1
	+ Added bind v2 compability needed by squid auth, slapd conf
	  regenerated and daemon restarted in postinst to commit possibles
	  changes in configuration
	+ Added group model
	+ Use the new ids() and row() API to optimize the management of hundreds of
	users
	+ Allow dashes in user and group names
	+ Initial release of UserCorner which allow users to change their password
	+ Store multiple password hashes and scrap clear text passwords
0.12.100
	+ Restore backup is more robust: inexistent users in a group are
	  ignored
	+ Make and restore backup more robust: removed slapd.conf
	  parameters in both slapadd and slapcat invokations, so we can use
	  the module with sldap with configuration in the directory itself
0.12.99
	+ New release
0.12.1
	+ Bugfix: Remove eBox system users when restoring backup. This solves
	  an issue restoring backups from 0.12
0.12
	+ Use the new EBox::Model::Row api
	+ Check if there is any added user and show a message
	  in case there isn't any.
	+ Restore users reading from ldiff and adding them through
	  eBox API
	+ Set password-hash in slapd.conf to make password changes from samba sync
	  the user password
0.11.101
	+ New release
0.11.100
	+ onInstall() functionality moved to migration script
	+ Fixed several typos
0.11.99
	+ Remove use of Apache::Singleton
0.11.3
	+ Check used uid's on every posixAccount object under dc=ebox,
	  instead of only under ou=Users,dc=ebox. This solves nasty issues
	  with Samba PDC when adding machines and creating users with
	  repeated uid
0.11.2
	+ Do not generate a new LDAP password if it already exists
0.11.1
	+ Fix issue with module naming which prevented backups from being
	restored
0.11
	+ Initial Ubuntu packaging
	+ bugfix. fix issue with module naming which prevented backups from being
	  restored
0.10.99
	+ Create pseudo-model to use the users table with Ajax
0.10
	+ Allow dots in user names
0.9.100
	+ New release
0.9.99
	+ Bugfix in EBox::Ldap
0.9.3
	+ New release
0.9.2
	+ New release
0.9.1
	+ Make OpenLDAP listen on internal interfaces
0.9
	+ Added Polish translation
	+ Added Aragonese translation
	+ Added Dutch translation
	+ Added German translation
0.8.99
	+ New release
0.8.1
	+ Minor workaround. Create slapd run directory in case it does not
	  exist
0.8
	+ Fix message
0.7.99
	+ Add extended backup support for LDAP
	+ Performance tuning to slapd
	+ Some minor code improvements
	+ Quota now allows unlimited space and i-nodes number
0.7.1
	+ Add delObjectclass (useful for ldap clean actions)
	+ Detect and recover when ldap connection is broken (#25)
	+ Make EBox::Ldap a singleton class
	+ Initial factoring
	+ Use of ebox-sudoers-friendly
0.7
	+ New public release
0.6
	+ Move to client
	+ API documented using naturaldocs
	+ Update install
	+ Update debian scripts
	+ Use new syntax to define ACLs for ldap
	+ Add function to create system users
	+ Move ldap db under ebox directory
0.5.2
	+ Fix some packaging issues
0.5.1
	+ Convert module to new menu system
0.5
	+ Initial release<|MERGE_RESOLUTION|>--- conflicted
+++ resolved
@@ -1,14 +1,11 @@
 HEAD
-<<<<<<< HEAD
 	+ Added a way to retrieve a group by its dn.
 	+ New TreeView to manage users, groups and OUs
 	+ Configuration key multiple_ous removed as this is now enabled by default
 	+ Renamed namespace from UsersAndGroups to Users
-=======
 	+ Added support for Contacts handling.
 	+ Renamed namespace from UsersAndGroups to Users
 	+ Fixed maximum users check when not using cloud sync
->>>>>>> 113cdb3c
 3.1.2
 	+ Remove deprecated backup domain methods
 	+ Fixed password change in user corner when using samba
