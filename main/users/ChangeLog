--- conflicted
+++ resolved
@@ -1,11 +1,8 @@
 HEAD
-<<<<<<< HEAD
+	+ Forbid user synchronization with other zentyals if samba is provisioned
 	+ Display users groups in slave mode
 	+ Avoided hang when the local host is wrongly used as master slave
 	+ Ldap modules should do a slaveSetup when slave mode enabled
-=======
-	+ Forbid user synchronization with other zentyals if samba is provisioned
->>>>>>> 7b0a29d4
 3.0.9
 	+ Stop heimdal daemons on enableActions
 	+ Fixed alphabetical order in listing of users and groups
