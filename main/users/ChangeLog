--- conflicted
+++ resolved
@@ -1,9 +1,6 @@
 HEAD
-<<<<<<< HEAD
 	+ Integration with Disaster Recovery service
-=======
 	+ Fix enable quotas without rebooting when module is enabled.
->>>>>>> 99ba1829
 	+ Delete syncjournal files when slave is removed
 3.0.5
 	+ Fixed reinstall script to stop samba module, otherwise new slapd
