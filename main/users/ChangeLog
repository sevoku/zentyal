--- conflicted
+++ resolved
@@ -1,11 +1,9 @@
-<<<<<<< HEAD
 HEAD
 	+ Master polls slaves to create the service principals
 	+ New classes Principal and Keytab
 	+ Point kerberos-master and kpasswd DNS records to master on slave
 	  servers
 	+ Sync kerberos OU from master to slaves
-=======
 3.0.10
 	+ Use less costly LDAP operations when adding or removing members
 	  from a group
@@ -39,7 +37,6 @@
 	+ Fixed bug in group creation which on error could call a method
 	  in a undefined value
 	+ Do not stop openldap daemon when dumping database
->>>>>>> 080510f6
 	+ Generate kerberos AES keys to be compatible with active directory in
 	  W2k8 or higher functional levels
 	+ Fixed user quota edition in slave server
