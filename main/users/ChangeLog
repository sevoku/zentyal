--- conflicted
+++ resolved
@@ -1,12 +1,9 @@
 HEAD
-<<<<<<< HEAD
 	+ Added 'mail' field on zentyalDistributionGroup schema.
 	+ Added E-Mail field for Users and Groups when managing them from the UI.
 	+ Changed E-Mail field to optional for Contacts.
 	+ Updated master-slave sync to use the new User and Group fields.
-=======
 	+ Look for ssl.cert instead of ssl.pem in Slave::soapClient()
->>>>>>> 362809ed
 	+ Changed description field to be always input text instead of textarea.
 	+ Warn instead of throw exception if home directory already exists
 	+ Forbid deletion of Domain Admins group
