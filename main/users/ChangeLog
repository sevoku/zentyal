--- conflicted
+++ resolved
@@ -1,11 +1,9 @@
 HEAD
-<<<<<<< HEAD
 	+ Added user synchronization with Zentyal Cloud
 	+ Removed deprecated conf keys (password hashes selection)
 	+ Sync kerberos hashes on master-slave
 	+ Resolve slave hostname during registering
 	+ Fixed framework changes related regression
-=======
 	+ Fixed user name validation
 2.3.11
 	+ Remove deprecated reference to AD Sync in wizard
@@ -14,7 +12,6 @@
 	  support quotas
 	+ Adapt lastUid and lastGid to the new API and make them compatible
 	  with multiple OUs
->>>>>>> 578a2bcf
 2.3.10
 	+ Use DataForm::ReadOnly::_content instead of acquirers in LdapInfo
 	+ Delete obsolete daemons and attributes regarding old replication
