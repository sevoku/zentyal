<<<<<<< HEAD
3.1
	+ Removed 3.0.X migration code
	+ Implemented _daemonsToDisable()
	+ Depend on zentyal-core 3.1
=======
HEAD
	+ Set transparent DNS cache firewall rules unless the module is
	  temporary stopped
	+ Set transparent DNS cache firewall rules in Firewall Helper
>>>>>>> 4cc1df6f
3.0.9
	+ Fixed bind9 dependency to allow to install it with higher versions
	+ Do not try to add duplicated interface addresses
3.0.8
	+ Fix intnets config key parsing and validation
	+ Fixed apparmor errors trying to access /dev/urandom
3.0.7
	+ Guard against interfaces with unset address
	+ Dynamic domains are now properly detected on _reverseData()
	+ Rename domain if exists when changing it in System -> General
	+ Remove depends on users and samba to avoid deep recursion
	+ Use API to retrieve foreign model value
3.0.6
	+ Improve management of DNS zones stored in samba LDAP
	+ Improve data generation for reverse zones.
	+ Only allow AXFR from internal networks
3.0.5
	+ Query samba module for zones stored in LDB. Those ones will override
	  the zones defined in the UI.
	+ Changes required by the bundled version of samba4.
	  Add paths to apparmor profile
	  Change DLZ library path
	+ Fixed bread crumbs for hostnames table
3.0.4
	+ Service zentyal-desktop-api is now added in initial-setup
	+ Better exception message when service not exists in /etc/services
	+ Fix apparmor profile to allow SDLZ driver to read session key
3.0.3
	+ Bump bind9 deps to new upstream version
	+ Add the 'zentyal-desktop-api' SRV entry to the domain of the host
	+ Add 'zentyal-desktop-api' to /etc/services in the _setConf
3.0.2
	+ Add method getTsigKeys to allow DHCP module write the ddns keys
	+ Do not add trailing dot to key names
	+ Update samba domain using TSIG keys, avoiding TSIG GSSAPI. Allow
	  updates even if samba daemon is stopped
	+ Depend on Zentyal patched version of bind to allow samba DLZ domain
	  to be updated using TSIG keys
	+ Remove dependence on libcrypt-openssl-random-perl and add on
	  libdigest-hmac-perl
	+ Change TSIG key generation algorithm to be compatible with bind
	  generated keys
	+ Add config key to disable automatic reverse zone generation. Useful
	  when samba4 is installed and reverse zones are managed by other DC,
	  replicated and loaded by DLZ plugin.
	+ Fixed bug which left PTRs unwritten in reverse file zones
	+ Allow to add host without IP addresses in addHost() method from
	  domain table
	+ Implement SysInfo::Observer to check that the new host name is not
	  defined in any domain, and update the hostname in the defined domains
3.0.1
	+ Fixed host name ip addition when it was more than one host in
	  the domain
3.0
	+ Removed invalid restoreDependencies
2.3.11
	+ Remove unused report sub
	+ Fix updating dynamic domains
	+ Allow modifiying models when domain is read only
	+ Fix enable/disable the DNS cache checkbox without restarting apache.
	  The enabled property depends on firewall enabled, now this check is
	  done at run time.
	+ Update the managed domain ip addresses when saving changes
	+ Implement Network observer to update the kerberos domain when
	  dhcp addresses are assigned
	+ Get domain dynamic status from DHCP module
	+ Code typo fixes related to references in DNS.pm
	+ Add x86_64 samba dlz library paths to apparmor profile
	+ Removed unused sambaZone check
	+ Write keys file with read access only to bind group
2.3.10
	+ Remove subdomain fields from hostnames and services models after
	  DLZ zones support. The samba records are no longer created in the
	  models but loaded from the DLZ zone.
	+ Add support for DLZ zones to load the Samba4 DNS zones stored in
	  LDB.
	+ samba is not longer a restore dependency
	+ Fixed some errors with array references
	+ Added modeldepends to yaml schema
2.3.9
	+ Fixed help strings
	+ Add method to set the domain's dynamic flag
	+ Read and apply the samba domain update policy
	+ Added message when a domain is added to clarify concepts
2.3.8
	+ Adapted DHCP ranges to reverse ip fix in Net::IP
	+ Fixed and improved facade method for management of domains,
	  hostname and alias
	+ Added foreign declarations in module schema
2.3.7
	+ Use FirewallObserver instead of deprecated addOutputRule
	+ Adapted to new Model management framework
2.3.6
	+ Add new field subdomain to hostnames and services  model,
	  needed to create some samba records
	+ API to add/delete A, SRV and TXT records to a domain
	+ Change the primary nameserver record from 'ns' to the hostname
	+ Change the IP address field on domain hosts to hasmany type.
	  This is needed by samba to add the global catalog server record
	+ Change the domain IP address to a hasmay type. This is needed
	  if the server has multiple internal networks attached.
	+ Server does not leak to the internet queries for unused rfc1918 zones
2.3.5
	+ Create tables with MyISAM engine by default
2.3.4
	+ Packaging fixes for precise
2.3.3
	+ Updated Standards-Version to 3.9.2
2.3.1
	+ Service name in uppercase and description is now translatable
	+ Fixed executable permissions in src/scripts
2.3
	+ Replaced autotools with zbuildtools
	+ Bugfix: Delete TXT record on a dynamic domain works again
2.2.1
	+ Do not set reverse resolution for domain if any hostname does
	  already has it
	+ Do not set reverse resolution for aliases
	+ Change main URL for breadcrumbs for Domains
	+ Set always five subdomains to reverse zones to avoid problems
	  with some networks like 10.0.0.0/24
	+ Adapted alias table and methods to multiple hostnames
	+ Use proper paths for PID files to be resilient on reboots in
	  upstart pre-script
2.1.6
	+ Prevent start of bind9 daemon after module is disabled
2.1.5
	+ Removed /zentyal prefix from URLs
	+ Avoid duplicated restart during postinst
2.1.4
	+ Workaround for parent deep-recursion problem
	+ Combine all models in the DNS menu entry and added missing help
2.1.3
	+ Give support for Round-Robin records, that is, the same name
	  points to different IP addresses
	+ Add transparent cache DNS when firewall module is enabled
	+ Add forwarders manual configuration
	+ Add wildcard for hostnames default value
	+ Add TXT records
	+ Add SRV records
2.1.2
	+ Use public API to get the Hostname model in NameServer and
	  MailExchanger models
2.1.1
	+ Set as hostmaster@domain the email address to report problems
	  and responsible for that domain
	+ Do not allow set custom NS or MX records to point CNAME records
	  in the same domain
	+ Do not allow to remove last NS record as it is mandatory
	+ Add a default NS record and A record when creating a domain
	+ Just one PTR record is written per IP address to avoid
	  problems in reverse resolution
	+ Remove no longer used zone files
	+ Give support to mix static direct resolution with dynamic one
	+ Give support to mix static reverse resolution with dynamic one
	+ Start init script using -f flag to send the named log to
	  daemon.log file
	+ Give support for dynamic DNS reverse resolution under
	  /var/lib/bind/ directory
2.1
	+ Use new standard enable-module script
	+ Replace migrations with initialSetup
	+ Replace /etc/ebox/80dns.conf with /etc/zentyal/dns.conf
2.0.1
	+ Bugfix: Comply apparmor profile by setting the updated dynamic
	  zones under /var/lib/bind
1.5.1
	+ BP: Set @ to all domain-wide records (A, NS) to avoid issues
	  regarding to order in the configuration file
	+ Added support for internal networks allowed to recurse
	  the caching server.
	+ Add support for topdomain record in addDomain method.
	+ Add TCP/53 to dns service
1.3.14
	+ Added migration script for configured modules
	+ Remove migration scripts 0001_import_to_data_table_model.pl
	  0002_fix_active_to_enabled.pl
	+ Move 0003_add_dns_service.pl to 0001_add_dns_service.pl
1.3.13
	+ Added support for dynamic zones to be updated using a shared
	  secret key available at `/etc/bind/keys`. This feature is
	  mainly used by dhcp module to implement dynamic DNS updates.
	+ Fixed structure of menu on language change
1.3.12
	+ Add breadcrumbs to UI
1.3.11
	+ Added report support
1.3.10
	+ Added support for NS records
	+ Check for FQDN in custom MX records
1.3.4
	+ Reversed record for domain IP address added
	+ Fixed bug when removing hostnames
1.3.1
	+ Comment out default configuration of source ports operations to stick
	  to the defaults provided by the  Ubuntu package.
1.1.10
	+ New release
1.1
	+ Use new row() and ids() API
0.12.101
	+ Check two hostnames or alias are equal using type method to do
	so
0.12.100
	+ Added optional IP address for domains
	+ Bugfix: Show correct message when editing a hostname
0.12.99
	+ New release
0.12.1
	+ Bugfix. Remove mail exchangers that reference a deleted host name.
0.12
	+ Use the new EBox::Model::Row api
	+ Load module capability in pre-start just like the bind9 init
	script does
	+ Don't add static entry `ns` to localhost if user has defined
	another IP address for the `ns` name0.11.102
	+ Check aliases are not nameserver records as well
0.11.101
	+ Added Mail Exchanger model to introduce MX records in domains.
	+ Added mail exchanger model related methods to the exposed API.
	+ Check consistencies among alias and hostnames within the same
	domain
	+ Updated remainder models to use lastest types HostIP and
	DomainName
	+ Added 'changeName', 'getHostNameByName', 'getHostNameByIP' and
	'findAlias' to improve DNS API to Perl scripts and SOAP clients
0.11.100
	+ add isRunning and enableService to set firewall properly
	+ onInstall() functionality moved to migration script
	+ Do not remove bind9 rc links
	+ Stop bind9 in pre-start in upstart script
0.11.99
	+ Added `getHostname` to the exposed API to interact with
	webserver module
	+ Now tables are shown sorted by 'name' attribute (domain,
	hostname and alias respectively)
0.11
	+ New release
0.10.99
	+ Expose methods in module's API
	+ Fix bug in migration pre0.9.100 installations
0.10
	+ New release
0.9.100
	+ Add reverse resolution
	+ Use new model/view framework. UI uses Ajax
0.9.99
	+ New release
0.9.3
	+ New release
0.9.2
	+ New release
0.9.1
	+ New release
0.9
	+ Added Polish translation
	+ Added Aragonese translation
	+ Added German    translation

0.8.99
        * Add DNS server functionality
0.7.1
	* Allow TCP queries
	* Use of ebox-sudoers-friendly
0.7
	* First public release
0.6
	* API documented using naturaldocs
	* Update install and depends
0.5.2
	* Fix some packaging issues

0.5.1
	* Convert module to new menu system

0.5
	* Initial release<|MERGE_RESOLUTION|>--- conflicted
+++ resolved
@@ -1,14 +1,11 @@
-<<<<<<< HEAD
+HEAD
+	+ Set transparent DNS cache firewall rules unless the module is
+	  temporary stopped
+	+ Set transparent DNS cache firewall rules in Firewall Helper
 3.1
 	+ Removed 3.0.X migration code
 	+ Implemented _daemonsToDisable()
 	+ Depend on zentyal-core 3.1
-=======
-HEAD
-	+ Set transparent DNS cache firewall rules unless the module is
-	  temporary stopped
-	+ Set transparent DNS cache firewall rules in Firewall Helper
->>>>>>> 4cc1df6f
 3.0.9
 	+ Fixed bind9 dependency to allow to install it with higher versions
 	+ Do not try to add duplicated interface addresses
