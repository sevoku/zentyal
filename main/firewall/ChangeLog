--- conflicted
+++ resolved
@@ -1,11 +1,8 @@
 HEAD
-<<<<<<< HEAD
 	+ New icons and style for Packet Filter section
 	+ Moved warnings inside of models instead of Packet Filter frontpage
-=======
 	+ Fix regression (INVALID packets on FORWARD were accepted)
 	+ Delete iintservs and fobjects unused chains
->>>>>>> 90cb8088
 3.1.3
 	+ Hide from External to Internal section by default to avoid confusion
 	  with Port Forwarding unless show_ext_to_int_rules confkey is enabled
