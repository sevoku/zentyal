# Copyright (C) 2008-2012 eBox Technologies S.L.
#
# This program is free software; you can redistribute it and/or modify
# it under the terms of the GNU General Public License, version 2, as
# published by the Free Software Foundation.
#
# This program is distributed in the hope that it will be useful,
# but WITHOUT ANY WARRANTY; without even the implied warranty of
# MERCHANTABILITY or FITNESS FOR A PARTICULAR PURPOSE.  See the
# GNU General Public License for more details.
#
# You should have received a copy of the GNU General Public License
# along with this program; if not, write to the Free Software
# Foundation, Inc., 59 Temple Place, Suite 330, Boston, MA  02111-1307  USA

# Class: EBox::Firewall::Model::RedirectsTable
#
package EBox::Firewall::Model::RedirectsTable;

use EBox::Global;
use EBox::Gettext;
use EBox::Validate qw(:all);
use EBox::Exceptions::External;

use EBox::Types::Text;
use EBox::Types::Union::Text;
use EBox::Types::Boolean;
use EBox::Types::Select;
use EBox::Types::Port;
use EBox::Types::PortRange;
use EBox::Types::Union;
use EBox::Types::HostIP;
use EBox::Sudo;

use strict;
use warnings;

use base 'EBox::Model::DataTable';

sub new
{
    my $class = shift;
    my %parms = @_;

    my $self = $class->SUPER::new(@_);
    bless($self, $class);

    return $self;
}

sub interface
{
    my $net = EBox::Global->modInstance('network');
    my $ifaces = $net->allIfaces();

    my @options;
    foreach my $iface (@{$ifaces}) {
        push(@options, { 'value' => $iface,
                         'printableValue' => $net->ifaceAlias($iface) });
    }

    return \@options;
}

sub protocol
{
    my  @options =
        (
         {
         'value' => 'tcp/udp',
         'printableValue' => 'TCP/UDP'
         },
         {
         'value' => 'tcp',
         'printableValue' => 'TCP'
         },
         {
         'value' => 'udp',
         'printableValue' => 'UDP'
         },
         {
         'value' => 'ah',
         'printableValue' => 'AH'
         },
         {
         'value' => 'esp',
         'printableValue' => 'ESP'
         },
         {
         'value' => 'gre',
         'printableValue' => 'GRE'
         },
         {
         'value' => 'icmp',
         'printableValue' => 'ICMP'
         },
         {
         'value' => 'all',
         'printableValue' => 'All'
         },
    );

    return \@options;
}

sub objectModel
{
    return EBox::Global->modInstance('objects')->model('ObjectTable');
}

# Method: validateTypedRow
#
# Overrides:
#
#      <EBox::Model::DataTable::validateTypedRow>
#
# XXX Disabled until we make sure that we don't reject valid rules
sub validateTypedRowDisable
{
    my ($self, $action, $changedFields, $allFields) = @_;

    my $new_iface = $allFields->{interface};
    my $new_eport = $allFields->{external_port};
    my $new_protocol = $allFields->{protocol};
    my $new_source = $allFields->{source};

    foreach my $id (@{$self->ids()}) {
        my $row = $self->row($id);
        if ($action eq 'update' and $id eq $changedFields->{id}) {
            next; # We must not check against the row that is being modified
        }
        my $iface = $row->elementByName('interface');
        my $eport = $row->elementByName('external_port');
        my $protocol = $row->elementByName('protocol');
        my $source = $row->elementByName('source');

        ($iface->value() eq $new_iface->value()) or next;
        $self->_sameProtocol($protocol->value(), $new_protocol->value()) or next;
        $self->_samePort($eport, $new_eport) or next;
        $self->_sameSource($source, $new_source) or next;

        throw EBox::Exceptions::External(__x('Contradictory rule found. Remove it first'));
    }
}

sub _sameProtocol
{
    my ($self, $protocol, $new_protocol) = @_;

    if ($protocol eq $new_protocol) {
        return 1;
    }

    if (($protocol eq 'tcp/udp') and
         (($new_protocol eq 'tcp') or ($new_protocol eq 'udp'))) {
            return 1;
    }

    if (($new_protocol eq 'tcp/udp') and
         (($protocol eq 'tcp') or ($protocol eq 'udp'))) {
            return 1;
    }

    return 0;
}

sub _samePort
{
    my ($self, $port, $new_port) = @_;

    if (($port->rangeType() eq 'any') or ($new_port->rangeType() eq 'any')) {
        return 1;
    }

    if ($port->rangeType() eq 'single') {
        if ($new_port->rangeType() eq 'single') {
            if ($port->single() == $new_port->single()) {
                return 1;
            }
        } elsif ($new_port->rangeType() eq 'range') {
            if (($port->single() >= $new_port->from()) and
                ($port->single() <= $new_port->to())) {
                return 1;
            }
        }
    } elsif ($port->rangeType() eq 'range') {
        if ($new_port->rangeType() eq 'single') {
            if (($new_port->single() >= $port->from()) and
                ($new_port->single() <= $port->to())) {
                return 1;
            }
        } elsif ($new_port->rangeType() eq 'range') {
            if (($new_port->from() >= $port->from()) and
                ($new_port->from() <= $port->to())) {
                return 1;
            }
            if (($new_port->to() >= $port->from()) and
                ($new_port->to() <= $port->to())) {
                return 1;
            }
        }
    }

    return 0;
}

sub _sameSource
{
    my ($self, $source, $new_source) = @_;

    if (($source->selectedType() eq 'source_any') or
            ($new_source->selectedType() eq 'source_any')) {
        return 1;
    }

    if (($source->selectedType() eq 'source_ipaddr') and
        ($new_source->selectedType() eq 'source_ipaddr')) {
        if ($source->value() eq $new_source->value()) {
            return 1;
        }
    }

    # Ignore source_object's because currently we don't have
    # a way to notice changes in object members.

    return 0;
}

# Method: _fieldDescription
#
#   Return the field description for a firewall redirect table. You have to
#   decided if you need destination, source, or both of them.
#
# Returns:
#
#   Array ref of objects derivated of <EBox::Types::Abstract>
#
sub _fieldDescription
{
    my ($self) = @_;

    my @tableHead;

    my $iface = new EBox::Types::Select(
             'fieldName' => 'interface',
             'printableName' => __('Interface'),
             'populate' => \&interface,
             'editable' => 1);
    push (@tableHead, $iface);

    my $origDest = new EBox::Types::Union(
            'fieldName' => 'origDest',
            'printableName' => __('Original destination'),
            'subtypes' =>
            [
            new EBox::Types::Union::Text(
                'fieldName' => 'origDest_ebox',
                'printableName' => __('Zentyal')),
            new EBox::Types::IPAddr(
                'fieldName' => 'origDest_ipaddr',
                'printableName' => __('IP Address'),
                'editable' => 1,),
            new EBox::Types::Select(
                'fieldName' => 'origDest_object',
                'printableName' => __('Object'),
                'foreignModel' => \&objectModel,
                'foreignField' => 'name',
                'foreignNextPageField' => 'members',
                'editable' => 1),
            ]);

    push (@tableHead, $origDest);

    my $protocol = new EBox::Types::Select(
            'fieldName' => 'protocol',
            'printableName' => __('Protocol'),
            'populate' => \&protocol,
            'editable' => 1);
    push (@tableHead, $protocol);

    my $external_port = new EBox::Types::PortRange(
            'fieldName' => 'external_port',
            'printableName' => __('Original destination port'),
            # FIXME: this usability improvement cannot be
            # implemented because PortRange type cannot be
            # optional, maybe we should fix viewCustomizer to
            # automatically ignore hidden values even
            # if not marked as optional
            #'defaultSelectedType' => 'single',
            );
    push (@tableHead, $external_port);

    my $source = new EBox::Types::Union(
            'fieldName' => 'source',
            'printableName' => __('Source'),
            'subtypes' =>
            [
            new EBox::Types::Union::Text(
                'fieldName' => 'source_any',
                'printableName' => __('Any')),
            new EBox::Types::IPAddr(
                'fieldName' => 'source_ipaddr',
                'printableName' => __('Source IP'),
                'editable' => 1,),
            new EBox::Types::Select(
                'fieldName' => 'source_object',
                'printableName' => __('Source object'),
                'foreignModel' => \&objectModel,
                'foreignField' => 'name',
                'foreignNextPageField' => 'members',
                'editable' => 1),
            ],
            'unique' => 1,
            'editable' => 1);
    push (@tableHead, $source);

    my $dest = new EBox::Types::HostIP(
            'fieldName' => 'destination',
            'printableName' => __('Destination IP'),
            'editable' => 1);
    push (@tableHead, $dest);

    my $dport = new EBox::Types::Union(
            'fieldName' => 'destination_port',
            'printableName' => __('Port'),
            'subtypes' =>
            [
            new EBox::Types::Union::Text(
                'fieldName' => 'destination_port_same',
                'printableName' => __('Same')),
            new EBox::Types::Port(
                'fieldName' => 'destination_port_other',
                'printableName' => __('Other'),
                'editable' => 1,)
            ],
            'editable' => 1);
    push (@tableHead, $dport);

    my $snat = new EBox::Types::Boolean(
            'fieldName' => 'snat',
            'printableName' => __('Replace source address'),
            'editable' => 1,
            'defaultValue' => 1,
            'help' => __(q{Replaces the original source address of the connection with the Zentyal's own address. This could be neccesary when the destination does not have a return route or has restrictive firewall rules})
    );
    push (@tableHead, $snat);

    my $plog = new EBox::Types::Boolean(
            'fieldName' => 'log',
            'printableName' => __('Log'),
            'editable' => 1,
            'help' => __('Log new forwarded connections'));
    push (@tableHead, $plog);

    my $desc = new EBox::Types::Text(
            'fieldName' => 'description',
            'printableName' => __('Description'),
            'size' => '32',
            'editable' => 1,
            'optional' => 1);
    push (@tableHead, $desc);

    return \@tableHead;
}

sub _table
{
    my ($self) = @_;

    my $dataTable =
    {
        'tableName' => 'RedirectsTable',
        'printableTableName' =>
          __('List of forwarded ports'),
        'pageTitle' => __('Port Forwarding'),
        'automaticRemove' => 1,
        'defaultController' =>
            '/Firewall/Controller/RedirectsTable',
        'defaultActions' =>
<<<<<<< HEAD
            [ 'add', 'del', 'editField', 'changeView', 'clone' ],
=======
            [ 'add', 'del', 'editField', 'changeView', 'move' ],
        'order' => 1,
>>>>>>> 7ee94381
        'tableDescription' => $self->_fieldDescription('source' => 1),
        'menuNamespace' => 'Firewall/View/RedirectsTable',
        'printableRowName' => __('forwarding'),
    };

    return $dataTable;
}

# Method: viewCustomizer
#
#
# Overrides:
#
#      <EBox::Model::DataTable::viewCustomizer>
#
sub viewCustomizer
{
    my ($self) = @_;

    my $customizer = $self->SUPER::viewCustomizer();

    # disable port selection in protless protocols
    my $portFields = [qw(external_port destination_port)];
    $customizer->setOnChangeActions({
        protocol => {
            'tcp/udp' => {show => $portFields},
            'tcp' => {show => $portFields},
            'udp' => {show => $portFields},

            'ah' => { hide => $portFields },
            'esp' => { hide => $portFields },
            'gre' => { hide => $portFields },
            'icmp' => { hide => $portFields },
            'all' => { hide => $portFields },
        }
    });

    return $customizer;
}

1;<|MERGE_RESOLUTION|>--- conflicted
+++ resolved
@@ -377,12 +377,8 @@
         'defaultController' =>
             '/Firewall/Controller/RedirectsTable',
         'defaultActions' =>
-<<<<<<< HEAD
-            [ 'add', 'del', 'editField', 'changeView', 'clone' ],
-=======
-            [ 'add', 'del', 'editField', 'changeView', 'move' ],
+            [ 'add', 'del', 'editField', 'changeView', 'clone', 'move' ],
         'order' => 1,
->>>>>>> 7ee94381
         'tableDescription' => $self->_fieldDescription('source' => 1),
         'menuNamespace' => 'Firewall/View/RedirectsTable',
         'printableRowName' => __('forwarding'),
