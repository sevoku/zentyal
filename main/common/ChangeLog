--- conflicted
+++ resolved
@@ -1,13 +1,8 @@
 HEAD
-<<<<<<< HEAD
+	+ Added method EBox::FileSystem::isDirEmpty
 	+ Better logging of sudo commands in debug including process name and PID
 	+ Better exclusion of non-device filesystems in
 	  EBox::FileSystem::partitionsFileSystems
-=======
-	+ Added method EBox::FileSystem::isDirEmpty
-	+ Better exclusion of no-device filesystems in EBox::FileSystem::partitionsFileSystems
-	+ Removed redundant messages when logging sudo commands in debug
->>>>>>> 1464e963
 2.3.6
 	+ External commands called through EBox::Sudo are logged in debug mode
 	+ Added new EBox::Config::shm() to get Zentyal shared memory dir
