--- conflicted
+++ resolved
@@ -1,10 +1,7 @@
 HEAD
-<<<<<<< HEAD
+	+ Delete useless EBox::Config::package() method
 	+ Ignore by default bind filesystems in EBox::FileSystem method
 	+ Bugfix: MAC validation now forbids parts with only one character
-=======
-	+ Delete useless EBox::Config::package() method
->>>>>>> d3a6ac2f
 	+ Replaced autotools with zbuildtools
 2.2.2
 	+ Ignore last dot if exists when validating domain names
