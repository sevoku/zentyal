--- conflicted
+++ resolved
@@ -1,10 +1,6 @@
-<<<<<<< HEAD
 3.3
 	+ Set version to 3.3
-=======
-HEAD
 	+ Use new enableInnoDbIfNeeded() from core
->>>>>>> af29ed2c
 3.2
 	+ Set version to 3.2
 	+ Disable Single Sign-On on webapp as it is not working and undocumented
