HEAD
<<<<<<< HEAD
	+ Added support for enabled/disabled features (pop3, imap) per user
	  with default values from UserTemplate
	+ Added support for Shared Store Only users and meeting requests
	  management
	+ Allow to configure Outlook Access (zarafa-server bind to all ifaces
	  and enable SSL support), deleted option in zarafa.conf
	+ Do not use indexing services by default in zarafa.conf
	+ More updates on configuration templates and LDAP schema to Zarafa 7.1
=======
	+ Move report code to remoteservices
>>>>>>> 6dfb3e65
2.3
	+ Added new webapp and removed webaccess-mobile support
	+ Updated configuration templates to Zarafa 7.1
	+ Enable InnoDB and restart MySQL server if needed
	+ Bind to LDAP with the new read-only user for normal operations
	+ zarafa-indexer is now zarafa-search
	+ Adapted to new Model management framework
	+ Install en_US.UTF-8 locale when enabling module for first time;
	  otherwise users stores will not be created
	+ Added message about Zarafa small business add-on
	+ Adapted to new users implementation
	+ Replaced autotools with zbuildtools
	+ Notify mail of changes in service status so it could adjusts its
	  configuration to the new status
2.1.5
	+ Removed /zentyal prefix from URLs
	+ Bugfix: create shared folders will fail if for some reason they were
	  already created, like on a backup restore, run that without raising
	  exception
2.1.4
	+ Added report support: Top user storage, mail storage along the time,
	  last snapshot of user storage usage
2.1.3
	+ Create shared folders for the first time zarafa-server
	  is configured
	+ Add support for both Zarafa 6 and Zarafa 7
	+ Change default attachments storage to files
	+ Update for Zarafa 7: stubs and enable script
	+ Bugfix: set server.cfg to 640 perms
	+ Manage dagent daemon for LMTP delivery
	+ Optimize LDAP user query
	+ Bugfix: fix iCal SSL configuration
	+ Bugfix: groups member where not properly populated.
2.1.2
	+ Added groupware firewall service
2.1.1
	+ Bugfix: set server.cfg to 640 perms
	+ Update configuration stubs
	+ Manage dagent daemon for LMTP delivery
	+ Create shared folder on enable
	+ Optimize LDAP user query
	+ Bugfix: fix iCal SSL configuration
	+ Bugfix: groups member where not properly populated
	+ Renamed 80zarafa.conf to zarafa.conf in /etc/zentyal
	+ Bugfix: indexer was always started ignoring value of zarafa_indexer
	+ Manage zarafa-licensed daemon if defined in zarafa.conf
	+ Bugfix: create contact even if create account is disabled on User
	  Template
	+ Only show groups with mail alias on Zarafa GAL
	+ Add support to manage ICAL server
	+ Add configuration file 80zarafa.conf for advanced configuration
	+ Deleted webserver from depends
2.1
	+ Renamed ebox-zarafa-spell to zarafa-spell
	+ Use new standard enable-module script
	+ Remove unused migration and call to initial-setup in postinst
2.0.3
	+ Add support to show disabled accounts as contacts
	+ Add script to purge orphaned stores
	+ Set the right permissions and group for certificates issued by
	  CA module
	+ Improved performance by adding zarafaAccount LDAP index.
2.0.2
	+ Added create/delete account hooks support.
2.0.1
	+ Bugfix: add zarafaQuotaOverride to localAttributes.
2.0
	+ Add ActiveSync support.
	+ Improve help messages.
1.5
	+ Initial release.<|MERGE_RESOLUTION|>--- conflicted
+++ resolved
@@ -1,5 +1,5 @@
 HEAD
-<<<<<<< HEAD
+	+ Move report code to remoteservices
 	+ Added support for enabled/disabled features (pop3, imap) per user
 	  with default values from UserTemplate
 	+ Added support for Shared Store Only users and meeting requests
@@ -8,9 +8,6 @@
 	  and enable SSL support), deleted option in zarafa.conf
 	+ Do not use indexing services by default in zarafa.conf
 	+ More updates on configuration templates and LDAP schema to Zarafa 7.1
-=======
-	+ Move report code to remoteservices
->>>>>>> 6dfb3e65
 2.3
 	+ Added new webapp and removed webaccess-mobile support
 	+ Updated configuration templates to Zarafa 7.1
