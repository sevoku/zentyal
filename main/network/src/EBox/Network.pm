--- conflicted
+++ resolved
@@ -63,7 +63,6 @@
 use EBox::Gettext;
 use EBox::Common::Model::EnableForm;
 use EBox::Util::Lock;
-use EBox::Util::Version;
 use EBox::DBEngineFactory;
 use File::Basename;
 use File::Slurp;
@@ -232,20 +231,6 @@
             EBox::warn('Network configuration import failed');
         };
     }
-<<<<<<< HEAD
-=======
-    # TODO: Migration to remove zentyal-network cron tab and obsolete tables
-
-    # Migration from 3.0.7 to remove ddclient instances from init.d script
-    if (defined($version) and EBox::Util::Version::compare($version, '3.0.8') < 0) {
-        my @cmds;
-        if ($self->isDDNSEnabled()) {
-            push(@cmds, '/etc/init.d/ddclient stop', 'pkill ddclient');
-        }
-        push(@cmds, '/usr/sbin/update-rc.d ddclient disable');
-        EBox::Sudo::silentRoot(@cmds);
-    }
->>>>>>> 24a1284d
 }
 
 # Method: enableActions
@@ -255,9 +240,6 @@
 sub enableActions
 {
     my ($self) = @_;
-
-    # Call super to run enable-module script
-    $self->SUPER::enableActions();
 
     # Disable IPv6 if it is enabled
     if (-d  '/proc/sys/net/ipv6') {
@@ -3318,6 +3300,11 @@
     ];
 }
 
+sub _daemonsToDisable
+{
+    return [ { 'name' => 'ddclient', 'type' => 'init.d' } ];
+}
+
 sub _setConf
 {
     my ($self) = @_;
