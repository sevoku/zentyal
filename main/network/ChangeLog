<<<<<<< HEAD
3.3
=======
3.2.1
	+ Use new resolvconf framework to manage resolvers list
>>>>>>> 270f4a14
	+ Fix setNameservers method in Network to avoid error in import
	  interfaces
	+ Set version to 3.3
3.2
	+ Set version to 3.2
3.1.6
	+ Guard against undefined rows getting auto value in GatewayTable
3.1.5
	+ Fix addition of gateways in initial configuration wizard
	+ Override daemons when migrating from 3.0
3.1.4
	+ Adapted to new CSS styles
	+ Use upstart for ddclient daemon management
3.1.3
	+ Clearer messages for gateway not reachable condition
	+ Fixed bug which unallowed to disable the proxy server
	+ Fix regression is Gateways table due to the change of behaviour
	  of update row notifications
	+ Added menu icon
	+ Fix regression in dhcp-gateway.pl which interfered with save
	  change process
	+ Increase regenGateways() timeout from 60 to 180 seconds
	+ Add zentyal-users to package breaks control to avoid errors with
	  bad users version
	+ Fixed regression in external interface check in Network -> Interfaces
	  after having nginx as source of all requests to apache
	+ Warning in initial configuration wizard when trying to set as external
	  the interface used to access the administration interface
	+ To fix dhclient erratic behaviour, we always restart the dhcp interfaces
	+ Corrected typo in message on tab multigw when only one gw is present
	+ Better check for ipv6 presence before disabling it
	+ Removed no longer necessary jQuery noConflict()
	+ Adapted DNS resolver model to authorization mode changes
	  in users and squid module
3.1.2
	+ Ported JS code to jQuery
3.1.1
	+ Do not add /32 mask to default route when deleting routes
3.1
	+ Updated to reflect the Apache -> WebAdmin rename.
	+ Added netInitRange and netEndRange methods from the dhcp module to be
	  shared between modules.
	+ Added localGatewayIP method to get the Zentyal's IP address that may be
	  used as the gateway of the given IP.
	+ Added externalIpAddresses method to retrieve the list of IP addresses
	  that are external.
	+ Depend on zentyal-core 3.1
3.0.6
	+ PPPoE set iface script is more robust against locks
	+ Adapted to use of ifaceByAddress, removed IPAddressExists
	+ Don't allow to use a local address as gateway address
	+ Added ifaceByAddress method
3.0.5
	+ Guard against previous version of squid without
	  authenticationMode method
3.0.4
	+ Improve addition of localhost as primary resolver when DNS module is
	  enabled.
	+ Remove localhost as primary resolver when squid module is configured
	  to authenticate against external server
3.0.3
	+ Log warn instead of error when iface has not address in _multigwRoutes()
	+ Fixed error replacing nameserver when importing resolv.conf
	+ Remove leftover PPP provider files
	+ Remove attached vlans when a interface is not longer trunk
	+ Do not try to disable rp_filter for vlan interfaces
	+ Virtual interfaces on a bridge interface are not considered
	  bridges themselves
	+ Use EBox::Module::Base::writeConfFile to generate interfaces
	  file
	+ Only disable IPv6 in enableActions if IPv6 is available
	+ Bridged interfaces added to 'auto' directive in
	  /etc/networks/interfaces to avoid network startup problems
	+ Dont allow to set a local address as network proxy
	+ Fixed error in json response trigered by widget size
	+ Don't check for IPaddr in the same subnet on interfaces
	  that belong to the same bridge
3.0.2
	+ Disable IPv6 on enable actions to avoid problems with samba4
	+ Added more coherence checks to static routes table
	+ Allow to set broadcast address in wakeonlan tool
	+ Fixed unproper use of last inside try
3.0.1
	+ Added domain option to /etc/resolv.conf
	+ Supersede DHCP offered nameservers, domain name and search domain if
	  these values are already configured in Zentyal
	+ Fixed gateways setup in wizard
	+ Fixed bug in Gateways watcher which inhibited the call to regen
	  failover notifier method in modules which are network observers
	+ Vlanes and vifaces are now ordered by name in interface page
	+ Fixed error disabling reverse path for virtual interfaces
2.3.15
	+ Expanded allowed character set in interface PPPoE password
	+ Reviewed registration strings
	+ Fixed treatment for wake on lan objects in template, now there is no
	  crash in Network Tools when entering an empty host
2.3.14
	+ Fixed bug which made impossible to remove bridged interfaces
	+ Management of CHAP secrets file recovers from removal of Zentyal marks
	+ Add two methods to NetworkObserver interface to notify observers about
	  address changes on dhcp interfaces
	+ Forbid interfaces alias with ':' character
	+ Assign ip address 127.0.1.1/8 to loopback interface in module restart
	  and remove the post-up hook from /etc/network/interfaces file.
2.3.13
	+ Removed some warnings when external is undefined
	+ Added modeldepends to yaml schema
	+ New libossp-uuid-perl dependency
	+ Zentyal Cloud DynDNS updates are now done outside the VPN and using
	  the credentials obtained when the server is subscribed
2.3.12
	+ Interface is now auto-detected when adding gateways
	+ New table to allow disabling of traffic balance for some gateways
2.3.11
	+ Fixed typo which made EBox::Network::ifaceAddress return empty
	  addresses for virtual interfaces
	+ Fixed validation of gateway names
	+ Removed undefined value warning in setIfaceStatic()
	+ Using EBox::Object::Members to generate multigw iptables rules
2.3.10
	+ Restricted gateway names to be sane with dyndns and fixed dyndns
	  configuration with old incorrect gateway names
	+ Disabled dnspark until ddclient upstream fix a bug with this provideer
	+ Multigw rules more robust when no-static interfaces are down
	+ Removed redis transaction workarounds in _setConf
	+ Fixed unconfigured gateway removal, raise exception if the route
	  addition command fails
2.3.9
	+ Remove all gateway based routes before adding the configured one
	  and raise exception if the route addition command fails
	+ Fix deadlock in preSetConf when DHCP is used
	+ Moved bandwidth test to remoteservices
2.3.8
	+ internalIpAddresses() does not throw exception if there are no ifaces
	+ ifaceExternalChanged() is now called when static or PPP interfaces
	  changes from external to internal
	+ Implement new EBox::Events::WatcherProvider
	+ Remove no longer necessary ad-hoc vifacesConf cache
	+ Adapted to new Model management framework
	+ Reimplemented Ifaces/Vifaces/VLANs storage according to new conf backend
	+ Added vnet to the ignored interfaces list
2.3.7
	+ Send additional info in Gateways watcher
	+ Added clone action to multi gw and wan failover tables
	+ Added EBox::Network::internalIpAddresses()
	+ Added regenGatewaysFailover() to NetworkObserver so modules can
	  implement actions to be done after failover regenerates routing tables
	+ Fixed calculation of fail ratio
	+ Assure that we have always one gateway marked as default
	+ Restart traffic shaping on postinst to avoid rule loss on upgrades
	+ Regenerate traffic shaping rules after failover event
	+ EBox::Network::setNameservers does not fail if the same server
	  is already in the list
	+ Fixed calls to storeSelectedDefaultGateway with undef argument
	+ EBox::Network::importInterfacesFile skips gateway adition instead of
	  aborting if already exists one
	+ Insert fwmark ip rules before from ones
	+ Remove no longer necessary mark rules when having several interfaces
	+ Pre-create failover and check-ip chains on network start to always ensure
	  that rules are inserted in the proper position
	+ Remove obsolete import of EBox::Order
	+ Do not add gateways to /etc/network/interfaces to avoid conflicts
2.3.6
	+ Create tables with MyISAM engine by default
	+ Fixed path of dhclient.conf
2.3.5
	+ Fixed path of dhclient hooks
2.3.4
	+ Not allowed to attach static interfaces to a network which
	  has already another interface atached
	+ Fixed restore of default gateway in failover event
2.3.3
	+ Packaging fixes for precise
2.3.2
	+ Updated Standards-Version to 3.9.2
2.3.1
	+ Adapted messages in the UI for new editions
	+ Use printableName instead of name to select services
	+ Fixed executable permissions in ppp hooks and external-ip.pl
	+ Bridge interfaces are correctly removed; fixed _hasChanged method
	+ Menu entry Diagnostic Tools in Network renamed to Tools
	+ Added WakeOnLan to the Network Diagnostic Tools
	+ Added proxySettings to return the proxy settings to other modules
	+ Added new ip rules to avoid connection problems on multigateway & UDP
	+ Virtual interfaces called '0' does not longer raise error
2.3
	+ Cache vifacesConf() result to improve performance
	+ Replaced autotools with zbuildtools
	+ Added gatewayDelete method to NetworkObserver and use it to check
	  gateway removal in gateway table
2.2.3
	+ Allow to disable traffic balance with no_balance_$gwname config keys
	+ Fixed bridged interfaces change when the bridge is not configured
	+ Do not mark traffic to default gateway if it is disabled
2.2.2
	+ Fixed bug setting ip route rules with PPPoE interfaces
2.2.1
	+ External IP address getter now works even in an unpolite situation
2.1.16
	+ Does not sometimes fail in external IP address getter when
	  multigw is enabled
2.1.15
	+ Fixed unique IP check on gateways table
2.1.14
	+ Fixed problems bringing up static interfaces during boot
2.1.13
	+ Proper use of ro/rw instances on failover event
	+ Avoid duplicated gateway due to network wizard
	+ Disable autocomplete in gateway proxy configuration
	+ Disable autocomplete in dynamic DNS provider configuration
2.1.12
	+ PPPoE works again after regression by PPTP changes
	+ Reviewed some subscription strings
	+ Removed all the obsolete traffic monitoring stuff using jnettop and rrdtool
	+ Added custom mtu configuration for the interfaces in /etc/zentyal/network.conf
	+ Improved texts in configure interfaces wizard
	+ Fixed dashboard network graphs for interfaces with strange characters
2.1.11
	+ Change provider for getting the public IP address in DynDNS
	+ Better integration with core theme
	+ Removed /zentyal prefix from URLs
	+ Avoid errors deleting non-existent gateways
2.1.10
	+ Avoid duplicated restart during postinst
	+ Added staticIfaceAddressChangedDone notification
	+ Fixed module name in actions logging
	+ Send only gw.hostname.dyndomain.tld to avoid ddclient go nuts
2.1.9
	+ Calculate interfaces widget size for a better default dashboard balance
2.1.8
	+ Remove pppoe debug in hooks
	+ Allowed '/' character in proxy username
	+ Manual log of audit actions in Iface, VIface and Vlan CGIs
	+ Update wizard pages with new order option
	+ Use pppoe name on chap-secrets
2.1.7
	+ Now chap-secrets configuration for pptp module is not overwritten
	+ Use the new "Add new..." option in the object selectors
	+ Set connected gateway as warn level event and minor improvements
	  in the failover messages
	+ Added maxfail option to PPP configuration files to retry lost connections
	+ Added logic to manage PPP gateways in failover tests
	+ Failover tests are now ran with a read-only instance even if there are
	  unsaved changes on the interface and the generated events notify this
	+ Removed unused EnableBalanceTraffic CGI
	+ Removed use of obsolete LogAdmin
2.1.6
	+ Mark DHCP interfaces as changed in the Wizard to get IP on first save
	+ Removed unnecessary call to ids() in DHCP hook
2.1.5
	+ Added interfaces created by libvirt and virtualbox to the ignore list
	+ Dynamic DNS: Transform gateway names when multigw is on to send
	  only valid domain names
2.1.4
	+ Group sudo commands when adding routes and cleaning VLANs
	+ Added new Zentyal Cloud service for DynDNS
	+ Fixed DynDNS help string
2.1.2
	+ Allow internal bridges
	+ Gateways, Balance Traffic and WAN Failover are now together
	  as tabs of the Gateways submenu
	+ Improved order of the submenus
	+ Setting DHCP gateway does not longer require saving changes twice
	+ Remove unnecessary code from GatewayTable::syncRows
	+ Do not execute ifup on interfaces during the boot to avoid
	  multiple instances of dhclient
	+ Fixed problem with uniqueness check in GatewayTable
	+ Added report for bandwidth tests
	+ Avoid warning in GatewayTable::syncRows when gateway is undef
	+ Added debug to dhcp-gateway.pl script
	+ New interfaces alias are checked to avoid name clashes
2.1.1
	+ Bugfix: PPPoE gateway is now properly set
2.1
	+ Removed ebox- prefix from src/scripts/*
	+ Removed unnecesary call to isReadOnly in syncRows
	+ Move ebox-netcfg-import to importInterfacesFile method
	+ Remove obsolete migration
	+ Added new initialSetup method for post-install
	+ Replace /etc/ebox/80network.conf with /etc/zentyal/network.conf
	+ Bug fix: Traffic monitor didn't work in non-English installations
	+ Zoneedit service url changed
	+ Basic support for other methods to retrieve IP
	+ Do not try to start ddclient daemon if disabled
	+ Make source event not i18n
	+ Safer way to get the PPPoE 'tty' ethernet interface
	+ Added PPPoE logging in /var/log/ebox/pppoe.log and ebox.log
	+ Installation does not fail if the restart of EventDaemon fails
	+ Now the ifaces_to_ignore variable is considered in ebox-netcfg-import
2.0.8
	+ PPPoE MTU rule is no longer flushed on module restart
2.0.7
	+ Show DHCP as default option in wizards if there is only one interface
	+ Avoid problems when removing interfaces (vlan, briges)
	+ Fixed support for bridged vlans configuration
	+ Set all interfaces as changed on backup restore
	+ PPPOE MTU is now changed when reconfiguring gateways
	+ Set default order for dashboard widgets
2.0.6
	+ WAN Failover now supports DHCP and PPPoE interfaces
	+ Disable reverse path to avoid failover checking problems
	+ Better default values for failover rules
	+ Use masks in fwmark to avoid interferences with traffic shaping
	+ Warning in log if failover event disabled due to unsaved changes
	+ Failover does not enable unwatched gateways
	+ Reload events daemon after upgrade to apply failover changes
2.0.5
	+ Include Zentyal in multigateway rules when setting 'any' as source
	+ Make Interfaces page title translatable
2.0.4
	+ Fixed failover problems in some scenarios
2.0.3
	+ Fixed syntax and string quote in 99proxy.conf
2.0.2
	+ Add support for authenticated proxy
	+ Fixed traffic shaping problems in multigateway scenarios
2.0.1
	+ Fixed network confirmation page to work with bridges
	+ Improved load balancing to avoid web sessions loss
2.0
	+ Fixed network wizard interface and logic
1.5.8
	+ Added options for internal ifaces in wizard configuration
	+ Bug fix: disabling global proxy configuration didn't work
1.5.7
	+ More global proxy configuration and domain configuration improvements.
	+ Zentyal rebrand
1.5.6
	+ Do not show unreplaced {link} variable in dashboard if not available
	+ Add support to define a system wide proxy
1.5.5
	+ New setup wizard
1.5.4
	+ Bridged mode support
1.5.3
	+ Fixed failover problems with undefined default gateway
1.5.2
	+ Traceroute works again in network diagnostic tools
	+ Using iptables statistic module instead of route for better traffic
	  balancing
1.5.1
	+ Fixed nasty bug of traceroute in Diagnostic Tools with invalid host
	+ Flush cache when regenerating routes
	+ Bug fix: use '>='  and not '>' to check if a test exceeds $maxRatio
	  in Failover watcher
	+ Bug fix: do not run failover probes when all are disabled because
	  they enable a disabled gateway.
	+ Add and use EBox::NetworkObserver::ifaceMethodChangeDone to tell
	  observers that a configuration method change has been carried out.
	  So far observers were only notified right before the change takes place.
	+ Add _notifyChangedIface() to factor code that calls observer to
	  notify ifaceMethodChanged and ifaceMethodChangeDone
	+ Add etherIface to fetch the ethernet interface from a  ppp interface
	+ Bug fix: do not mess with ebox's apache packets in failover test
	+ Make failover test more robust
	+ Added internal/external property to interfaces widget
1.4.2
	+ Restart squid when failover events are produced to avoid problems
	+ Do not check host when adding a ping to gateway rule in WAN Failover
1.4.1
	+ Do not run ifdown for network interfaces when network is started from
	  /etc/init.d/ebox start This seems to avoid some issues with DHCP
	  configured gateways at boot time
1.4
	+ i18n help string
1.3.15
	+ Bug fix: warning instead of error if can't add failover rule
	+ Bug fix: now a gateway without IP assigned can be edited
1.3.14
	+ Added multi-gateway support for DHCP and PPPoE
	+ Add a warning if a user sets an interface as external and we detect
	  the connection is made through that interface
	+ Remove migration scrips:
		- 0001_import_default_gateway.pl
		- 0002_add_weight_to_gateway.pl
		- 0003_import_routes_to_mvc.pl
		- 0004_import_dns_to_mvc.pl
1.3.13
	+ Bug fix: configuration of PPPoE interfaces now works when
	  confirmation is required because of other modules
	+ Default field in gateways model uses '/ajax/viewer/booleanViewer.mas'
	  instead of in-place edition
1.3.11
	+ Bug fix: fix issue with virtual interfaces on vlan interfaces
	+ Add breadcrumbs
1.3.10
	+ Added PPPoE support
1.3.7
	+ Bug fix: update ebox-netcfg-import to not add upload and download as those
	  fields do no exist any longer
1.3.6
	+ Remove upload/download fields from gateways.
	  Traffic shaping has its own model for that
	+ Bug fix: traffic generated by eBox didn't come out from the
	  right interface as we cleared the CONNMARK with a --save-mark
1.3.4
	+ bugfix: add use=web to guess the public address
	+ bugfix: make ddclient work with dhcp configured interfaces
	+ bugfix: multi gateway rules work again
1.3.3
	+ Bugfix: Edition and removal routes is working again
	+ Remove those static routes that they have been manually added
1.3.1
	+ bugfix: do not use Net::DNS
	+ bugfix: used vlan interface can be removed
1.3.0
	+ bugfix: restart network interfaces properly
1.2
	+ Added support for WAN failover
	+ ifaceNetmask method now uses DHCPNetmask to get the dhcp ifaces
	netmask instead NetWrapper call this adds symethrie with
	ifaceAdrress method and fixes a bug when changing a dhcp interface
	with no lease to static interface
1.1.30
	+ Added support for all missing netmasks between /16 and /32
	+ Added support for search domain in /etc/resolv.conf
	+ Use a template to write down /etc/resolv.conf to allow easier
	user modifications
	+ Use ICMP for traceroute diagnosis
1.1
	+ Added traceroute on network diagnosis
	+ Use new rows() and ids() API
	+ Bugfix: ebox-netcfg-import uses model API to import default gateway
	+ Support for dyndns
	+ Gateway models does not use longet custom views
	+ Gateway rules table now use services
0.12.99
	+ New release
0.12
	+ Use new EBox::Model::Row api
	+ Add help to model fields
	+ Remove default option auotmatically if another router is set as default
0.11.102
	+ Bugfix: Static routes are deleted from ip when they are not
	useful
	+ Bugfix: Fixing wrong href in multigateway rules page
0.11.101
	+ Static routes become a model with three methods exposed
	+ Remove usage of a deprecated method in NetWrappers
	+ DNS resolvers become  a model with three methods exposed. Now
	you may add as many DNS resolvers you want
	+ Use separator ':' in exposed method using '/' for addresses
O.11.100
	+ Disable network traffic monitor due to a bug in perl and RRDs module
	+ Use /etc/network/interfaces and not /var/lib/zentyal/tmp/interfaces
	+ Run saveConfig() after importing network configuration and not save()
	  which forced a restart of the interfaces stored
	  in /etc/network/interfaces at package installation time
	+ Add default gateway to /etc/network/interfaces
0.11.99
	+ Added traffic rate monitoring done on demand and in
	real-time. The monitoring may be filter by source address and
	service (protocol/port).
0.11
	+ move helper scripts to data dir (applied Soren's patch)
	+ Bugfix: Change from static to other method works again
0.10.99
	+ New release
0.10
	+ Remove all interfaces from /etc/network/interfaces but lo
	  after importing network configuration
0.9.100
	+ Fixing bug with static routes which prevented them from working
	  if the multigateway support was enabled
	+ Fixing bug importing gateway IP addresses from network
	  configuration
	+ Added /22 netmask setting iface IP address
	+ Update models to new API
	+ Get rid of custom controllers
0.9.99
	+ Restore conntrack mark in OUTPUT chain to make traffic generated in
	  eBox go through the right router.
0.9.3
	+ Use value() instead of printableValue() in protocol
	+ Add iptables rule to chain OUTPUT in table mangle to send traffic
	  originated in eBox through the default router.
0.9.2
	+ Always add weighted routers when configuring routers. Instead
	 of adding them when traffic balancing is enabled. Use iptables
	 to send unmarked packets through the default router
0.9.1
	+ Add support for traffic load balancing
	+ Try several times to fetch the mac address for each router
0.9
	+ Added Polish translation
        + Added Aragonese translation
	+ Added German translation
	+ Removed dependency: dhcp-hooks don't require firewall module
	anymore to operate correctly

0.8.99
	+ Support multigateway configuration
	+ Remove old default router configuration
	+ Add migration script from version 0 to 1
O.8.1
	+ New release
0.8
	+ Add netmask /30 (Patch from rampa at encomix.org)
0.7.99
	+ New release
0.7.1
	+ New release
	+ Use of ebox-sudoers-friendly
0.7
	+ First public release
0.6
	+ Separate module from ebox base
	+ move to client
	+ API documented using naturaldocs
	+ Update INSTALL
	+ Update debian scripts<|MERGE_RESOLUTION|>--- conflicted
+++ resolved
@@ -1,9 +1,5 @@
-<<<<<<< HEAD
 3.3
-=======
-3.2.1
 	+ Use new resolvconf framework to manage resolvers list
->>>>>>> 270f4a14
 	+ Fix setNameservers method in Network to avoid error in import
 	  interfaces
 	+ Set version to 3.3
