HEAD
<<<<<<< HEAD
	+ Fixed gateways setup in wizard
	+ Fixed bug in Gateways watcher which inhibited the call to regen
	  failover notifier method in modules which are network observers
=======
	+ Supersede dhcp offered nameservers, domain name and search domain if
	  these values are configured in Zentyal
>>>>>>> ee1ace9c
	+ Vlanes and vifaces are now ordered by name in interface page
	+ Fixed error disabling reverse path for virtual interfaces
2.3.15
	+ Expanded allowed character set in interface PPPoE password
	+ Reviewed registration strings
	+ Fixed treatment for wake on lan objects in template, now there is no
	  crash in Network Tools when entering an empty host
2.3.14
	+ Fixed bug which made impossible to remove bridged interfaces
	+ Management of CHAP secrets file recovers from removal of Zentyal marks
	+ Add two methods to NetworkObserver interface to notify observers about
	  address changes on dhcp interfaces
	+ Forbid interfaces alias with ':' character
	+ Assign ip address 127.0.1.1/8 to loopback interface in module restart
	  and remove the post-up hook from /etc/network/interfaces file.
2.3.13
	+ Removed some warnings when external is undefined
	+ Added modeldepends to yaml schema
	+ New libossp-uuid-perl dependency
	+ Zentyal Cloud DynDNS updates are now done outside the VPN and using
	  the credentials obtained when the server is subscribed
2.3.12
	+ Interface is now auto-detected when adding gateways
	+ New table to allow disabling of traffic balance for some gateways
2.3.11
	+ Fixed typo which made EBox::Network::ifaceAddress return empty
	  addresses for virtual interfaces
	+ Fixed validation of gateway names
	+ Removed undefined value warning in setIfaceStatic()
	+ Using EBox::Object::Members to generate multigw iptables rules
2.3.10
	+ Restricted gateway names to be sane with dyndns and fixed dyndns
	  configuration with old incorrect gateway names
	+ Disabled dnspark until ddclient upstream fix a bug with this provideer
	+ Multigw rules more robust when no-static interfaces are down
	+ Removed redis transaction workarounds in _setConf
	+ Fixed unconfigured gateway removal, raise exception if the route
	  addition command fails
2.3.9
	+ Remove all gateway based routes before adding the configured one
	  and raise exception if the route addition command fails
	+ Fix deadlock in preSetConf when DHCP is used
	+ Moved bandwidth test to remoteservices
2.3.8
	+ internalIpAddresses() does not throw exception if there are no ifaces
	+ ifaceExternalChanged() is now called when static or PPP interfaces
	  changes from external to internal
	+ Implement new EBox::Events::WatcherProvider
	+ Remove no longer necessary ad-hoc vifacesConf cache
	+ Adapted to new Model management framework
	+ Reimplemented Ifaces/Vifaces/VLANs storage according to new conf backend
	+ Added vnet to the ignored interfaces list
2.3.7
	+ Send additional info in Gateways watcher
	+ Added clone action to multi gw and wan failover tables
	+ Added EBox::Network::internalIpAddresses()
	+ Added regenGatewaysFailover() to NetworkObserver so modules can
	  implement actions to be done after failover regenerates routing tables
	+ Fixed calculation of fail ratio
	+ Assure that we have always one gateway marked as default
	+ Restart traffic shaping on postinst to avoid rule loss on upgrades
	+ Regenerate traffic shaping rules after failover event
	+ EBox::Network::setNameservers does not fail if the same server
	  is already in the list
	+ Fixed calls to storeSelectedDefaultGateway with undef argument
	+ EBox::Network::importInterfacesFile skips gateway adition instead of
	  aborting if already exists one
	+ Insert fwmark ip rules before from ones
	+ Remove no longer necessary mark rules when having several interfaces
	+ Pre-create failover and check-ip chains on network start to always ensure
	  that rules are inserted in the proper position
	+ Remove obsolete import of EBox::Order
	+ Do not add gateways to /etc/network/interfaces to avoid conflicts
2.3.6
	+ Create tables with MyISAM engine by default
	+ Fixed path of dhclient.conf
2.3.5
	+ Fixed path of dhclient hooks
2.3.4
	+ Not allowed to attach static interfaces to a network which
	  has already another interface atached
	+ Fixed restore of default gateway in failover event
2.3.3
	+ Packaging fixes for precise
2.3.2
	+ Updated Standards-Version to 3.9.2
2.3.1
	+ Adapted messages in the UI for new editions
	+ Use printableName instead of name to select services
	+ Fixed executable permissions in ppp hooks and external-ip.pl
	+ Bridge interfaces are correctly removed; fixed _hasChanged method
	+ Menu entry Diagnostic Tools in Network renamed to Tools
	+ Added WakeOnLan to the Network Diagnostic Tools
	+ Added proxySettings to return the proxy settings to other modules
	+ Added new ip rules to avoid connection problems on multigateway & UDP
	+ Virtual interfaces called '0' does not longer raise error
2.3
	+ Cache vifacesConf() result to improve performance
	+ Replaced autotools with zbuildtools
	+ Added gatewayDelete method to NetworkObserver and use it to check
	  gateway removal in gateway table
2.2.3
	+ Allow to disable traffic balance with no_balance_$gwname config keys
	+ Fixed bridged interfaces change when the bridge is not configured
	+ Do not mark traffic to default gateway if it is disabled
2.2.2
	+ Fixed bug setting ip route rules with PPPoE interfaces
2.2.1
	+ External IP address getter now works even in an unpolite situation
2.1.16
	+ Does not sometimes fail in external IP address getter when
	  multigw is enabled
2.1.15
	+ Fixed unique IP check on gateways table
2.1.14
	+ Fixed problems bringing up static interfaces during boot
2.1.13
	+ Proper use of ro/rw instances on failover event
	+ Avoid duplicated gateway due to network wizard
	+ Disable autocomplete in gateway proxy configuration
	+ Disable autocomplete in dynamic DNS provider configuration
2.1.12
	+ PPPoE works again after regression by PPTP changes
	+ Reviewed some subscription strings
	+ Removed all the obsolete traffic monitoring stuff using jnettop and rrdtool
	+ Added custom mtu configuration for the interfaces in /etc/zentyal/network.conf
	+ Improved texts in configure interfaces wizard
	+ Fixed dashboard network graphs for interfaces with strange characters
2.1.11
	+ Change provider for getting the public IP address in DynDNS
	+ Better integration with core theme
	+ Removed /zentyal prefix from URLs
	+ Avoid errors deleting non-existent gateways
2.1.10
	+ Avoid duplicated restart during postinst
	+ Added staticIfaceAddressChangedDone notification
	+ Fixed module name in actions logging
	+ Send only gw.hostname.dyndomain.tld to avoid ddclient go nuts
2.1.9
	+ Calculate interfaces widget size for a better default dashboard balance
2.1.8
	+ Remove pppoe debug in hooks
	+ Allowed '/' character in proxy username
	+ Manual log of audit actions in Iface, VIface and Vlan CGIs
	+ Update wizard pages with new order option
	+ Use pppoe name on chap-secrets
2.1.7
	+ Now chap-secrets configuration for pptp module is not overwritten
	+ Use the new "Add new..." option in the object selectors
	+ Set connected gateway as warn level event and minor improvements
	  in the failover messages
	+ Added maxfail option to PPP configuration files to retry lost connections
	+ Added logic to manage PPP gateways in failover tests
	+ Failover tests are now ran with a read-only instance even if there are
	  unsaved changes on the interface and the generated events notify this
	+ Removed unused EnableBalanceTraffic CGI
	+ Removed use of obsolete LogAdmin
2.1.6
	+ Mark DHCP interfaces as changed in the Wizard to get IP on first save
	+ Removed unnecessary call to ids() in DHCP hook
2.1.5
	+ Added interfaces created by libvirt and virtualbox to the ignore list
	+ Dynamic DNS: Transform gateway names when multigw is on to send
	  only valid domain names
2.1.4
	+ Group sudo commands when adding routes and cleaning VLANs
	+ Added new Zentyal Cloud service for DynDNS
	+ Fixed DynDNS help string
2.1.2
	+ Allow internal bridges
	+ Gateways, Balance Traffic and WAN Failover are now together
	  as tabs of the Gateways submenu
	+ Improved order of the submenus
	+ Setting DHCP gateway does not longer require saving changes twice
	+ Remove unnecessary code from GatewayTable::syncRows
	+ Do not execute ifup on interfaces during the boot to avoid
	  multiple instances of dhclient
	+ Fixed problem with uniqueness check in GatewayTable
	+ Added report for bandwidth tests
	+ Avoid warning in GatewayTable::syncRows when gateway is undef
	+ Added debug to dhcp-gateway.pl script
	+ New interfaces alias are checked to avoid name clashes
2.1.1
	+ Bugfix: PPPoE gateway is now properly set
2.1
	+ Removed ebox- prefix from src/scripts/*
	+ Removed unnecesary call to isReadOnly in syncRows
	+ Move ebox-netcfg-import to importInterfacesFile method
	+ Remove obsolete migration
	+ Added new initialSetup method for post-install
	+ Replace /etc/ebox/80network.conf with /etc/zentyal/network.conf
	+ Bug fix: Traffic monitor didn't work in non-English installations
	+ Zoneedit service url changed
	+ Basic support for other methods to retrieve IP
	+ Do not try to start ddclient daemon if disabled
	+ Make source event not i18n
	+ Safer way to get the PPPoE 'tty' ethernet interface
	+ Added PPPoE logging in /var/log/ebox/pppoe.log and ebox.log
	+ Installation does not fail if the restart of EventDaemon fails
	+ Now the ifaces_to_ignore variable is considered in ebox-netcfg-import
2.0.8
	+ PPPoE MTU rule is no longer flushed on module restart
2.0.7
	+ Show DHCP as default option in wizards if there is only one interface
	+ Avoid problems when removing interfaces (vlan, briges)
	+ Fixed support for bridged vlans configuration
	+ Set all interfaces as changed on backup restore
	+ PPPOE MTU is now changed when reconfiguring gateways
	+ Set default order for dashboard widgets
2.0.6
	+ WAN Failover now supports DHCP and PPPoE interfaces
	+ Disable reverse path to avoid failover checking problems
	+ Better default values for failover rules
	+ Use masks in fwmark to avoid interferences with traffic shaping
	+ Warning in log if failover event disabled due to unsaved changes
	+ Failover does not enable unwatched gateways
	+ Reload events daemon after upgrade to apply failover changes
2.0.5
	+ Include Zentyal in multigateway rules when setting 'any' as source
	+ Make Interfaces page title translatable
2.0.4
	+ Fixed failover problems in some scenarios
2.0.3
	+ Fixed syntax and string quote in 99proxy.conf
2.0.2
	+ Add support for authenticated proxy
	+ Fixed traffic shaping problems in multigateway scenarios
2.0.1
	+ Fixed network confirmation page to work with bridges
	+ Improved load balancing to avoid web sessions loss
2.0
	+ Fixed network wizard interface and logic
1.5.8
	+ Added options for internal ifaces in wizard configuration
	+ Bug fix: disabling global proxy configuration didn't work
1.5.7
	+ More global proxy configuration and domain configuration improvements.
	+ Zentyal rebrand
1.5.6
	+ Do not show unreplaced {link} variable in dashboard if not available
	+ Add support to define a system wide proxy
1.5.5
	+ New setup wizard
1.5.4
	+ Bridged mode support
1.5.3
	+ Fixed failover problems with undefined default gateway
1.5.2
	+ Traceroute works again in network diagnostic tools
	+ Using iptables statistic module instead of route for better traffic
	  balancing
1.5.1
	+ Fixed nasty bug of traceroute in Diagnostic Tools with invalid host
	+ Flush cache when regenerating routes
	+ Bug fix: use '>='  and not '>' to check if a test exceeds $maxRatio
	  in Failover watcher
	+ Bug fix: do not run failover probes when all are disabled because
	  they enable a disabled gateway.
	+ Add and use EBox::NetworkObserver::ifaceMethodChangeDone to tell
	  observers that a configuration method change has been carried out.
	  So far observers were only notified right before the change takes place.
	+ Add _notifyChangedIface() to factor code that calls observer to
	  notify ifaceMethodChanged and ifaceMethodChangeDone
	+ Add etherIface to fetch the ethernet interface from a  ppp interface
	+ Bug fix: do not mess with ebox's apache packets in failover test
	+ Make failover test more robust
	+ Added internal/external property to interfaces widget
1.4.2
	+ Restart squid when failover events are produced to avoid problems
	+ Do not check host when adding a ping to gateway rule in WAN Failover
1.4.1
	+ Do not run ifdown for network interfaces when network is started from
	  /etc/init.d/ebox start This seems to avoid some issues with DHCP
	  configured gateways at boot time
1.4
	+ i18n help string
1.3.15
	+ Bug fix: warning instead of error if can't add failover rule
	+ Bug fix: now a gateway without IP assigned can be edited
1.3.14
	+ Added multi-gateway support for DHCP and PPPoE
	+ Add a warning if a user sets an interface as external and we detect
	  the connection is made through that interface
	+ Remove migration scrips:
		- 0001_import_default_gateway.pl
		- 0002_add_weight_to_gateway.pl
		- 0003_import_routes_to_mvc.pl
		- 0004_import_dns_to_mvc.pl
1.3.13
	+ Bug fix: configuration of PPPoE interfaces now works when
	  confirmation is required because of other modules
	+ Default field in gateways model uses '/ajax/viewer/booleanViewer.mas'
	  instead of in-place edition
1.3.11
	+ Bug fix: fix issue with virtual interfaces on vlan interfaces
	+ Add breadcrumbs
1.3.10
	+ Added PPPoE support
1.3.7
	+ Bug fix: update ebox-netcfg-import to not add upload and download as those
	  fields do no exist any longer
1.3.6
	+ Remove upload/download fields from gateways.
	  Traffic shaping has its own model for that
	+ Bug fix: traffic generated by eBox didn't come out from the
	  right interface as we cleared the CONNMARK with a --save-mark
1.3.4
	+ bugfix: add use=web to guess the public address
	+ bugfix: make ddclient work with dhcp configured interfaces
	+ bugfix: multi gateway rules work again
1.3.3
	+ Bugfix: Edition and removal routes is working again
	+ Remove those static routes that they have been manually added
1.3.1
	+ bugfix: do not use Net::DNS
	+ bugfix: used vlan interface can be removed
1.3.0
	+ bugfix: restart network interfaces properly
1.2
	+ Added support for WAN failover
	+ ifaceNetmask method now uses DHCPNetmask to get the dhcp ifaces
	netmask instead NetWrapper call this adds symethrie with
	ifaceAdrress method and fixes a bug when changing a dhcp interface
	with no lease to static interface
1.1.30
	+ Added support for all missing netmasks between /16 and /32
	+ Added support for search domain in /etc/resolv.conf
	+ Use a template to write down /etc/resolv.conf to allow easier
	user modifications
	+ Use ICMP for traceroute diagnosis
1.1
	+ Added traceroute on network diagnosis
	+ Use new rows() and ids() API
	+ Bugfix: ebox-netcfg-import uses model API to import default gateway
	+ Support for dyndns
	+ Gateway models does not use longet custom views
	+ Gateway rules table now use services
0.12.99
	+ New release
0.12
	+ Use new EBox::Model::Row api
	+ Add help to model fields
	+ Remove default option auotmatically if another router is set as default
0.11.102
	+ Bugfix: Static routes are deleted from ip when they are not
	useful
	+ Bugfix: Fixing wrong href in multigateway rules page
0.11.101
	+ Static routes become a model with three methods exposed
	+ Remove usage of a deprecated method in NetWrappers
	+ DNS resolvers become  a model with three methods exposed. Now
	you may add as many DNS resolvers you want
	+ Use separator ':' in exposed method using '/' for addresses
O.11.100
	+ Disable network traffic monitor due to a bug in perl and RRDs module
	+ Use /etc/network/interfaces and not /var/lib/zentyal/tmp/interfaces
	+ Run saveConfig() after importing network configuration and not save()
	  which forced a restart of the interfaces stored
	  in /etc/network/interfaces at package installation time
	+ Add default gateway to /etc/network/interfaces
0.11.99
	+ Added traffic rate monitoring done on demand and in
	real-time. The monitoring may be filter by source address and
	service (protocol/port).
0.11
	+ move helper scripts to data dir (applied Soren's patch)
	+ Bugfix: Change from static to other method works again
0.10.99
	+ New release
0.10
	+ Remove all interfaces from /etc/network/interfaces but lo
	  after importing network configuration
0.9.100
	+ Fixing bug with static routes which prevented them from working
	  if the multigateway support was enabled
	+ Fixing bug importing gateway IP addresses from network
	  configuration
	+ Added /22 netmask setting iface IP address
	+ Update models to new API
	+ Get rid of custom controllers
0.9.99
	+ Restore conntrack mark in OUTPUT chain to make traffic generated in
	  eBox go through the right router.
0.9.3
	+ Use value() instead of printableValue() in protocol
	+ Add iptables rule to chain OUTPUT in table mangle to send traffic
	  originated in eBox through the default router.
0.9.2
	+ Always add weighted routers when configuring routers. Instead
	 of adding them when traffic balancing is enabled. Use iptables
	 to send unmarked packets through the default router
0.9.1
	+ Add support for traffic load balancing
	+ Try several times to fetch the mac address for each router
0.9
	+ Added Polish translation
        + Added Aragonese translation
	+ Added German translation
	+ Removed dependency: dhcp-hooks don't require firewall module
	anymore to operate correctly

0.8.99
	+ Support multigateway configuration
	+ Remove old default router configuration
	+ Add migration script from version 0 to 1
O.8.1
	+ New release
0.8
	+ Add netmask /30 (Patch from rampa at encomix.org)
0.7.99
	+ New release
0.7.1
	+ New release
	+ Use of ebox-sudoers-friendly
0.7
	+ First public release
0.6
	+ Separate module from ebox base
	+ move to client
	+ API documented using naturaldocs
	+ Update INSTALL
	+ Update debian scripts<|MERGE_RESOLUTION|>--- conflicted
+++ resolved
@@ -1,12 +1,10 @@
 HEAD
-<<<<<<< HEAD
+	+ Added domain option to /etc/resolv.conf
+	+ Supersede DHCP offered nameservers, domain name and search domain if
+	  these values are already configured in Zentyal
 	+ Fixed gateways setup in wizard
 	+ Fixed bug in Gateways watcher which inhibited the call to regen
 	  failover notifier method in modules which are network observers
-=======
-	+ Supersede dhcp offered nameservers, domain name and search domain if
-	  these values are configured in Zentyal
->>>>>>> ee1ace9c
 	+ Vlanes and vifaces are now ordered by name in interface page
 	+ Fixed error disabling reverse path for virtual interfaces
 2.3.15
