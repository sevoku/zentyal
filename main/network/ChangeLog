<<<<<<< HEAD
2.3.10
	+ Restricted gateway names to be sane with dyndns and fixed dyndns
	  configuration with old incorrect gateway names
	+ Disabled dnspark until ddclient upstream fix a bug with this provideer
	+ Multigw rules more robust when no-static interfaces are down
	+ Removed redis transaction workarounds in _setConf
	+ Fixed unconfigured gateway removal, raise exception if the route
	  addition command fails
2.3.9
	+ Remove all gateway based routes before adding the configured one
	  and raise exception if the route addition command fails
	+ Fix deadlock in preSetConf when DHCP is used
	+ Moved bandwidth test to remoteservices
=======
HEAD
	+ Using EBox::Object::Members to generate multigw iptables rules
>>>>>>> 6e65e98c
2.3.8
	+ internalIpAddresses() does not throw exception if there are no ifaces
	+ ifaceExternalChanged() is now called when static or PPP interfaces
	  changes from external to internal
	+ Implement new EBox::Events::WatcherProvider
	+ Remove no longer necessary ad-hoc vifacesConf cache
	+ Adapted to new Model management framework
	+ Reimplemented Ifaces/Vifaces/VLANs storage according to new conf backend
	+ Added vnet to the ignored interfaces list
2.3.7
	+ Send additional info in Gateways watcher
	+ Added clone action to multi gw and wan failover tables
	+ Added EBox::Network::internalIpAddresses()
	+ Added regenGatewaysFailover() to NetworkObserver so modules can
	  implement actions to be done after failover regenerates routing tables
	+ Fixed calculation of fail ratio
	+ Assure that we have always one gateway marked as default
	+ Restart traffic shaping on postinst to avoid rule loss on upgrades
	+ Regenerate traffic shaping rules after failover event
	+ EBox::Network::setNameservers does not fail if the same server
	  is already in the list
	+ Fixed calls to storeSelectedDefaultGateway with undef argument
	+ EBox::Network::importInterfacesFile skips gateway adition instead of
	  aborting if already exists one
	+ Insert fwmark ip rules before from ones
	+ Remove no longer necessary mark rules when having several interfaces
	+ Pre-create failover and check-ip chains on network start to always ensure
	  that rules are inserted in the proper position
	+ Remove obsolete import of EBox::Order
	+ Do not add gateways to /etc/network/interfaces to avoid conflicts
2.3.6
	+ Create tables with MyISAM engine by default
	+ Fixed path of dhclient.conf
2.3.5
	+ Fixed path of dhclient hooks
2.3.4
	+ Not allowed to attach static interfaces to a network which
	  has already another interface atached
	+ Fixed restore of default gateway in failover event
2.3.3
	+ Packaging fixes for precise
2.3.2
	+ Updated Standards-Version to 3.9.2
2.3.1
	+ Adapted messages in the UI for new editions
	+ Use printableName instead of name to select services
	+ Fixed executable permissions in ppp hooks and external-ip.pl
	+ Bridge interfaces are correctly removed; fixed _hasChanged method
	+ Menu entry Diagnostic Tools in Network renamed to Tools
	+ Added WakeOnLan to the Network Diagnostic Tools
	+ Added proxySettings to return the proxy settings to other modules
	+ Added new ip rules to avoid connection problems on multigateway & UDP
	+ Virtual interfaces called '0' does not longer raise error
2.3
	+ Cache vifacesConf() result to improve performance
	+ Replaced autotools with zbuildtools
	+ Added gatewayDelete method to NetworkObserver and use it to check
	  gateway removal in gateway table
2.2.3
	+ Allow to disable traffic balance with no_balance_$gwname config keys
	+ Fixed bridged interfaces change when the bridge is not configured
	+ Do not mark traffic to default gateway if it is disabled
2.2.2
	+ Fixed bug setting ip route rules with PPPoE interfaces
2.2.1
	+ External IP address getter now works even in an unpolite situation
2.1.16
	+ Does not sometimes fail in external IP address getter when
	  multigw is enabled
2.1.15
	+ Fixed unique IP check on gateways table
2.1.14
	+ Fixed problems bringing up static interfaces during boot
2.1.13
	+ Proper use of ro/rw instances on failover event
	+ Avoid duplicated gateway due to network wizard
	+ Disable autocomplete in gateway proxy configuration
	+ Disable autocomplete in dynamic DNS provider configuration
2.1.12
	+ PPPoE works again after regression by PPTP changes
	+ Reviewed some subscription strings
	+ Removed all the obsolete traffic monitoring stuff using jnettop and rrdtool
	+ Added custom mtu configuration for the interfaces in /etc/zentyal/network.conf
	+ Improved texts in configure interfaces wizard
	+ Fixed dashboard network graphs for interfaces with strange characters
2.1.11
	+ Change provider for getting the public IP address in DynDNS
	+ Better integration with core theme
	+ Removed /zentyal prefix from URLs
	+ Avoid errors deleting non-existent gateways
2.1.10
	+ Avoid duplicated restart during postinst
	+ Added staticIfaceAddressChangedDone notification
	+ Fixed module name in actions logging
	+ Send only gw.hostname.dyndomain.tld to avoid ddclient go nuts
2.1.9
	+ Calculate interfaces widget size for a better default dashboard balance
2.1.8
	+ Remove pppoe debug in hooks
	+ Allowed '/' character in proxy username
	+ Manual log of audit actions in Iface, VIface and Vlan CGIs
	+ Update wizard pages with new order option
	+ Use pppoe name on chap-secrets
2.1.7
	+ Now chap-secrets configuration for pptp module is not overwritten
	+ Use the new "Add new..." option in the object selectors
	+ Set connected gateway as warn level event and minor improvements
	  in the failover messages
	+ Added maxfail option to PPP configuration files to retry lost connections
	+ Added logic to manage PPP gateways in failover tests
	+ Failover tests are now ran with a read-only instance even if there are
	  unsaved changes on the interface and the generated events notify this
	+ Removed unused EnableBalanceTraffic CGI
	+ Removed use of obsolete LogAdmin
2.1.6
	+ Mark DHCP interfaces as changed in the Wizard to get IP on first save
	+ Removed unnecessary call to ids() in DHCP hook
2.1.5
	+ Added interfaces created by libvirt and virtualbox to the ignore list
	+ Dynamic DNS: Transform gateway names when multigw is on to send
	  only valid domain names
2.1.4
	+ Group sudo commands when adding routes and cleaning VLANs
	+ Added new Zentyal Cloud service for DynDNS
	+ Fixed DynDNS help string
2.1.2
	+ Allow internal bridges
	+ Gateways, Balance Traffic and WAN Failover are now together
	  as tabs of the Gateways submenu
	+ Improved order of the submenus
	+ Setting DHCP gateway does not longer require saving changes twice
	+ Remove unnecessary code from GatewayTable::syncRows
	+ Do not execute ifup on interfaces during the boot to avoid
	  multiple instances of dhclient
	+ Fixed problem with uniqueness check in GatewayTable
	+ Added report for bandwidth tests
	+ Avoid warning in GatewayTable::syncRows when gateway is undef
	+ Added debug to dhcp-gateway.pl script
	+ New interfaces alias are checked to avoid name clashes
2.1.1
	+ Bugfix: PPPoE gateway is now properly set
2.1
	+ Removed ebox- prefix from src/scripts/*
	+ Removed unnecesary call to isReadOnly in syncRows
	+ Move ebox-netcfg-import to importInterfacesFile method
	+ Remove obsolete migration
	+ Added new initialSetup method for post-install
	+ Replace /etc/ebox/80network.conf with /etc/zentyal/network.conf
	+ Bug fix: Traffic monitor didn't work in non-English installations
	+ Zoneedit service url changed
	+ Basic support for other methods to retrieve IP
	+ Do not try to start ddclient daemon if disabled
	+ Make source event not i18n
	+ Safer way to get the PPPoE 'tty' ethernet interface
	+ Added PPPoE logging in /var/log/ebox/pppoe.log and ebox.log
	+ Installation does not fail if the restart of EventDaemon fails
	+ Now the ifaces_to_ignore variable is considered in ebox-netcfg-import
2.0.8
	+ PPPoE MTU rule is no longer flushed on module restart
2.0.7
	+ Show DHCP as default option in wizards if there is only one interface
	+ Avoid problems when removing interfaces (vlan, briges)
	+ Fixed support for bridged vlans configuration
	+ Set all interfaces as changed on backup restore
	+ PPPOE MTU is now changed when reconfiguring gateways
	+ Set default order for dashboard widgets
2.0.6
	+ WAN Failover now supports DHCP and PPPoE interfaces
	+ Disable reverse path to avoid failover checking problems
	+ Better default values for failover rules
	+ Use masks in fwmark to avoid interferences with traffic shaping
	+ Warning in log if failover event disabled due to unsaved changes
	+ Failover does not enable unwatched gateways
	+ Reload events daemon after upgrade to apply failover changes
2.0.5
	+ Include Zentyal in multigateway rules when setting 'any' as source
	+ Make Interfaces page title translatable
2.0.4
	+ Fixed failover problems in some scenarios
2.0.3
	+ Fixed syntax and string quote in 99proxy.conf
2.0.2
	+ Add support for authenticated proxy
	+ Fixed traffic shaping problems in multigateway scenarios
2.0.1
	+ Fixed network confirmation page to work with bridges
	+ Improved load balancing to avoid web sessions loss
2.0
	+ Fixed network wizard interface and logic
1.5.8
	+ Added options for internal ifaces in wizard configuration
	+ Bug fix: disabling global proxy configuration didn't work
1.5.7
	+ More global proxy configuration and domain configuration improvements.
	+ Zentyal rebrand
1.5.6
	+ Do not show unreplaced {link} variable in dashboard if not available
	+ Add support to define a system wide proxy
1.5.5
	+ New setup wizard
1.5.4
	+ Bridged mode support
1.5.3
	+ Fixed failover problems with undefined default gateway
1.5.2
	+ Traceroute works again in network diagnostic tools
	+ Using iptables statistic module instead of route for better traffic
	  balancing
1.5.1
	+ Fixed nasty bug of traceroute in Diagnostic Tools with invalid host
	+ Flush cache when regenerating routes
	+ Bug fix: use '>='  and not '>' to check if a test exceeds $maxRatio
	  in Failover watcher
	+ Bug fix: do not run failover probes when all are disabled because
	  they enable a disabled gateway.
	+ Add and use EBox::NetworkObserver::ifaceMethodChangeDone to tell
	  observers that a configuration method change has been carried out.
	  So far observers were only notified right before the change takes place.
	+ Add _notifyChangedIface() to factor code that calls observer to
	  notify ifaceMethodChanged and ifaceMethodChangeDone
	+ Add etherIface to fetch the ethernet interface from a  ppp interface
	+ Bug fix: do not mess with ebox's apache packets in failover test
	+ Make failover test more robust
	+ Added internal/external property to interfaces widget
1.4.2
	+ Restart squid when failover events are produced to avoid problems
	+ Do not check host when adding a ping to gateway rule in WAN Failover
1.4.1
	+ Do not run ifdown for network interfaces when network is started from
	  /etc/init.d/ebox start This seems to avoid some issues with DHCP
	  configured gateways at boot time
1.4
	+ i18n help string
1.3.15
	+ Bug fix: warning instead of error if can't add failover rule
	+ Bug fix: now a gateway without IP assigned can be edited
1.3.14
	+ Added multi-gateway support for DHCP and PPPoE
	+ Add a warning if a user sets an interface as external and we detect
	  the connection is made through that interface
	+ Remove migration scrips:
		- 0001_import_default_gateway.pl
		- 0002_add_weight_to_gateway.pl
		- 0003_import_routes_to_mvc.pl
		- 0004_import_dns_to_mvc.pl
1.3.13
	+ Bug fix: configuration of PPPoE interfaces now works when
	  confirmation is required because of other modules
	+ Default field in gateways model uses '/ajax/viewer/booleanViewer.mas'
	  instead of in-place edition
1.3.11
	+ Bug fix: fix issue with virtual interfaces on vlan interfaces
	+ Add breadcrumbs
1.3.10
	+ Added PPPoE support
1.3.7
	+ Bug fix: update ebox-netcfg-import to not add upload and download as those
	  fields do no exist any longer
1.3.6
	+ Remove upload/download fields from gateways.
	  Traffic shaping has its own model for that
	+ Bug fix: traffic generated by eBox didn't come out from the
	  right interface as we cleared the CONNMARK with a --save-mark
1.3.4
	+ bugfix: add use=web to guess the public address
	+ bugfix: make ddclient work with dhcp configured interfaces
	+ bugfix: multi gateway rules work again
1.3.3
	+ Bugfix: Edition and removal routes is working again
	+ Remove those static routes that they have been manually added
1.3.1
	+ bugfix: do not use Net::DNS
	+ bugfix: used vlan interface can be removed
1.3.0
	+ bugfix: restart network interfaces properly
1.2
	+ Added support for WAN failover
	+ ifaceNetmask method now uses DHCPNetmask to get the dhcp ifaces
	netmask instead NetWrapper call this adds symethrie with
	ifaceAdrress method and fixes a bug when changing a dhcp interface
	with no lease to static interface
1.1.30
	+ Added support for all missing netmasks between /16 and /32
	+ Added support for search domain in /etc/resolv.conf
	+ Use a template to write down /etc/resolv.conf to allow easier
	user modifications
	+ Use ICMP for traceroute diagnosis
1.1
	+ Added traceroute on network diagnosis
	+ Use new rows() and ids() API
	+ Bugfix: ebox-netcfg-import uses model API to import default gateway
	+ Support for dyndns
	+ Gateway models does not use longet custom views
	+ Gateway rules table now use services
0.12.99
	+ New release
0.12
	+ Use new EBox::Model::Row api
	+ Add help to model fields
	+ Remove default option auotmatically if another router is set as default
0.11.102
	+ Bugfix: Static routes are deleted from ip when they are not
	useful
	+ Bugfix: Fixing wrong href in multigateway rules page
0.11.101
	+ Static routes become a model with three methods exposed
	+ Remove usage of a deprecated method in NetWrappers
	+ DNS resolvers become  a model with three methods exposed. Now
	you may add as many DNS resolvers you want
	+ Use separator ':' in exposed method using '/' for addresses
O.11.100
	+ Disable network traffic monitor due to a bug in perl and RRDs module
	+ Use /etc/network/interfaces and not /var/lib/zentyal/tmp/interfaces
	+ Run saveConfig() after importing network configuration and not save()
	  which forced a restart of the interfaces stored
	  in /etc/network/interfaces at package installation time
	+ Add default gateway to /etc/network/interfaces
0.11.99
	+ Added traffic rate monitoring done on demand and in
	real-time. The monitoring may be filter by source address and
	service (protocol/port).
0.11
	+ move helper scripts to data dir (applied Soren's patch)
	+ Bugfix: Change from static to other method works again
0.10.99
	+ New release
0.10
	+ Remove all interfaces from /etc/network/interfaces but lo
	  after importing network configuration
0.9.100
	+ Fixing bug with static routes which prevented them from working
	  if the multigateway support was enabled
	+ Fixing bug importing gateway IP addresses from network
	  configuration
	+ Added /22 netmask setting iface IP address
	+ Update models to new API
	+ Get rid of custom controllers
0.9.99
	+ Restore conntrack mark in OUTPUT chain to make traffic generated in
	  eBox go through the right router.
0.9.3
	+ Use value() instead of printableValue() in protocol
	+ Add iptables rule to chain OUTPUT in table mangle to send traffic
	  originated in eBox through the default router.
0.9.2
	+ Always add weighted routers when configuring routers. Instead
	 of adding them when traffic balancing is enabled. Use iptables
	 to send unmarked packets through the default router
0.9.1
	+ Add support for traffic load balancing
	+ Try several times to fetch the mac address for each router
0.9
	+ Added Polish translation
        + Added Aragonese translation
	+ Added German translation
	+ Removed dependency: dhcp-hooks don't require firewall module
	anymore to operate correctly

0.8.99
	+ Support multigateway configuration
	+ Remove old default router configuration
	+ Add migration script from version 0 to 1
O.8.1
	+ New release
0.8
	+ Add netmask /30 (Patch from rampa at encomix.org)
0.7.99
	+ New release
0.7.1
	+ New release
	+ Use of ebox-sudoers-friendly
0.7
	+ First public release
0.6
	+ Separate module from ebox base
	+ move to client
	+ API documented using naturaldocs
	+ Update INSTALL
	+ Update debian scripts<|MERGE_RESOLUTION|>--- conflicted
+++ resolved
@@ -1,4 +1,5 @@
-<<<<<<< HEAD
+HEAD
+	+ Using EBox::Object::Members to generate multigw iptables rules
 2.3.10
 	+ Restricted gateway names to be sane with dyndns and fixed dyndns
 	  configuration with old incorrect gateway names
@@ -12,10 +13,6 @@
 	  and raise exception if the route addition command fails
 	+ Fix deadlock in preSetConf when DHCP is used
 	+ Moved bandwidth test to remoteservices
-=======
-HEAD
-	+ Using EBox::Object::Members to generate multigw iptables rules
->>>>>>> 6e65e98c
 2.3.8
 	+ internalIpAddresses() does not throw exception if there are no ifaces
 	+ ifaceExternalChanged() is now called when static or PPP interfaces
