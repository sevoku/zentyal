HEAD
<<<<<<< HEAD
	+ Implement new EBox::Events::WatcherProvider
	+ Remove no longer necessary ad-hoc vifacesConf cache
	+ Adapted to new Model management framework
	+ Reimplemented Ifaces/Vifaces/VLANs storage according to new conf backend
=======
	+ Added vnet to the ignored interfaces list
2.3.7
>>>>>>> d6e7ffe7
	+ Send additional info in Gateways watcher
	+ Added clone action to multi gw and wan failover tables
	+ Added EBox::Network::internalIpAddresses()
	+ Added regenGatewaysFailover() to NetworkObserver so modules can
	  implement actions to be done after failover regenerates routing tables
	+ Fixed calculation of fail ratio
	+ Assure that we have always one gateway marked as default
	+ Restart traffic shaping on postinst to avoid rule loss on upgrades
	+ Regenerate traffic shaping rules after failover event
	+ EBox::Network::setNameservers does not fail if the same server
	  is already in the list
	+ Fixed calls to storeSelectedDefaultGateway with undef argument
	+ EBox::Network::importInterfacesFile skips gateway adition instead of
	  aborting if already exists one
	+ Insert fwmark ip rules before from ones
	+ Remove no longer necessary mark rules when having several interfaces
	+ Pre-create failover and check-ip chains on network start to always ensure
	  that rules are inserted in the proper position
	+ Remove obsolete import of EBox::Order
	+ Do not add gateways to /etc/network/interfaces to avoid conflicts
2.3.6
	+ Create tables with MyISAM engine by default
	+ Fixed path of dhclient.conf
2.3.5
	+ Fixed path of dhclient hooks
2.3.4
	+ Not allowed to attach static interfaces to a network which
	  has already another interface atached
	+ Fixed restore of default gateway in failover event
2.3.3
	+ Packaging fixes for precise
2.3.2
	+ Updated Standards-Version to 3.9.2
2.3.1
	+ Adapted messages in the UI for new editions
	+ Use printableName instead of name to select services
	+ Fixed executable permissions in ppp hooks and external-ip.pl
	+ Bridge interfaces are correctly removed; fixed _hasChanged method
	+ Menu entry Diagnostic Tools in Network renamed to Tools
	+ Added WakeOnLan to the Network Diagnostic Tools
	+ Added proxySettings to return the proxy settings to other modules
	+ Added new ip rules to avoid connection problems on multigateway & UDP
	+ Virtual interfaces called '0' does not longer raise error
2.3
	+ Cache vifacesConf() result to improve performance
	+ Replaced autotools with zbuildtools
	+ Added gatewayDelete method to NetworkObserver and use it to check
	  gateway removal in gateway table
2.2.3
	+ Allow to disable traffic balance with no_balance_$gwname config keys
	+ Fixed bridged interfaces change when the bridge is not configured
	+ Do not mark traffic to default gateway if it is disabled
2.2.2
	+ Fixed bug setting ip route rules with PPPoE interfaces
2.2.1
	+ External IP address getter now works even in an unpolite situation
2.1.16
	+ Does not sometimes fail in external IP address getter when
	  multigw is enabled
2.1.15
	+ Fixed unique IP check on gateways table
2.1.14
	+ Fixed problems bringing up static interfaces during boot
2.1.13
	+ Proper use of ro/rw instances on failover event
	+ Avoid duplicated gateway due to network wizard
	+ Disable autocomplete in gateway proxy configuration
	+ Disable autocomplete in dynamic DNS provider configuration
2.1.12
	+ PPPoE works again after regression by PPTP changes
	+ Reviewed some subscription strings
	+ Removed all the obsolete traffic monitoring stuff using jnettop and rrdtool
	+ Added custom mtu configuration for the interfaces in /etc/zentyal/network.conf
	+ Improved texts in configure interfaces wizard
	+ Fixed dashboard network graphs for interfaces with strange characters
2.1.11
	+ Change provider for getting the public IP address in DynDNS
	+ Better integration with core theme
	+ Removed /zentyal prefix from URLs
	+ Avoid errors deleting non-existent gateways
2.1.10
	+ Avoid duplicated restart during postinst
	+ Added staticIfaceAddressChangedDone notification
	+ Fixed module name in actions logging
	+ Send only gw.hostname.dyndomain.tld to avoid ddclient go nuts
2.1.9
	+ Calculate interfaces widget size for a better default dashboard balance
2.1.8
	+ Remove pppoe debug in hooks
	+ Allowed '/' character in proxy username
	+ Manual log of audit actions in Iface, VIface and Vlan CGIs
	+ Update wizard pages with new order option
	+ Use pppoe name on chap-secrets
2.1.7
	+ Now chap-secrets configuration for pptp module is not overwritten
	+ Use the new "Add new..." option in the object selectors
	+ Set connected gateway as warn level event and minor improvements
	  in the failover messages
	+ Added maxfail option to PPP configuration files to retry lost connections
	+ Added logic to manage PPP gateways in failover tests
	+ Failover tests are now ran with a read-only instance even if there are
	  unsaved changes on the interface and the generated events notify this
	+ Removed unused EnableBalanceTraffic CGI
	+ Removed use of obsolete LogAdmin
2.1.6
	+ Mark DHCP interfaces as changed in the Wizard to get IP on first save
	+ Removed unnecessary call to ids() in DHCP hook
2.1.5
	+ Added interfaces created by libvirt and virtualbox to the ignore list
	+ Dynamic DNS: Transform gateway names when multigw is on to send
	  only valid domain names
2.1.4
	+ Group sudo commands when adding routes and cleaning VLANs
	+ Added new Zentyal Cloud service for DynDNS
	+ Fixed DynDNS help string
2.1.2
	+ Allow internal bridges
	+ Gateways, Balance Traffic and WAN Failover are now together
	  as tabs of the Gateways submenu
	+ Improved order of the submenus
	+ Setting DHCP gateway does not longer require saving changes twice
	+ Remove unnecessary code from GatewayTable::syncRows
	+ Do not execute ifup on interfaces during the boot to avoid
	  multiple instances of dhclient
	+ Fixed problem with uniqueness check in GatewayTable
	+ Added report for bandwidth tests
	+ Avoid warning in GatewayTable::syncRows when gateway is undef
	+ Added debug to dhcp-gateway.pl script
	+ New interfaces alias are checked to avoid name clashes
2.1.1
	+ Bugfix: PPPoE gateway is now properly set
2.1
	+ Removed ebox- prefix from src/scripts/*
	+ Removed unnecesary call to isReadOnly in syncRows
	+ Move ebox-netcfg-import to importInterfacesFile method
	+ Remove obsolete migration
	+ Added new initialSetup method for post-install
	+ Replace /etc/ebox/80network.conf with /etc/zentyal/network.conf
	+ Bug fix: Traffic monitor didn't work in non-English installations
	+ Zoneedit service url changed
	+ Basic support for other methods to retrieve IP
	+ Do not try to start ddclient daemon if disabled
	+ Make source event not i18n
	+ Safer way to get the PPPoE 'tty' ethernet interface
	+ Added PPPoE logging in /var/log/ebox/pppoe.log and ebox.log
	+ Installation does not fail if the restart of EventDaemon fails
	+ Now the ifaces_to_ignore variable is considered in ebox-netcfg-import
2.0.8
	+ PPPoE MTU rule is no longer flushed on module restart
2.0.7
	+ Show DHCP as default option in wizards if there is only one interface
	+ Avoid problems when removing interfaces (vlan, briges)
	+ Fixed support for bridged vlans configuration
	+ Set all interfaces as changed on backup restore
	+ PPPOE MTU is now changed when reconfiguring gateways
	+ Set default order for dashboard widgets
2.0.6
	+ WAN Failover now supports DHCP and PPPoE interfaces
	+ Disable reverse path to avoid failover checking problems
	+ Better default values for failover rules
	+ Use masks in fwmark to avoid interferences with traffic shaping
	+ Warning in log if failover event disabled due to unsaved changes
	+ Failover does not enable unwatched gateways
	+ Reload events daemon after upgrade to apply failover changes
2.0.5
	+ Include Zentyal in multigateway rules when setting 'any' as source
	+ Make Interfaces page title translatable
2.0.4
	+ Fixed failover problems in some scenarios
2.0.3
	+ Fixed syntax and string quote in 99proxy.conf
2.0.2
	+ Add support for authenticated proxy
	+ Fixed traffic shaping problems in multigateway scenarios
2.0.1
	+ Fixed network confirmation page to work with bridges
	+ Improved load balancing to avoid web sessions loss
2.0
	+ Fixed network wizard interface and logic
1.5.8
	+ Added options for internal ifaces in wizard configuration
	+ Bug fix: disabling global proxy configuration didn't work
1.5.7
	+ More global proxy configuration and domain configuration improvements.
	+ Zentyal rebrand
1.5.6
	+ Do not show unreplaced {link} variable in dashboard if not available
	+ Add support to define a system wide proxy
1.5.5
	+ New setup wizard
1.5.4
	+ Bridged mode support
1.5.3
	+ Fixed failover problems with undefined default gateway
1.5.2
	+ Traceroute works again in network diagnostic tools
	+ Using iptables statistic module instead of route for better traffic
	  balancing
1.5.1
	+ Fixed nasty bug of traceroute in Diagnostic Tools with invalid host
	+ Flush cache when regenerating routes
	+ Bug fix: use '>='  and not '>' to check if a test exceeds $maxRatio
	  in Failover watcher
	+ Bug fix: do not run failover probes when all are disabled because
	  they enable a disabled gateway.
	+ Add and use EBox::NetworkObserver::ifaceMethodChangeDone to tell
	  observers that a configuration method change has been carried out.
	  So far observers were only notified right before the change takes place.
	+ Add _notifyChangedIface() to factor code that calls observer to
	  notify ifaceMethodChanged and ifaceMethodChangeDone
	+ Add etherIface to fetch the ethernet interface from a  ppp interface
	+ Bug fix: do not mess with ebox's apache packets in failover test
	+ Make failover test more robust
	+ Added internal/external property to interfaces widget
1.4.2
	+ Restart squid when failover events are produced to avoid problems
	+ Do not check host when adding a ping to gateway rule in WAN Failover
1.4.1
	+ Do not run ifdown for network interfaces when network is started from
	  /etc/init.d/ebox start This seems to avoid some issues with DHCP
	  configured gateways at boot time
1.4
	+ i18n help string
1.3.15
	+ Bug fix: warning instead of error if can't add failover rule
	+ Bug fix: now a gateway without IP assigned can be edited
1.3.14
	+ Added multi-gateway support for DHCP and PPPoE
	+ Add a warning if a user sets an interface as external and we detect
	  the connection is made through that interface
	+ Remove migration scrips:
		- 0001_import_default_gateway.pl
		- 0002_add_weight_to_gateway.pl
		- 0003_import_routes_to_mvc.pl
		- 0004_import_dns_to_mvc.pl
1.3.13
	+ Bug fix: configuration of PPPoE interfaces now works when
	  confirmation is required because of other modules
	+ Default field in gateways model uses '/ajax/viewer/booleanViewer.mas'
	  instead of in-place edition
1.3.11
	+ Bug fix: fix issue with virtual interfaces on vlan interfaces
	+ Add breadcrumbs
1.3.10
	+ Added PPPoE support
1.3.7
	+ Bug fix: update ebox-netcfg-import to not add upload and download as those
	  fields do no exist any longer
1.3.6
	+ Remove upload/download fields from gateways.
	  Traffic shaping has its own model for that
	+ Bug fix: traffic generated by eBox didn't come out from the
	  right interface as we cleared the CONNMARK with a --save-mark
1.3.4
	+ bugfix: add use=web to guess the public address
	+ bugfix: make ddclient work with dhcp configured interfaces
	+ bugfix: multi gateway rules work again
1.3.3
	+ Bugfix: Edition and removal routes is working again
	+ Remove those static routes that they have been manually added
1.3.1
	+ bugfix: do not use Net::DNS
	+ bugfix: used vlan interface can be removed
1.3.0
	+ bugfix: restart network interfaces properly
1.2
	+ Added support for WAN failover
	+ ifaceNetmask method now uses DHCPNetmask to get the dhcp ifaces
	netmask instead NetWrapper call this adds symethrie with
	ifaceAdrress method and fixes a bug when changing a dhcp interface
	with no lease to static interface
1.1.30
	+ Added support for all missing netmasks between /16 and /32
	+ Added support for search domain in /etc/resolv.conf
	+ Use a template to write down /etc/resolv.conf to allow easier
	user modifications
	+ Use ICMP for traceroute diagnosis
1.1
	+ Added traceroute on network diagnosis
	+ Use new rows() and ids() API
	+ Bugfix: ebox-netcfg-import uses model API to import default gateway
	+ Support for dyndns
	+ Gateway models does not use longet custom views
	+ Gateway rules table now use services
0.12.99
	+ New release
0.12
	+ Use new EBox::Model::Row api
	+ Add help to model fields
	+ Remove default option auotmatically if another router is set as default
0.11.102
	+ Bugfix: Static routes are deleted from ip when they are not
	useful
	+ Bugfix: Fixing wrong href in multigateway rules page
0.11.101
	+ Static routes become a model with three methods exposed
	+ Remove usage of a deprecated method in NetWrappers
	+ DNS resolvers become  a model with three methods exposed. Now
	you may add as many DNS resolvers you want
	+ Use separator ':' in exposed method using '/' for addresses
O.11.100
	+ Disable network traffic monitor due to a bug in perl and RRDs module
	+ Use /etc/network/interfaces and not /var/lib/zentyal/tmp/interfaces
	+ Run saveConfig() after importing network configuration and not save()
	  which forced a restart of the interfaces stored
	  in /etc/network/interfaces at package installation time
	+ Add default gateway to /etc/network/interfaces
0.11.99
	+ Added traffic rate monitoring done on demand and in
	real-time. The monitoring may be filter by source address and
	service (protocol/port).
0.11
	+ move helper scripts to data dir (applied Soren's patch)
	+ Bugfix: Change from static to other method works again
0.10.99
	+ New release
0.10
	+ Remove all interfaces from /etc/network/interfaces but lo
	  after importing network configuration
0.9.100
	+ Fixing bug with static routes which prevented them from working
	  if the multigateway support was enabled
	+ Fixing bug importing gateway IP addresses from network
	  configuration
	+ Added /22 netmask setting iface IP address
	+ Update models to new API
	+ Get rid of custom controllers
0.9.99
	+ Restore conntrack mark in OUTPUT chain to make traffic generated in
	  eBox go through the right router.
0.9.3
	+ Use value() instead of printableValue() in protocol
	+ Add iptables rule to chain OUTPUT in table mangle to send traffic
	  originated in eBox through the default router.
0.9.2
	+ Always add weighted routers when configuring routers. Instead
	 of adding them when traffic balancing is enabled. Use iptables
	 to send unmarked packets through the default router
0.9.1
	+ Add support for traffic load balancing
	+ Try several times to fetch the mac address for each router
0.9
	+ Added Polish translation
        + Added Aragonese translation
	+ Added German translation
	+ Removed dependency: dhcp-hooks don't require firewall module
	anymore to operate correctly

0.8.99
	+ Support multigateway configuration
	+ Remove old default router configuration
	+ Add migration script from version 0 to 1
O.8.1
	+ New release
0.8
	+ Add netmask /30 (Patch from rampa at encomix.org)
0.7.99
	+ New release
0.7.1
	+ New release
	+ Use of ebox-sudoers-friendly
0.7
	+ First public release
0.6
	+ Separate module from ebox base
	+ move to client
	+ API documented using naturaldocs
	+ Update INSTALL
	+ Update debian scripts<|MERGE_RESOLUTION|>--- conflicted
+++ resolved
@@ -1,13 +1,10 @@
 HEAD
-<<<<<<< HEAD
 	+ Implement new EBox::Events::WatcherProvider
 	+ Remove no longer necessary ad-hoc vifacesConf cache
 	+ Adapted to new Model management framework
 	+ Reimplemented Ifaces/Vifaces/VLANs storage according to new conf backend
-=======
 	+ Added vnet to the ignored interfaces list
 2.3.7
->>>>>>> d6e7ffe7
 	+ Send additional info in Gateways watcher
 	+ Added clone action to multi gw and wan failover tables
 	+ Added EBox::Network::internalIpAddresses()
